<assembly
	xmlns="http://maven.apache.org/plugins/maven-assembly-plugin/assembly/1.1.2"
	xmlns:xsi="http://www.w3.org/2001/XMLSchema-instance"
	xsi:schemaLocation="http://maven.apache.org/plugins/maven-assembly-plugin/assembly/1.1.2 http://maven.apache.org/xsd/assembly-1.1.2.xsd">
	
	<!--
		This file takes care of assembling the Linux distribution file.
	-->

	<id>distribution</id>
	<formats>
		<format>tar.gz</format>
	</formats>
	<includeBaseDirectory>true</includeBaseDirectory>

	<files>
		<!-- Include ums-X.YY.Z-SNAPSHOT-jar-with-dependencies as ums.jar-->
		<file>
			<source>${project.basedir}/target/${project.artifactId}-${project.version}-jar-with-dependencies.jar</source>
			<outputDirectory>.</outputDirectory>
			<destName>ums.jar</destName>
			<fileMode>0644</fileMode>
			<lineEnding>keep</lineEnding>
		</file>

		<!-- Include the FFmpeg binary -->
		<file>
			<source>${project.binaries}/ffmpeg</source>
<<<<<<< HEAD
			<outputDirectory>.</outputDirectory>
=======
			<outputDirectory>./linux</outputDirectory>
>>>>>>> 89f859f3
			<fileMode>0755</fileMode>
			<lineEnding>keep</lineEnding>
		</file>

<<<<<<< HEAD
		<!-- Include the tsMuxeR binary -->
=======
		<!-- Include the tsMuxeR binaries -->
		<file>
			<source>${project.binaries}/tsMuxeR</source>
			<outputDirectory>./linux</outputDirectory>
			<fileMode>0755</fileMode>
			<lineEnding>keep</lineEnding>
		</file>
>>>>>>> 89f859f3
		<file>
			<source>${project.binaries}/tsMuxeR-new</source>
			<outputDirectory>./linux</outputDirectory>
			<fileMode>0755</fileMode>
			<lineEnding>keep</lineEnding>
		</file>

		<!-- Include executable script UMS.sh -->
		<file>
			<source>${project.external-resources}/UMS.sh</source>
			<outputDirectory>.</outputDirectory>
			<fileMode>0755</fileMode>
			<lineEnding>unix</lineEnding>
		</file>
	</files>
	<fileSets>

		<!-- Include documentation -->
		<fileSet>
			<directory>${project.basedir}</directory>
			<outputDirectory>.</outputDirectory>
			<fileMode>0644</fileMode>
			<lineEnding>unix</lineEnding>
			<includes>
				<include>README.txt</include>
				<include>CHANGELOG.txt</include>
				<include>INSTALL.txt</include>
				<include>LICENSE.txt</include>
			</includes>
		</fileSet>

		<!-- Include configuration files -->
		<fileSet>
			<directory>${project.external-resources}</directory>
			<outputDirectory>.</outputDirectory>
			<fileMode>0644</fileMode>
			<directoryMode>0755</directoryMode>
			<lineEnding>unix</lineEnding>
			<includes>
				<include>UMS.conf</include>
				<include>WEB.conf</include>
				<include>logback.headless.xml</include>
				<include>logback.xml</include>
				<include>documentation/**</include>
				<include>linux/*.txt</include>
				<include>plugins/**</include>
				<include>renderers/*</include>
			</includes>
		</fileSet>

	</fileSets>
</assembly><|MERGE_RESOLUTION|>--- conflicted
+++ resolved
@@ -26,18 +26,11 @@
 		<!-- Include the FFmpeg binary -->
 		<file>
 			<source>${project.binaries}/ffmpeg</source>
-<<<<<<< HEAD
-			<outputDirectory>.</outputDirectory>
-=======
 			<outputDirectory>./linux</outputDirectory>
->>>>>>> 89f859f3
 			<fileMode>0755</fileMode>
 			<lineEnding>keep</lineEnding>
 		</file>
 
-<<<<<<< HEAD
-		<!-- Include the tsMuxeR binary -->
-=======
 		<!-- Include the tsMuxeR binaries -->
 		<file>
 			<source>${project.binaries}/tsMuxeR</source>
@@ -45,7 +38,6 @@
 			<fileMode>0755</fileMode>
 			<lineEnding>keep</lineEnding>
 		</file>
->>>>>>> 89f859f3
 		<file>
 			<source>${project.binaries}/tsMuxeR-new</source>
 			<outputDirectory>./linux</outputDirectory>
