--- conflicted
+++ resolved
@@ -72,18 +72,13 @@
 	/**
 	 * List of external listener classes (not yet started).
 	 */
-<<<<<<< HEAD
 	private static List<Class<?>> downloadedListenerClasses = new ArrayList<Class<?>>();
-	
-=======
-	private static List<Class<?>> downloadedListenerClasses = new ArrayList<>();
 
 	/**
 	 * List of urlresolvers.
 	 */
 	private static List<URLResolver> urlResolvers = new ArrayList<>();
 
->>>>>>> b0d3daba
 	private static boolean allDone = false;
 
 	/**
