/*
 * PS3 Media Server, for streaming any medias to your PS3.
 * Copyright (C) 2008  A.Brochard
 *
 * This program is free software; you can redistribute it and/or
 * modify it under the terms of the GNU General Public License
 * as published by the Free Software Foundation; version 2
 * of the License only.
 *
 * This program is distributed in the hope that it will be useful,
 * but WITHOUT ANY WARRANTY; without even the implied warranty of
 * MERCHANTABILITY or FITNESS FOR A PARTICULAR PURPOSE.  See the
 * GNU General Public License for more details.
 *
 * You should have received a copy of the GNU General Public License
 * along with this program; if not, write to the Free Software
 * Foundation, Inc., 51 Franklin Street, Fifth Floor, Boston, MA  02110-1301, USA.
 */
package net.pms.external;

import java.io.BufferedReader;
import java.io.File;
import java.io.FileFilter;
import java.io.FileInputStream;
import java.io.FileWriter;
import java.io.IOException;
import java.io.InputStreamReader;
import java.lang.reflect.InvocationTargetException;
import java.lang.reflect.Method;
import java.lang.reflect.Modifier;
import java.net.MalformedURLException;
import java.net.URISyntaxException;
import java.net.URL;
import java.net.URLClassLoader;
import java.util.ArrayList;
import java.util.Enumeration;
import java.util.List;
import javax.swing.JLabel;
import net.pms.Messages;
import net.pms.PMS;
import net.pms.configuration.PmsConfiguration;
import net.pms.configuration.RendererConfiguration;
import net.pms.external.URLResolver.URLResult;
import net.pms.newgui.LooksFrame;
import org.apache.commons.io.FileUtils;
import org.apache.commons.lang3.StringUtils;
import org.slf4j.Logger;
import org.slf4j.LoggerFactory;

/**
 * This class takes care of registering plugins. Plugin jars are loaded,
 * instantiated and stored for later retrieval.
 */
public class ExternalFactory {
	/**
	 * For logging messages.
	 */
	private static final Logger LOGGER = LoggerFactory.getLogger(ExternalFactory.class);
	private static final PmsConfiguration configuration = PMS.getConfiguration();

	/**
	 * List of external listener class instances.
	 */
	private static List<ExternalListener> externalListeners = new ArrayList<ExternalListener>();

	/**
	 * List of external listener classes.
	 */
	private static List<Class<?>> externalListenerClasses = new ArrayList<Class<?>>();

	/**
	 * List of external listener classes (not yet started).
	 */
	private static List<Class<?>> downloadedListenerClasses = new ArrayList<Class<?>>();

	/**
	 * List of urlresolvers.
	 */
	private static List<URLResolver> urlResolvers = new ArrayList<URLResolver>();

	private static boolean allDone = false;

	/**
	 * Returns the list of external listener class instances.
	 *
	 * @return The instances.
	 */
	public static List<ExternalListener> getExternalListeners() {
		return externalListeners;
	}

	/**
	 * Stores the instance of an external listener in a list for later
	 * retrieval. The same instance will only be stored once.
	 *
	 * @param listener The instance to store.
	 */
	public static void registerListener(ExternalListener listener) {
		if (!externalListeners.contains(listener)) {
			externalListeners.add(listener);
			if (listener instanceof URLResolver) {
				addURLResolver((URLResolver) listener);
			}
		}
	}

	/**
	 * Stores the class of an external listener in a list for later retrieval. 
	 * The same class will only be stored once.
	 *
	 * @param clazz The class to store.
	 */
	private static void registerListenerClass(Class<?> clazz) {
		if (!externalListenerClasses.contains(clazz)) {
			externalListenerClasses.add(clazz);
		}
	}

	private static String getMainClass(URL jar) {
		URL[] jarURLs1 = {jar};
		URLClassLoader classLoader = new URLClassLoader(jarURLs1);
		Enumeration<URL> resources;

		try {
			// Each plugin .jar file has to contain a resource named "plugin"
			// which should contain the name of the main plugin class.
			resources = classLoader.getResources("plugin");

			if (resources.hasMoreElements()) {
				URL url = resources.nextElement();
				char[] name;

				// Determine the plugin main class name from the contents of
				// the plugin file.
				InputStreamReader in = new InputStreamReader(url.openStream());
					name = new char[512];
					in.read(name);
				in.close();
<<<<<<< HEAD

=======
>>>>>>> 822e52a2

				return new String(name).trim();
			}
		} catch (IOException e) {
			LOGGER.error("Can't load plugin resources", e);
		}

		return null;
	}

	private static boolean isLib(URL jar) {
		return (getMainClass(jar) == null);
	}

	public static void loadJARs(URL[] jarURLs, boolean download) {
		// find lib jars first
		ArrayList<URL> libs = new ArrayList<URL>();

		for (URL jarURL : jarURLs) {
			if (isLib(jarURL)) {
				libs.add(jarURL);
			}
		}

		URL[] jarURLs1 = new URL[libs.size() + 1];
		libs.toArray(jarURLs1);
		int pos = libs.size();

		for (URL jarURL : jarURLs) {
			jarURLs1[pos] = jarURL;
			loadJAR(jarURLs1, download, jarURL);
		}
	}

	/**
	 * This method loads the jar files found in the plugin dir
	 * or if installed from the web.
	 */
	public static void loadJAR(URL[] jarURL, boolean download, URL newURL) {
		// Create a classloader to take care of loading the plugin classes from
		// their URL.
		URLClassLoader classLoader = new URLClassLoader(jarURL);
		Enumeration<URL> resources;

		try {
			// Each plugin .jar file has to contain a resource named "plugin"
			// which should contain the name of the main plugin class.
			resources = classLoader.getResources("plugin");
		} catch (IOException e) {
			LOGGER.error("Can't load plugin resources", e);
			return;
		}

		while (resources.hasMoreElements()) {
			URL url = resources.nextElement();

			try {
				// Determine the plugin main class name from the contents of
				// the plugin file.
				char[] name;
				InputStreamReader in = new InputStreamReader(url.openStream());
					name = new char[512];
					in.read(name);
				in.close();
				String pluginMainClassName = new String(name).trim();

				LOGGER.info("Found plugin: " + pluginMainClassName);

				if (download) {
					// Only purge code when downloading!
					purgeCode(pluginMainClassName, newURL);
				}

				// Try to load the class based on the main class name
				Class<?> clazz = classLoader.loadClass(pluginMainClassName);
				registerListenerClass(clazz);

				if (download) {
					downloadedListenerClasses.add(clazz);
				}
			} catch (Exception e) {
				LOGGER.error("Error loading plugin", e);
			} catch (NoClassDefFoundError e) {
				LOGGER.error("Error loading plugin", e);
			}
		}
	}

	private static void purgeCode(String mainClass, URL newUrl) {
		Class<?> clazz1 = null;

		for (Class<?> clazz : externalListenerClasses) {
			if (mainClass.equals(clazz.getCanonicalName())) {
				clazz1 = clazz;
				break;
			}
		}

		if (clazz1 == null) {
			return;
		}

		externalListenerClasses.remove(clazz1);
		ExternalListener remove = null;
		for (ExternalListener list : externalListeners ) {
			if (list.getClass().equals(clazz1)) {
				remove = list;
				break;
			}
		}

		RendererConfiguration.resetAllRenderers();

		if (remove != null) {
			externalListeners.remove(remove);
			remove.shutdown();
			LooksFrame frame = (LooksFrame) PMS.get().getFrame();
			frame.getPt().removePlugin(remove);
		}

		for (int i = 0; i < 3; i++) {
			System.gc();
		}

		URLClassLoader cl = (URLClassLoader) clazz1.getClassLoader();
		URL[] urls = cl.getURLs();
		for (URL url : urls) {
			String mainClass1 = getMainClass(url);

			if (mainClass1 == null || !mainClass.equals(mainClass1)) {
				continue;
			}

			File f = url2file(url);
			File f1 = url2file(newUrl);

			if (f1 == null || f ==null) {
				continue;
			}

			if (!f1.getName().equals(f.getName())) {
				addToPurgeFile(f);
			}
		}
	}

	private static File url2file(URL url) {
		File f;

		try {
			f = new File(url.toURI());
		} catch(URISyntaxException e) {
			f = new File(url.getPath());
		}

		return f;
	}

	private static void addToPurgeFile(File f) {
		try {
			FileWriter out = new FileWriter("purge", true); 
				out.write(f.getAbsolutePath() + "\r\n");
				out.flush();
			out.close();
		} catch (Exception e) {
			LOGGER.debug("purge file error " + e);
		}
	}

	private static void purgeFiles() {
		File purge = new File("purge");
		String action = configuration.getPluginPurgeAction();

		if (action.equalsIgnoreCase("none")) {
			purge.delete();
			return;
		}

		try {
			FileInputStream fis = new FileInputStream(purge);
<<<<<<< HEAD
				BufferedReader in = new BufferedReader(new InputStreamReader(fis)); 
=======
			BufferedReader in = new BufferedReader(new InputStreamReader(fis)); 
>>>>>>> 822e52a2
				String line;

				while ((line = in.readLine()) != null) {
					File f = new File(line);

					if (action.equalsIgnoreCase("delete")) {
						f.delete();
					} else if(action.equalsIgnoreCase("backup")) {
						FileUtils.moveFileToDirectory(f, new File("backup"), true);
						f.delete();
					}
				}
<<<<<<< HEAD
=======
			in.close();
>>>>>>> 822e52a2
			fis.close();
		} catch (IOException e) { }
		purge.delete();
	}

	/**
	 * This method scans the plugins directory for ".jar" files and processes
	 * each file that is found. First, a resource named "plugin" is extracted
	 * from the jar file. Its contents determine the name of the main plugin
	 * class. This main plugin class is then loaded and an instance is created
	 * and registered for later use.
	 */
	public static void lookup() {
		// Start by purging files
		purgeFiles();
		File pluginDirectory = new File(configuration.getPluginDirectory());
		LOGGER.info("Searching for plugins in " + pluginDirectory.getAbsolutePath());

		if (!pluginDirectory.exists()) {
			LOGGER.warn("Plugin directory doesn't exist: " + pluginDirectory);
			return;
		}

		if (!pluginDirectory.isDirectory()) {
			LOGGER.warn("Plugin directory is not a directory: " + pluginDirectory);
			return;
		}

		if (!pluginDirectory.canRead()) {
			LOGGER.warn("Plugin directory is not readable: " + pluginDirectory);
			return;
		}

		// Find all .jar files in the plugin directory
		File[] jarFiles = pluginDirectory.listFiles(
			new FileFilter() {
				@Override
				public boolean accept(File file) {
					return file.isFile() && file.getName().toLowerCase().endsWith(".jar");
				}
			}
		);

		int nJars = (jarFiles == null) ? 0 : jarFiles.length;

		if (nJars == 0) {
			LOGGER.info("No plugins found");
			return;
		}

		// To load a .jar file the filename needs to converted to a file URL
		List<URL> jarURLList = new ArrayList<URL>();

		for (int i = 0; i < nJars; ++i) {
			try {
				jarURLList.add(jarFiles[i].toURI().toURL());
			} catch (MalformedURLException e) {
				LOGGER.error("Can't convert file path " + jarFiles[i] + " to URL", e);
			}
		}

		URL[] jarURLs = new URL[jarURLList.size()];
		jarURLList.toArray(jarURLs);

		// Load the jars
		loadJARs(jarURLs, false);

		// Instantiate the early external listeners immediately.
		instantiateEarlyListeners();
	}

	/**
	 * This method instantiates the external listeners that need to be
	 * instantiated immediately so they can influence the PMS initialization
	 * process.
	 * <p>
	 * Not all external listeners are instantiated immediately to avoid
	 * premature initialization where other parts of PMS have not been
	 * initialized yet. Those listeners are instantiated at a later time by
	 * {@link #instantiateLateListeners()}.
	 */
	private static void instantiateEarlyListeners() {
		for (Class<?> clazz: externalListenerClasses) {
			// Skip the classes that should not be instantiated at this
			// time but rather at a later time.
			if (!AdditionalFolderAtRoot.class.isAssignableFrom(clazz) && !AdditionalFoldersAtRoot.class.isAssignableFrom(clazz)) {
				try {
					// Create a new instance of the plugin class and store it
					ExternalListener instance = (ExternalListener) clazz.newInstance();
					registerListener(instance);
				} catch (InstantiationException e) {
					LOGGER.error("Error instantiating plugin", e);
				} catch (IllegalAccessException e) {
					LOGGER.error("Error instantiating plugin", e);
				}
			}
		}
	}

	/**
	 * This method instantiates the external listeners whose class has not yet
	 * been instantiated by {@link #instantiateEarlyListeners()}.
	 */
	public static void instantiateLateListeners() {
		for (Class<?> clazz: externalListenerClasses) {
			// Only AdditionalFolderAtRoot and AdditionalFoldersAtRoot
			// classes have been skipped by lookup().
			if (AdditionalFolderAtRoot.class.isAssignableFrom(clazz) || AdditionalFoldersAtRoot.class.isAssignableFrom(clazz)) {
				try {
					// Create a new instance of the plugin class and store it
					ExternalListener instance = (ExternalListener) clazz.newInstance();
					registerListener(instance);
				} catch (InstantiationException e) {
					LOGGER.error("Error instantiating plugin", e);
				} catch (IllegalAccessException e) {
					LOGGER.error("Error instantiating plugin", e);
				}
			}
		}

		allDone = true;
	}

	private static void postInstall(Class<?> clazz) {
		Method postInstall;
		try {
			postInstall = clazz.getDeclaredMethod("postInstall", null);

			if (Modifier.isStatic(postInstall.getModifiers())) {
				postInstall.invoke(null, null);
			}
		}

		// Ignore all errors
		catch (SecurityException e) {
		} catch (NoSuchMethodException e) { 
		} catch (IllegalArgumentException e) {
		} catch (IllegalAccessException e) {
		} catch (InvocationTargetException e) {
		}
	}

	private static void doUpdate(JLabel update, String text) {
		if (update == null) {
			return;
		}

		update.setText(text);
	}

	public static void instantiateDownloaded(JLabel update) {
		// These are found in the downloadedListenerClasses list
		for (Class<?> clazz: downloadedListenerClasses) {
			ExternalListener instance;

			try {
				doUpdate(update, Messages.getString("NetworkTab.48") + " " + clazz.getSimpleName());
				postInstall(clazz);
				LOGGER.debug("do inst of " + clazz.getSimpleName());
				instance = (ExternalListener) clazz.newInstance();
				doUpdate(update,instance.name() + " " + Messages.getString("NetworkTab.49"));
				registerListener(instance);

				if (PMS.get().getFrame() instanceof LooksFrame) {
					LooksFrame frame = (LooksFrame) PMS.get().getFrame();

					if (!frame.getPt().appendPlugin(instance)) {
						LOGGER.warn("Plugin limit of 30 has been reached");
					}
				}
			} catch (InstantiationException e) {
				LOGGER.error("Error instantiating plugin", e);
			} catch (IllegalAccessException e) {
				LOGGER.error("Error instantiating plugin", e);
			}
		}

		downloadedListenerClasses.clear();
	}

	public static boolean localPluginsInstalled() {
		return allDone;
	}

	private static boolean quoted(String s) {
		return s.startsWith("\"") && s.endsWith("\""); 
	}

	private static String quote(String s) {
		if (quoted(s)) {
			return s;
		}
		return "\"" + s + "\"";
	}

	public static URLResult resolveURL(String url) {
		String quotedUrl = quote(url);
		for (URLResolver resolver : urlResolvers) {
			URLResult res = resolver.urlResolve(url);
			if (res != null) {
				if (StringUtils.isEmpty(res.url) || quotedUrl.equals(quote(res.url))) {
					res.url = null;
				}
				if (res.precoder != null && res.precoder.isEmpty()) {
					res.precoder = null;
				}
				if (res.args != null && res.args.isEmpty()) {
					res.args = null;
				}
				if (res.url != null || res.precoder != null || res.args != null) {
					LOGGER.debug(((ExternalListener)resolver).name() + " resolver:" +
						(res.url == null ? "" : " url=" + res.url) +
						(res.precoder == null ? "" : " precoder=" + res.precoder) +
						(res.args == null ? "" : " args=" + res.args));
					return res;
				}
			}
		}
		return null;
	}

	public static void addURLResolver(URLResolver res) {
		if (urlResolvers.contains(res)) {
			return;
		}
		if (urlResolvers.isEmpty()) {
			urlResolvers.add(res);
			return;
		}

		String[] tmp = PMS.getConfiguration().getURLResolveOrder();
		if (tmp.length == 0) {
			// no order at all, just add it
			urlResolvers.add(res);
			return;
		}
		int id = -1;
		for (int i = 0; i < tmp.length; i++) {
			if (tmp[i].equalsIgnoreCase(res.name())) {
				id = i;
				break;
			}
		}

		if (id == -1) {
			// no order here, just add it
			urlResolvers.add(res);
			return;
		}
		if (id > urlResolvers.size()) {
			// add it last
			urlResolvers.add(res);
			return;
		}
		urlResolvers.add(id, res);
	}
}<|MERGE_RESOLUTION|>--- conflicted
+++ resolved
@@ -136,10 +136,6 @@
 					name = new char[512];
 					in.read(name);
 				in.close();
-<<<<<<< HEAD
-
-=======
->>>>>>> 822e52a2
 
 				return new String(name).trim();
 			}
@@ -320,11 +316,7 @@
 
 		try {
 			FileInputStream fis = new FileInputStream(purge);
-<<<<<<< HEAD
-				BufferedReader in = new BufferedReader(new InputStreamReader(fis)); 
-=======
 			BufferedReader in = new BufferedReader(new InputStreamReader(fis)); 
->>>>>>> 822e52a2
 				String line;
 
 				while ((line = in.readLine()) != null) {
@@ -337,10 +329,7 @@
 						f.delete();
 					}
 				}
-<<<<<<< HEAD
-=======
 			in.close();
->>>>>>> 822e52a2
 			fis.close();
 		} catch (IOException e) { }
 		purge.delete();
