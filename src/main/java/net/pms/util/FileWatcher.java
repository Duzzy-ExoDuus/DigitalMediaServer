--- conflicted
+++ resolved
@@ -14,7 +14,6 @@
 		public String fspec;
 		public int flag;
 
-<<<<<<< HEAD
 		public Watch(String fspec, Listener listener) {}
 		public Watch(String fspec, Listener listener, Object item) {}
 		public Watch(String fspec, Listener listener, int flag) {}
@@ -22,220 +21,12 @@
 
 		public Object getItem() {
 			return null;
-=======
-		public Watch(String fspec, Listener listener, int flag) {
-			this(fspec, listener, null, flag);
-		}
-
-		/**
-		 * Creates a file watchpoint.
-		 *
-		 * @param fspec The filespec describing what files to match. There are 2 patterns:
-		 *              - glob (default, forward slashes work in Windows too):
-		 *                  foo/bar.jpg      - a specific file.
-		 *                  foo/*            - any file in the foo directory.
-		 *                  foo/bar/*.jpg    - any jpg in the foo/bar directory.
-		 *                  foo/**.png       - any png in the foo directory or below.
-		 *                  foo/*.{png,jpg}  - any png or jpg in the foo directory.
-		 *              - regex (must be prefixed with 'regex:'):
-		 *                  TODO - presumably any regex string.
-		 *              For more on syntax see {@link java.nio.file.FileSystem#getPathMatcher(String)}.
-		 * @param listener The user-defined callback.**
-		 * @param item A user Object to attach to this watchpoint.**
-		 * @param flag A user constant to attach to this watchpoint.
-		 *
-		 * @implNote ** Note that {@code listener} and {@code item} are held as weak references
-		 *    and will not persist if anonymously inlined in the constructor call.
-		 */
-		public Watch(String fspec, Listener listener, Object item, int flag) {
-			// Make sure we have double-backslashes in Windows paths
-			this.fspec = fspec.replace("\\\\", "\\").replace("\\", "\\\\");
-			this.listener = new WeakReference<>(listener);
-			this.item = (item != null) ? new WeakReference<>(item) : null;
-			this.flag = flag;
-		}
-
-		public void init(Path dir) {
-			// Assume glob pattern if no prefix
-			String match = (fspec.startsWith("glob:") || fspec.startsWith("regex:")) ? fspec : ("glob:" + fspec);
-			matcher = dir.getFileSystem().getPathMatcher(match);
-		}
-
-		public Object getItem() {
-			return (item != null) ? item.get() : null;
-		}
-
-		@Override
-		public boolean equals(Object o) {
-			if (o == null || !(o instanceof Watch)) {
-				return false;
-			}
-			Watch other = (Watch) o;
-			return listener.get() == other.listener.get() &&
-				(fspec == other.fspec || (fspec != null && fspec.equals(other.fspec))) &&
-				(item == other.item || (item != null && other.item != null && (item.get() == other.item.get() || item.get().equals(other.item.get())))) &&
-				flag == other.flag;
-		}
-
-		@Override
-		public int hashCode() {
-			return fspec.hashCode() + listener.hashCode();
-		}
-
-		public static boolean isRecursive(Watch w) {
-			// FIXME: How to detect recursion in 'regex:' syntax?
-			return w.fspec.contains("**") && !w.fspec.startsWith("regex:");
-		}
-
-		public static boolean isValid(Watch w) {
-			// Not valid if either the listener or item no longer exist
-			return w.listener.get() != null || (w.item != null && w.item.get() == null);
->>>>>>> ee92a7cc
 		}
 	}
 
 	public static void add(Watch w) {}
 
 	public static boolean remove(Watch w) {
-<<<<<<< HEAD
 		return true;
-=======
-		return keys.remove(w);
 	}
-
-	// Internals
-
-	/**
-	 * A map of file watchpoints by watchkey.
-	 */
-	static class WatchMap extends HashMap<WatchKey, ArrayList<Watch>> {
-		private static final long serialVersionUID = 66052264663459389L;
-
-		public void put(WatchKey k, Watch w) {
-			if (!containsKey(k)) {
-				put(k, new ArrayList<Watch>());
-			}
-			get(k).add(w);
-		}
-
-		public boolean contains(Watch w) {
-			for (ArrayList<Watch> a : values()) {
-				if (a.contains(w)) {
-					return true;
-				}
-			}
-			return false;
-		}
-
-		public boolean remove(Watch w) {
-			for (WatchKey k : keySet()) {
-				ArrayList<Watch> a = get(k);
-				if (a.contains(w)) {
-					return a.remove(w);
-				}
-			}
-			return false;
-		}
-	}
-
-	private static WatchMap keys = new WatchMap();
-	private static WatchService watchService = null;
-
-	public static void add(Watch w, Path dir) {
-		if (watchService == null) {
-			start(dir);
-		}
-		try {
-			WatchKey key = dir.register(watchService, ENTRY_CREATE, ENTRY_MODIFY, ENTRY_DELETE);
-			keys.put(key, w);
-			LOGGER.debug("Added file watch at {}: {}", dir, w.fspec);
-		} catch (Exception e) {
-			LOGGER.debug("Register error: " + e);
-			e.printStackTrace();
-		}
-	}
-
-	public static void addRecursive(final Watch w, Path dir) {
-		try {
-			Files.walkFileTree(dir, EnumSet.of(FOLLOW_LINKS), Integer.MAX_VALUE, new SimpleFileVisitor<Path>() {
-				@Override
-				public FileVisitResult preVisitDirectory(Path dir, BasicFileAttributes attrs) throws IOException {
-					add(w, dir);
-					return FileVisitResult.CONTINUE;
-				}
-			});
-		} catch (Exception e) {
-			LOGGER.debug("Recursion error: " + e);
-			e.printStackTrace();
-		}
-
-	}
-
-	private static void start(Path dir) {
-		// Start the service
-		try {
-			watchService = dir.getFileSystem().newWatchService();
-		} catch (Exception e) {
-			LOGGER.debug("Error creating WatchService: " + e);
-			e.printStackTrace();
-		}
-
-		// Watch for subscribed file events
-		new Thread(new Runnable() {
-			@Override
-			public void run() {
-				try {
-					do {
-						// take() will block until events occur in our subscribed directories
-						WatchKey key = watchService.take();
-						try {
-							// Wait a bit in case there are a few repeats
-							Thread.sleep(100);
-						} catch (InterruptedException e) { }
-						// Filter the received directory event(s)
-						for (WatchEvent<?> e : key.pollEvents()) {
-							final WatchEvent.Kind<?> kind = e.kind();
-							if (kind != OVERFLOW) {
-								WatchEvent<Path> event = (WatchEvent<Path>) e;
-								// Determine the actual file
-								Path dir = (Path) key.watchable();
-								final Path filename = dir.resolve(event.context());
-								final boolean isDir = Files.isDirectory(filename/*, NOFOLLOW_LINKS*/);
-								// See if we're watching for this specific file
-								for (Iterator<Watch> iterator = keys.get(key).iterator(); iterator.hasNext();) {
-									final Watch w = iterator.next();
-									if (!Watch.isValid(w)) {
-										LOGGER.debug("Deleting expired file watch at {}: {}", dir, w.fspec);
-										iterator.remove();
-										continue;
-									}
-									if (w.matcher.matches(filename)) {
-										// We have an event of interest
-										LOGGER.debug("{} (ct={}): {}", kind, event.count(), filename);
-										if (isDir && kind == ENTRY_CREATE && Watch.isRecursive(w)) {
-											// It's a new directory in a recursive scope,
-											// traverse it to include any subdirs
-											addRecursive(w, filename);
-										} else {
-											// It's a regular event, schedule a notice
-											notifier.schedule(new Notice(filename.toString(), kind.toString(), w, isDir),
-												kind == ENTRY_MODIFY ? 500 : 0);
-										}
-									}
-								}
-							}
-						}
-						// Reset and clean up
-						if (!key.reset()) {
-							keys.remove(key);
-						}
-					} while (!keys.isEmpty());
-				} catch (Exception e) {
-					LOGGER.debug("Event process error: " + e);
-					e.printStackTrace();
-				}
-			}
-		}, "File watcher").start();
->>>>>>> ee92a7cc
-	}
-}
+}