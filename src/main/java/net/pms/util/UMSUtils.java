--- conflicted
+++ resolved
@@ -84,27 +84,10 @@
 		});
 				break;
 			case SORT_MOD_OLD: // Sort by modified date, oldest first
-<<<<<<< HEAD
 				Collections.sort(files, (File f1, File f2) -> Long.valueOf(f1.lastModified()).compareTo(Long.valueOf(f2.lastModified())));
 				break;
 			case SORT_MOD_NEW: // Sort by modified date, newest first
 				Collections.sort(files, (File f1, File f2) -> Long.valueOf(f2.lastModified()).compareTo(Long.valueOf(f1.lastModified())));
-=======
-				Collections.sort(files, new Comparator<File>() {
-					@Override
-					public int compare(File f1, File f2) {
-						return Long.valueOf(f1.lastModified()).compareTo(f2.lastModified());
-					}
-				});
-				break;
-			case SORT_MOD_NEW: // Sort by modified date, newest first
-				Collections.sort(files, new Comparator<File>() {
-					@Override
-					public int compare(File f1, File f2) {
-						return Long.valueOf(f2.lastModified()).compareTo(f1.lastModified());
-					}
-				});
->>>>>>> 65a7be96
 				break;
 			case SORT_RANDOM: // Random
 				Collections.shuffle(files, new Random(System.currentTimeMillis()));
