package net.pms.remote;

import com.samskivert.mustache.Mustache;
import com.samskivert.mustache.Template;
import com.sun.net.httpserver.Headers;
import com.sun.net.httpserver.HttpExchange;
import com.sun.net.httpserver.HttpPrincipal;
import java.io.*;
import java.net.MalformedURLException;
import java.net.URL;
import java.net.URLClassLoader;
import java.net.URLConnection;
import java.nio.charset.Charset;
import java.util.*;
import net.pms.Messages;
import net.pms.PMS;
import net.pms.configuration.IpFilter;
import net.pms.configuration.RendererConfiguration;
import net.pms.configuration.WebRender;
import net.pms.dlna.DLNAMediaInfo;
import net.pms.dlna.Range;
import net.pms.newgui.LooksFrame;
import net.pms.util.FileWatcher;
import org.apache.commons.io.FileUtils;
import org.apache.commons.io.IOUtils;
import org.apache.commons.lang3.StringUtils;
import org.slf4j.Logger;
import org.slf4j.LoggerFactory;

public class RemoteUtil {
	private static final Logger LOGGER = LoggerFactory.getLogger(RemoteUtil.class);

	public static final String MIME_MP4 = "video/mp4";
	public static final String MIME_OGG = "video/ogg";
	public static final String MIME_WEBM = "video/webm";
	//public static final String MIME_TRANS = MIME_MP4;
	public static final String MIME_TRANS = MIME_OGG;
	//public static final String MIME_TRANS = MIME_WEBM;
	public static final String MIME_MP3 = "audio/mpeg";
	public static final String MIME_WAV = "audio/wav";
	public static final String MIME_PNG = "image/png";
	public static final String MIME_JPG = "image/jpeg";

	public static void respond(HttpExchange t, String response, int status, String mime) {
		if (response != null) {
			respond(t, response.getBytes(), status, mime);
		}
	}

	public static void respond(HttpExchange t, byte[] response, int status, String mime) {
		if (response != null) {
			if (mime != null) {
				Headers hdr = t.getResponseHeaders();
				hdr.add("Content-Type", mime);
			}
			try (OutputStream os = t.getResponseBody()) {
				t.sendResponseHeaders(status, response.length);
				os.write(response);
				os.close();
			} catch (Exception e) {
				LOGGER.debug("Error sending response: " + e);
			}
		}
	}

	public static void dumpFile(String file, HttpExchange t) throws IOException {
		File f = new File(file);
		dumpFile(f, t);
	}

	public static void dumpFile(File f, HttpExchange t) throws IOException {
		LOGGER.debug("file " + f + " " + f.length());
		if (!f.exists()) {
			throw new IOException("no file");
		}
		t.sendResponseHeaders(200, f.length());
		dump(new FileInputStream(f), t.getResponseBody());
		LOGGER.debug("dump of " + f.getName() + " done");
	}


	public static void dump(final InputStream in, final OutputStream os) {
<<<<<<< HEAD
		Runnable r = () -> {
			byte[] buffer = new byte[32 * 1024];
			int bytes;
			int sendBytes = 0;
			
			try {
				while ((bytes = in.read(buffer)) != -1) {
					sendBytes += bytes;
					os.write(buffer, 0, bytes);
					os.flush();
=======
		dump(in, os, null);
	}

	public static void dump(final InputStream in, final OutputStream os, final WebRender renderer) {
		Runnable r = new Runnable() {
			@Override
			public void run() {
				byte[] buffer = new byte[32 * 1024];
				int bytes;
				int sendBytes = 0;

				try {
					while ((bytes = in.read(buffer)) != -1) {
						sendBytes += bytes;
						os.write(buffer, 0, bytes);
						os.flush();
					}
				} catch (IOException e) {
					LOGGER.trace("Sending stream with premature end: " + sendBytes + " bytes. Reason: " + e.getMessage());
				} finally {
					try {
						in.close();
					} catch (IOException e) {
					}
>>>>>>> 6a734427
				}
			} catch (IOException e) {
				LOGGER.trace("Sending stream with premature end: " + sendBytes + " bytes. Reason: " + e.getMessage());
			} finally {
				try {
					in.close();
				} catch (IOException e) {
				}
				if (renderer != null) {
					renderer.stop();
				}
			}
			try {
				os.close();
			} catch (IOException e) {
			}
		};
		new Thread(r).start();
	}

	public static String read(File f) {
		try {
			return FileUtils.readFileToString(f, Charset.forName("UTF-8"));
		} catch (IOException e) {
			LOGGER.debug("Error reading file: " + e);
		}
		return null;
	}

	public static String getId(String path, HttpExchange t) {
		String id = "0";
		int pos = t.getRequestURI().getPath().indexOf(path);
		if (pos != -1) {
			id = t.getRequestURI().getPath().substring(pos + path.length());
		}
		return id;
	}

	public static String strip(String id) {
		int pos = id.lastIndexOf('.');
		if (pos != -1) {
			return id.substring(0, pos);
		}
		return id;
	}

	public static boolean deny(HttpExchange t) {
		return !PMS.getConfiguration().getIpFiltering().allowed(t.getRemoteAddress().getAddress()) || !PMS.isReady();
	}

	private static Range nullRange(long len) {
		return Range.create(0, len, 0.0, 0.0);
	}

	public static Range parseRange(Headers hdr, long len) {
		if (hdr == null) {
			return nullRange(len);
		}
		List<String> r = hdr.get("Range");
		if (r == null) { // no range
			return nullRange(len);
		}
		// assume only one
		String range = r.get(0);
		String[] tmp = range.split("=")[1].split("-");
		long start = Long.parseLong(tmp[0]);
		long end = tmp.length == 1 ? len : Long.parseLong(tmp[1]);
		return Range.create(start, end, 0.0, 0.0);
	}

	public static void sendLogo(HttpExchange t) throws IOException {
		InputStream in = LooksFrame.class.getResourceAsStream("/resources/images/logo.png");
		t.sendResponseHeaders(200, 0);
		OutputStream os = t.getResponseBody();
		dump(in, os);
	}

	public static boolean directmime(String mime) {
		return mime != null && (mime.equals(MIME_MP4) || mime.equals(MIME_WEBM) || mime.equals(MIME_OGG) ||
			mime.equals(MIME_MP3) || mime.equals(MIME_PNG) || mime.equals(MIME_JPG)/*|| mime.equals(MIME_WAV)*/);
	}

	public static String userName(HttpExchange t) {
		HttpPrincipal p = t.getPrincipal();
		if (p == null) {
			return "";
		}
		return p.getUsername();
	}

	public static String getQueryVars(String query, String var) {
		if (StringUtils.isEmpty(query)) {
			return null;
		}
		for (String p : query.split("&")) {
			String[] pair = p.split("=");
			if (pair[0].equalsIgnoreCase(var)) {
				if (pair.length > 1 && StringUtils.isNotEmpty(pair[1])) {
					return pair[1];
				}
			}
		}
		return null;
	}

	public static WebRender matchRenderer(String user, HttpExchange t) {
		int browser = WebRender.getBrowser(t.getRequestHeaders().getFirst("User-agent"));
		String confName = WebRender.getBrowserName(browser);
		RendererConfiguration r = RendererConfiguration.find(confName, t.getRemoteAddress().getAddress());
		return ((r instanceof WebRender) && (StringUtils.isBlank(user) || user.equals(((WebRender)r).getUser()))) ?
			(WebRender) r : null;
	}

	public static String getCookie(String name, HttpExchange t) {
		String cstr = t.getRequestHeaders().getFirst("Cookie");
		if (! StringUtils.isEmpty(cstr)) {
			name += "=";
			for (String str : cstr.trim().split("\\s*;\\s*")) {
				if (str.startsWith(name)) {
					return str.substring(name.length());
				}
			}
		}
		LOGGER.debug("Cookie '{}' not found: {}", name, t.getRequestHeaders().get("Cookie"));
		return null;
	}

	private static final int WIDTH = 0;
	private static final int HEIGHT = 1;

	private static final int DEFAULT_WIDTH = 720;
	private static final int DEFAULT_HEIGHT = 404;

	private static int getHW(int cfgVal, int id, int def) {
		if (cfgVal != 0) {
			// if we have a value cfg return that
			return cfgVal;
		}
		String s = PMS.getConfiguration().getWebSize();
		if (StringUtils.isEmpty(s)) {
			// no size string return default
			return def;
		}
		String[] tmp = s.split("x", 2);
		if (tmp.length < 2) {
			// bad format resort to default
			return def;
		}
		try {
			// pick whatever we got
			return Integer.parseInt(tmp[id]);
		} catch (NumberFormatException e) {
			// bad format (again) resort to default
			return def;
		}
	}

	public static int getHeight() {
		return getHW(PMS.getConfiguration().getWebHeight(), HEIGHT, DEFAULT_HEIGHT);
	}

	public static int getWidth() {
		return getHW(PMS.getConfiguration().getWebWidth(), WIDTH, DEFAULT_WIDTH);
	}

	public static boolean transMp4(String mime, DLNAMediaInfo media) {
		LOGGER.debug("mp4 profile " + media.getH264Profile());
		return mime.equals(MIME_MP4) && (PMS.getConfiguration().isWebMp4Trans() || media.getAvcAsInt() >= 40);
	}

	private static IpFilter bumpFilter = null;

	public static boolean bumpAllowed(HttpExchange t) {
		if (bumpFilter == null) {
			bumpFilter = new IpFilter(PMS.getConfiguration().getBumpAllowedIps());
		}
		return bumpFilter.allowed(t.getRemoteAddress().getAddress());
	}

	public static String transMime() {
		return MIME_TRANS;
	}

	public static String getContentType(String filename) {
		return filename.endsWith(".html") ? "text/html" :
			filename.endsWith(".css") ? "text/css" :
			filename.endsWith(".js") ? "text/javascript" :
			URLConnection.guessContentTypeFromName(filename);
	}

	public static Template compile(InputStream stream) {
		try {
			return Mustache.compiler().escapeHTML(false).compile(new InputStreamReader(stream));
		} catch (Exception e) {
			LOGGER.debug("Error compiling mustache template: " + e);
		}
		return null;
	}

	public static LinkedHashSet<String> getLangs(HttpExchange t) {
		String hdr = t.getRequestHeaders().getFirst("Accept-language");
		LinkedHashSet<String> ret = new LinkedHashSet<>();
		if (StringUtils.isEmpty(hdr)) {
			return ret;
		}

		String[] tmp = hdr.split(",");
		for (String l : tmp) {
			String[] l1 = l.split(";");
			String str = l1[0];
			//we need to remove the part after -
			int pos = str.indexOf("-");
			if (pos != -1) {
				 str = str.substring(0, pos);
			}
			ret.add(str);
		}
		return ret;
	}

	public static String getFirstLang(HttpExchange t) {
		LinkedHashSet<String> tmp = getLangs(t);
		if (tmp.isEmpty()) {
			return "";
		}
		return tmp.iterator().next();
	}

	public static String getMsgString(String key, HttpExchange t) {
		String lang = "";
		if(PMS.getConfiguration().useWebLang()) {
			lang = getFirstLang(t);
		}
		return Messages.getString(key, lang);
	}

	/**
	 * A web resource manager to act as:
	 *
	 * - A resource finder with native java classpath search behaviour (including in zip files)
	 *   to allow flexible customizing/skinning of the web interface.
	 *
	 * - A file manager to control access to arbitrary non-web resources, i.e. subtitles,
	 *   logs, etc.
	 *
	 * - A template manager.
	 */
	public static class ResourceManager extends URLClassLoader {
		private HashSet<File> files;
		private HashMap<String, Template> templates;

		public ResourceManager(String... urls) {
			super(new URL[]{}, null);
			try {
				for (String url : urls) {
					addURL(new URL(url));
				}
			} catch (MalformedURLException e) {
				LOGGER.debug("Error adding resource url: " + e);
			}
			files = new HashSet<>();
			templates = new HashMap<>();
		}

		public InputStream getInputStream(String filename) {
			InputStream stream = getResourceAsStream(filename);
			if (stream == null) {
				File file = getFile(filename);
				if (file != null && file.exists()) {
					try {
						stream = new FileInputStream(file);
					} catch (Exception e) {
						LOGGER.debug("Error opening stream: " + e);
					}
				}
			}
			return stream;
		}

		@Override
		public URL getResource(String name) {
			URL url = super.getResource(name);
			if (url != null) {
				LOGGER.debug("Using resource: " + url);
			}
			return url;
		}

		/**
		 * Register a file as servable.
		 *
		 * @return its hashcode (for use as a 'filename' in an http path)
		 */
		public int add(File f) {
			files.add(f);
			return f.hashCode();
		}

		/**
		 * Retrieve a servable file by its hashcode.
		 */
		public File getFile(String hash) {
			try {
				int h = Integer.valueOf(hash);
				for (File f : files) {
					if (f.hashCode() == h) {
						return f;
					}
				}
			} catch (NumberFormatException e) {
			}
			return null;
		}

		public String read(String filename) {
			try {
				return IOUtils.toString(getInputStream(filename), "UTF-8");
			} catch (IOException e) {
				LOGGER.debug("Error reading resource {}: {}", filename, e);
			}
			return null;
		}

		/**
		 * Write the given resource as an http response body.
		 */
		public boolean write(String filename, HttpExchange t) throws IOException {
			InputStream stream = getInputStream(filename);
			if (stream != null) {
				Headers headers = t.getResponseHeaders();
				if (!headers.containsKey("Content-Type")) {
					String mime = getContentType(filename);
					if (mime != null) {
						headers.add("Content-Type", mime);
					}
				}
				// Note: available() isn't officially guaranteed to return the full
				// stream length but effectively seems to do so in our context.
				t.sendResponseHeaders(200, stream.available());
				dump(stream, t.getResponseBody());
				return true;
			}
			return false;
		}

		/**
		 * Retrieve the given mustache template, compiling as necessary.
		 */
		public Template getTemplate(String filename) {
			Template t = null;
			if (templates.containsKey(filename)) {
				t = templates.get(filename);
			} else {
				URL url = findResource(filename);
				if (url != null) {
					t = compile(getInputStream(filename));
					templates.put(filename, t);
					PMS.getFileWatcher().add(new FileWatcher.Watch(url.getFile(), recompiler));
				}
			}
			return t;
		}

		/**
		 * Automatic recompiling
		 */
		FileWatcher.Listener recompiler = (String filename, String event, FileWatcher.Watch watch, boolean isDir) -> {
			String path = watch.fspec.startsWith("web/") ? watch.fspec.substring(4) : watch.fspec;
			if (templates.containsKey(path)) {
				templates.put(path, compile(getInputStream(path)));
				LOGGER.info("Recompiling template: {}", path);
			}
		};
	}
}<|MERGE_RESOLUTION|>--- conflicted
+++ resolved
@@ -80,18 +80,6 @@
 
 
 	public static void dump(final InputStream in, final OutputStream os) {
-<<<<<<< HEAD
-		Runnable r = () -> {
-			byte[] buffer = new byte[32 * 1024];
-			int bytes;
-			int sendBytes = 0;
-			
-			try {
-				while ((bytes = in.read(buffer)) != -1) {
-					sendBytes += bytes;
-					os.write(buffer, 0, bytes);
-					os.flush();
-=======
 		dump(in, os, null);
 	}
 
@@ -116,22 +104,14 @@
 						in.close();
 					} catch (IOException e) {
 					}
->>>>>>> 6a734427
-				}
-			} catch (IOException e) {
-				LOGGER.trace("Sending stream with premature end: " + sendBytes + " bytes. Reason: " + e.getMessage());
-			} finally {
+				}
 				try {
-					in.close();
+					os.close();
 				} catch (IOException e) {
 				}
 				if (renderer != null) {
 					renderer.stop();
 				}
-			}
-			try {
-				os.close();
-			} catch (IOException e) {
 			}
 		};
 		new Thread(r).start();
