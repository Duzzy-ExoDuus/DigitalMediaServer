package net.pms.remote;

import com.samskivert.mustache.Mustache;
import com.samskivert.mustache.Template;
import com.sun.net.httpserver.Headers;
import com.sun.net.httpserver.HttpExchange;
import com.sun.net.httpserver.HttpPrincipal;
import java.io.*;
import java.net.MalformedURLException;
import java.net.URL;
import java.net.URLClassLoader;
import java.net.URLConnection;
import java.nio.charset.Charset;
import java.util.*;
import net.pms.Messages;
import net.pms.PMS;
import net.pms.configuration.IpFilter;
import net.pms.configuration.RendererConfiguration;
import net.pms.configuration.WebRender;
import net.pms.dlna.DLNAMediaInfo;
import net.pms.dlna.Range;
import net.pms.newgui.LooksFrame;
import net.pms.util.FileWatcher;
import org.apache.commons.io.FileUtils;
import org.apache.commons.io.IOUtils;
import org.apache.commons.lang3.StringUtils;
import org.slf4j.Logger;
import org.slf4j.LoggerFactory;

public class RemoteUtil {
	private static final Logger LOGGER = LoggerFactory.getLogger(RemoteUtil.class);

	public static final String MIME_MP4 = "video/mp4";
	public static final String MIME_OGG = "video/ogg";
	public static final String MIME_WEBM = "video/webm";
	//public static final String MIME_TRANS = MIME_MP4;
	public static final String MIME_TRANS = MIME_OGG;
	//public static final String MIME_TRANS = MIME_WEBM;
	public static final String MIME_MP3 = "audio/mpeg";
	public static final String MIME_WAV = "audio/wav";
	public static final String MIME_PNG = "image/png";
	public static final String MIME_JPG = "image/jpeg";

	public static void respond(HttpExchange t, String response, int status, String mime) {
		if (response != null) {
			respond(t, response.getBytes(), status, mime);
		}
	}

	public static void respond(HttpExchange t, byte[] response, int status, String mime) {
		if (response != null) {
			if (mime != null) {
				Headers hdr = t.getResponseHeaders();
				hdr.add("Content-Type", mime);
			}
			try (OutputStream os = t.getResponseBody()) {
				t.sendResponseHeaders(status, response.length);
				os.write(response);
				os.close();
			} catch (Exception e) {
				LOGGER.debug("Error sending response: " + e);
			}
		}
	}

	public static void dumpFile(String file, HttpExchange t) throws IOException {
		File f = new File(file);
		dumpFile(f, t);
	}

	public static void dumpFile(File f, HttpExchange t) throws IOException {
		LOGGER.debug("file " + f + " " + f.length());
		if (!f.exists()) {
			throw new IOException("no file");
		}
		t.sendResponseHeaders(200, f.length());
		dump(new FileInputStream(f), t.getResponseBody());
		LOGGER.debug("dump of " + f.getName() + " done");
	}

<<<<<<< HEAD
	public static void dump(InputStream in, OutputStream os) throws IOException {
		dump(in, os, null);
	}

	public static void dump(final InputStream in, final OutputStream os, final StartStopListenerDelegate start) throws IOException {
=======

	public static void dump(final InputStream in, final OutputStream os) {
>>>>>>> cd1fe8fa
		Runnable r = () -> {
			byte[] buffer = new byte[32 * 1024];
			int bytes;
			int sendBytes = 0;
			
			try {
				while ((bytes = in.read(buffer)) != -1) {
					sendBytes += bytes;
					os.write(buffer, 0, bytes);
					os.flush();
				}
			} catch (IOException e) {
				LOGGER.trace("Sending stream with premature end: " + sendBytes + " bytes. Reason: " + e.getMessage());
			} finally {
				try {
					in.close();
				} catch (IOException e) {
				}
			}
			try {
				os.close();
			} catch (IOException e) {
<<<<<<< HEAD
			}
			if (start != null) {
				start.stop();
=======
>>>>>>> cd1fe8fa
			}
		};
		new Thread(r).start();
	}

	public static String read(File f) {
		try {
			return FileUtils.readFileToString(f, Charset.forName("UTF-8"));
		} catch (IOException e) {
			LOGGER.debug("Error reading file: " + e);
		}
		return null;
	}

	public static String getId(String path, HttpExchange t) {
		String id = "0";
		int pos = t.getRequestURI().getPath().indexOf(path);
		if (pos != -1) {
			id = t.getRequestURI().getPath().substring(pos + path.length());
		}
		return id;
	}

	public static String strip(String id) {
		int pos = id.lastIndexOf('.');
		if (pos != -1) {
			return id.substring(0, pos);
		}
		return id;
	}

	public static boolean deny(HttpExchange t) {
		return !PMS.getConfiguration().getIpFiltering().allowed(t.getRemoteAddress().getAddress()) || !PMS.isReady();
	}

	private static Range nullRange(long len) {
		return Range.create(0, len, 0.0, 0.0);
	}

	public static Range parseRange(Headers hdr, long len) {
		if (hdr == null) {
			return nullRange(len);
		}
		List<String> r = hdr.get("Range");
		if (r == null) { // no range
			return nullRange(len);
		}
		// assume only one
		String range = r.get(0);
		String[] tmp = range.split("=")[1].split("-");
		long start = Long.parseLong(tmp[0]);
		long end = tmp.length == 1 ? len : Long.parseLong(tmp[1]);
		return Range.create(start, end, 0.0, 0.0);
	}

	public static void sendLogo(HttpExchange t) throws IOException {
		InputStream in = LooksFrame.class.getResourceAsStream("/resources/images/logo.png");
		t.sendResponseHeaders(200, 0);
		OutputStream os = t.getResponseBody();
		dump(in, os);
	}

	public static boolean directmime(String mime) {
		return mime != null && (mime.equals(MIME_MP4) || mime.equals(MIME_WEBM) || mime.equals(MIME_OGG) ||
			mime.equals(MIME_MP3) || mime.equals(MIME_PNG) || mime.equals(MIME_JPG)/*|| mime.equals(MIME_WAV)*/);
	}

	public static String userName(HttpExchange t) {
		HttpPrincipal p = t.getPrincipal();
		if (p == null) {
			return "";
		}
		return p.getUsername();
	}

	public static String getQueryVars(String query, String var) {
		if (StringUtils.isEmpty(query)) {
			return null;
		}
		for (String p : query.split("&")) {
			String[] pair = p.split("=");
			if (pair[0].equalsIgnoreCase(var)) {
				if (pair.length > 1 && StringUtils.isNotEmpty(pair[1])) {
					return pair[1];
				}
			}
		}
		return null;
	}

	public static WebRender matchRenderer(String user, HttpExchange t) {
		int browser = WebRender.getBrowser(t.getRequestHeaders().getFirst("User-agent"));
		String confName = WebRender.getBrowserName(browser);
		RendererConfiguration r = RendererConfiguration.find(confName, t.getRemoteAddress().getAddress());
		return ((r instanceof WebRender) && (StringUtils.isBlank(user) || user.equals(((WebRender)r).getUser()))) ?
			(WebRender) r : null;
	}

	public static String getCookie(String name, HttpExchange t) {
		String cstr = t.getRequestHeaders().getFirst("Cookie");
		if (! StringUtils.isEmpty(cstr)) {
			name += "=";
			for (String str : cstr.trim().split("\\s*;\\s*")) {
				if (str.startsWith(name)) {
					return str.substring(name.length());
				}
			}
		}
		LOGGER.debug("Cookie '{}' not found: {}", name, t.getRequestHeaders().get("Cookie"));
		return null;
	}

	private static final int WIDTH = 0;
	private static final int HEIGHT = 1;

	private static final int DEFAULT_WIDTH = 720;
	private static final int DEFAULT_HEIGHT = 404;

	private static int getHW(int cfgVal, int id, int def) {
		if (cfgVal != 0) {
			// if we have a value cfg return that
			return cfgVal;
		}
		String s = PMS.getConfiguration().getWebSize();
		if (StringUtils.isEmpty(s)) {
			// no size string return default
			return def;
		}
		String[] tmp = s.split("x", 2);
		if (tmp.length < 2) {
			// bad format resort to default
			return def;
		}
		try {
			// pick whatever we got
			return Integer.parseInt(tmp[id]);
		} catch (NumberFormatException e) {
			// bad format (again) resort to default
			return def;
		}
	}

	public static int getHeight() {
		return getHW(PMS.getConfiguration().getWebHeight(), HEIGHT, DEFAULT_HEIGHT);
	}

	public static int getWidth() {
		return getHW(PMS.getConfiguration().getWebWidth(), WIDTH, DEFAULT_WIDTH);
	}

	public static boolean transMp4(String mime, DLNAMediaInfo media) {
		LOGGER.debug("mp4 profile " + media.getH264Profile());
		return mime.equals(MIME_MP4) && (PMS.getConfiguration().isWebMp4Trans() || media.getAvcAsInt() >= 40);
	}

	private static IpFilter bumpFilter = null;

	public static boolean bumpAllowed(HttpExchange t) {
		if (bumpFilter == null) {
			bumpFilter = new IpFilter(PMS.getConfiguration().getBumpAllowedIps());
		}
		return bumpFilter.allowed(t.getRemoteAddress().getAddress());
	}

	public static String transMime() {
		return MIME_TRANS;
	}

	public static String getContentType(String filename) {
		return filename.endsWith(".html") ? "text/html" :
			filename.endsWith(".css") ? "text/css" :
			filename.endsWith(".js") ? "text/javascript" :
			URLConnection.guessContentTypeFromName(filename);
	}

	public static Template compile(InputStream stream) {
		try {
			return Mustache.compiler().escapeHTML(false).compile(new InputStreamReader(stream));
		} catch (Exception e) {
			LOGGER.debug("Error compiling mustache template: " + e);
		}
		return null;
	}

	public static LinkedHashSet<String> getLangs(HttpExchange t) {
		String hdr = t.getRequestHeaders().getFirst("Accept-language");
		LinkedHashSet<String> ret = new LinkedHashSet<>();
		if (StringUtils.isEmpty(hdr)) {
			return ret;
		}

		String[] tmp = hdr.split(",");
		for (String l : tmp) {
			String[] l1 = l.split(";");
			String str = l1[0];
			//we need to remove the part after -
			int pos = str.indexOf("-");
			if (pos != -1) {
				 str = str.substring(0, pos);
			}
			ret.add(str);
		}
		return ret;
	}

	public static String getFirstLang(HttpExchange t) {
		LinkedHashSet<String> tmp = getLangs(t);
		if (tmp.isEmpty()) {
			return "";
		}
		return tmp.iterator().next();
	}

	public static String getMsgString(String key, HttpExchange t) {
		String lang = "";
		if(PMS.getConfiguration().useWebLang()) {
			lang = getFirstLang(t);
		}
		return Messages.getString(key, lang);
	}

	/**
	 * A web resource manager to act as:
	 *
	 * - A resource finder with native java classpath search behaviour (including in zip files)
	 *   to allow flexible customizing/skinning of the web interface.
	 *
	 * - A file manager to control access to arbitrary non-web resources, i.e. subtitles,
	 *   logs, etc.
	 *
	 * - A template manager.
	 */
	public static class ResourceManager extends URLClassLoader {
		private HashSet<File> files;
		private HashMap<String, Template> templates;

		public ResourceManager(String... urls) {
			super(new URL[]{}, null);
			try {
				for (String url : urls) {
					addURL(new URL(url));
				}
			} catch (MalformedURLException e) {
				LOGGER.debug("Error adding resource url: " + e);
			}
			files = new HashSet<>();
			templates = new HashMap<>();
		}

		public InputStream getInputStream(String filename) {
			InputStream stream = getResourceAsStream(filename);
			if (stream == null) {
				File file = getFile(filename);
				if (file != null && file.exists()) {
					try {
						stream = new FileInputStream(file);
					} catch (Exception e) {
						LOGGER.debug("Error opening stream: " + e);
					}
				}
			}
			return stream;
		}

		@Override
		public URL getResource(String name) {
			URL url = super.getResource(name);
			if (url != null) {
				LOGGER.debug("Using resource: " + url);
			}
			return url;
		}

		/**
		 * Register a file as servable.
		 *
		 * @return its hashcode (for use as a 'filename' in an http path)
		 */
		public int add(File f) {
			files.add(f);
			return f.hashCode();
		}

		/**
		 * Retrieve a servable file by its hashcode.
		 */
		public File getFile(String hash) {
			try {
				int h = Integer.valueOf(hash);
				for (File f : files) {
					if (f.hashCode() == h) {
						return f;
					}
				}
			} catch (NumberFormatException e) {
			}
			return null;
		}

		public String read(String filename) {
			try {
				return IOUtils.toString(getInputStream(filename), "UTF-8");
			} catch (IOException e) {
				LOGGER.debug("Error reading resource {}: {}", filename, e);
			}
			return null;
		}

		/**
		 * Write the given resource as an http response body.
		 */
		public boolean write(String filename, HttpExchange t) throws IOException {
			InputStream stream = getInputStream(filename);
			if (stream != null) {
				Headers headers = t.getResponseHeaders();
				if (!headers.containsKey("Content-Type")) {
					String mime = getContentType(filename);
					if (mime != null) {
						headers.add("Content-Type", mime);
					}
				}
				// Note: available() isn't officially guaranteed to return the full
				// stream length but effectively seems to do so in our context.
				t.sendResponseHeaders(200, stream.available());
				dump(stream, t.getResponseBody());
				return true;
			}
			return false;
		}

		/**
		 * Retrieve the given mustache template, compiling as necessary.
		 */
		public Template getTemplate(String filename) {
			Template t = null;
			if (templates.containsKey(filename)) {
				t = templates.get(filename);
			} else {
				URL url = findResource(filename);
				if (url != null) {
					t = compile(getInputStream(filename));
					templates.put(filename, t);
					PMS.getFileWatcher().add(new FileWatcher.Watch(url.getFile(), recompiler));
				}
			}
			return t;
		}

		/**
		 * Automatic recompiling
		 */
		FileWatcher.Listener recompiler = (String filename, String event, FileWatcher.Watch watch, boolean isDir) -> {
			String path = watch.fspec.startsWith("web/") ? watch.fspec.substring(4) : watch.fspec;
			if (templates.containsKey(path)) {
				templates.put(path, compile(getInputStream(path)));
				LOGGER.info("Recompiling template: {}", path);
			}
		};
	}
}<|MERGE_RESOLUTION|>--- conflicted
+++ resolved
@@ -78,16 +78,8 @@
 		LOGGER.debug("dump of " + f.getName() + " done");
 	}
 
-<<<<<<< HEAD
-	public static void dump(InputStream in, OutputStream os) throws IOException {
-		dump(in, os, null);
-	}
-
-	public static void dump(final InputStream in, final OutputStream os, final StartStopListenerDelegate start) throws IOException {
-=======
 
 	public static void dump(final InputStream in, final OutputStream os) {
->>>>>>> cd1fe8fa
 		Runnable r = () -> {
 			byte[] buffer = new byte[32 * 1024];
 			int bytes;
@@ -110,12 +102,6 @@
 			try {
 				os.close();
 			} catch (IOException e) {
-<<<<<<< HEAD
-			}
-			if (start != null) {
-				start.stop();
-=======
->>>>>>> cd1fe8fa
 			}
 		};
 		new Thread(r).start();
