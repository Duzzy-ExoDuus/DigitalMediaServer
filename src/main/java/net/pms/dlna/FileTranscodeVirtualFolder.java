/*
 * PS3 Media Server, for streaming any medias to your PS3.
 * Copyright (C) 2008  A.Brochard
 *
 * This program is free software; you can redistribute it and/or
 * modify it under the terms of the GNU General Public License
 * as published by the Free Software Foundation; version 2
 * of the License only.
 *
 * This program is distributed in the hope that it will be useful,
 * but WITHOUT ANY WARRANTY; without even the implied warranty of
 * MERCHANTABILITY or FITNESS FOR A PARTICULAR PURPOSE.  See the
 * GNU General Public License for more details.
 *
 * You should have received a copy of the GNU General Public License
 * along with this program; if not, write to the Free Software
 * Foundation, Inc., 51 Franklin Street, Fifth Floor, Boston, MA  02110-1301, USA.
 */
package net.pms.dlna;

import java.util.ArrayList;
import java.util.Collections;
import java.util.Comparator;
import java.util.List;
import net.pms.Messages;
import net.pms.PMS;
import net.pms.configuration.PmsConfiguration;
import net.pms.configuration.RendererConfiguration;
import net.pms.dlna.virtual.VirtualFolder;
import net.pms.encoders.Player;
import net.pms.encoders.PlayerFactory;
import org.slf4j.Logger;
import org.slf4j.LoggerFactory;

/**
 * This class populates the file-specific transcode folder with content.
 */
public class FileTranscodeVirtualFolder extends VirtualFolder {
	private static final Logger LOGGER = LoggerFactory.getLogger(FileTranscodeVirtualFolder.class);
	private static final PmsConfiguration configuration = PMS.getConfiguration();

	// FIXME unused
	@Deprecated
	public FileTranscodeVirtualFolder(String name, String thumbnailIcon, boolean copy) {
		super(name, thumbnailIcon);
	}

	public FileTranscodeVirtualFolder(String name, String thumbnailIcon) { // XXX thumbnailIcon is always null
		super(name, thumbnailIcon);
	}

	/**
	 * Create a copy of the provided original resource and optionally set
	 * the copy's audio track, subtitle track and player.
	 *
	 * @param original The original {@link DLNAResource} to create a copy of.
	 * @param audio The audio track to use.
	 * @param subtitle The subtitle track to use.
	 * @param player The player to use.
	 * @return The copy.
	 */
	private DLNAResource createResourceWithAudioSubtitlePlayer(
		DLNAResource original,
		DLNAMediaAudio audio,
		DLNAMediaSubtitle subtitle,
		Player player) {
		// FIXME clone is broken. should be e.g. original.newInstance()
		DLNAResource copy = original.clone();
		copy.setMedia(original.getMedia());
		copy.setNoName(true);
		copy.setMediaAudio(audio);
		copy.setMediaSubtitle(subtitle);
		copy.setPlayer(player);

		return copy;
	}

	/**
	 * Helper class to take care of sorting the resources correctly. Resources
	 * are sorted by player, then by audio track, then by subtitle.
	 */
	private class ResourceSort implements Comparator<DLNAResource> {

		private ArrayList<Player> players;

		ResourceSort(ArrayList<Player> players) {
			this.players = players;
		}

		private String getMediaAudioLanguage(DLNAResource dlna) {
			return dlna.getMediaAudio() == null ? null : dlna.getMediaAudio().getLang();
		}

		private String getMediaSubtitleLanguage(DLNAResource dlna) {
			return dlna.getMediaSubtitle() == null ? null : dlna.getMediaSubtitle().getLang();
		}

		private int compareLanguage(String lang1, String lang2) {
			if (lang1 == null && lang2 == null) {
				return 0;
			} else if (lang1 != null && lang2 != null) {
				return lang1.compareToIgnoreCase(lang2);
			} else {
				if (lang1 == null) {
					return -1;
				} else {
					return 1;
				}
			}
		}

		@Override
		public int compare(DLNAResource dlna1, DLNAResource dlna2) {
			Integer playerIndex1 = players.indexOf(dlna1.getPlayer());
			Integer playerIndex2 = players.indexOf(dlna2.getPlayer());

			if (!playerIndex1.equals(playerIndex2)) {
				return playerIndex1.compareTo(playerIndex2);
			}

			int cmpAudioLang = compareLanguage(
				getMediaAudioLanguage(dlna1),
				getMediaAudioLanguage(dlna2));

			if (cmpAudioLang != 0) {
				return cmpAudioLang;
			}

			int cmpSubtitleLang = compareLanguage(
				getMediaSubtitleLanguage(dlna1),
				getMediaSubtitleLanguage(dlna2));

			return cmpSubtitleLang;
		}
	}

	private boolean isSeekable(DLNAResource dlna) {
		Player player = dlna.getPlayer();

		if ((player == null) || player.isTimeSeekable()) {
			return true;
		} else {
			return false;
		}
	}

	private void addChapterFolder(DLNAResource dlna) {
		if (!dlna.getFormat().isVideo()) {
			return;
		}

		int chapterInterval = configuration.isChapterSupport()
			? configuration.getChapterInterval()
			: -1;

		if ((chapterInterval > 0) && isSeekable(dlna)) {
			// don't add a chapter folder if the duration of the video
			// is less than the chapter length.
			double duration = dlna.getMedia().getDurationInSeconds(); // 0 if the duration is unknown
			if (duration != 0 && duration <= (chapterInterval * 60)) {
				return;
			}

			ChapterFileTranscodeVirtualFolder chapterFolder = new ChapterFileTranscodeVirtualFolder(
				String.format(
				Messages.getString("FileTranscodeVirtualFolder.1"),
				dlna.getDisplayName()),
				null,
				chapterInterval);
			DLNAResource copy = dlna.clone();
			copy.setNoName(true);
			chapterFolder.addChildInternal(copy);
			addChildInternal(chapterFolder);
		}
	}

	/**
	 * This populates the file-specific transcode folder with all combinations of players,
	 * audio tracks and subtitles.
	 */
	@Override
	protected void resolveOnce() {
		if (getChildren().size() == 1) { // OK
			DLNAResource child = getChildren().get(0);
			child.resolve();

			RendererConfiguration renderer = null;
			if (this.getParent() != null) {
				renderer = this.getParent().getDefaultRenderer();
			}

			// First, add the option to simply stream the resource.
			// Only add the option if the renderer is compatible with the format
			if (child.getFormat() != null
				&& (child.getFormat().isCompatible(child.getMedia(), renderer)
				|| child.isSkipTranscode())) {
				if (renderer != null) {
					LOGGER.trace(
						"Duplicating {} for direct streaming to renderer: {}",
						child.getName(),
						renderer.getRendererName());
				}

				DLNAResource noTranscode = createResourceWithAudioSubtitlePlayer(child, null, null, null);
				addChildInternal(noTranscode);
				addChapterFolder(noTranscode);
			}

<<<<<<< HEAD
			// List holding all combinations
			ArrayList<DLNAResource> combos = new ArrayList<DLNAResource>();
=======
			// assemble copies for each combination of audio, subtitle and player
			ArrayList<DLNAResource> entries = new ArrayList<>();

			// create copies of the audio/subtitle track lists as we're making (local)
			// modifications to them
			List<DLNAMediaAudio> audioTracks = new ArrayList<>(child.getMedia().getAudioTracksList());
			List<DLNAMediaSubtitle> subtitleTracks = new ArrayList<>(child.getMedia().getSubtitleTracksList());
>>>>>>> 7affe3d2

			/*
			 we add (or may add) a null entry to the audio list and/or subtitle list
			 to ensure the inner loop is always entered:

			 for audio in audioTracks:
			 for subtitle in subtitleTracks:
			 for player in players:
			 newResource(audio, subtitle, player)

			 there are 4 different scenarios:

			 1) a file with audio tracks and no subtitles (subtitle == null): in that case we want
			 to assign a player for each audio track

			 2) a file with subtitles and no audio tracks (audio == null): in that case we want
			 to assign a player for each subtitle track

			 3) a file with no audio tracks (audio == null) and no subtitles (subtitle == null)
			 e.g. an audio file, a video with no sound and no subtitles or a web audio/video file:
			 in that case we still want to provide a selection of players e.g. FFmpeg Web Video
			 and VLC Web Video for a web video or FFmpeg Audio and MPlayer Audio for an audio file

			 4) one or more audio tracks AND one or more subtitle tracks: this is the case this code
			 used to handle when it solely dealt with (local) video files: assign a player
			 for each combination of audio track and subtitle track

			 If a null audio or subtitle track is passed to createResourceWithAudioSubtitlePlayer,
			 it sets the copy's corresponding mediaAudio (AKA params.aid) or mediaSubtitle
			 (AKA params.sid) value to null.

			 Note: this is the only place in the codebase where mediaAudio and mediaSubtitle
			 are assigned (ignoring the trivial clone operation in ChapterFileTranscodeVirtualFolder),
			 so setting one or both of them to null is a no-op as they're already null.
			 */

			if (audioTracks.isEmpty()) {
				audioTracks.add(null);
			}

			if (subtitleTracks.isEmpty()) {
				subtitleTracks.add(null);
			} else {
				// if there are subtitles, make sure a no-subtitle option is added
				// for each player
				DLNAMediaSubtitle noSubtitle = new DLNAMediaSubtitle();
				noSubtitle.setId(-1);
				subtitleTracks.add(noSubtitle);
			}

			for (DLNAMediaAudio audio : audioTracks) {
				// Create combinations of all audio tracks, subtitles and players.
				for (DLNAMediaSubtitle subtitle : subtitleTracks) {
					// Create a temporary copy of the child with the audio and
					// subtitle modified in order to be able to match players to it.
					DLNAResource temp = createResourceWithAudioSubtitlePlayer(child, audio, subtitle, null);

					// Determine which players match this audio track and subtitle
					ArrayList<Player> players = PlayerFactory.getPlayers(temp);

					// create a copy for each compatible player
					for (Player player : players) {
						DLNAResource copy = createResourceWithAudioSubtitlePlayer(child, audio, subtitle, player);
						entries.add(copy);
					}
				}
			}

			// Sort the list of combinations
			Collections.sort(entries, new ResourceSort(PlayerFactory.getAllPlayers()));

			// Now add the sorted list of combinations to the folder
			for (DLNAResource dlna : entries) {
				LOGGER.trace(
					"Adding {}: audio: {}, subtitle: {}, player: {}",
					new Object[]{
					dlna.getName(),
					dlna.getMediaAudio(),
					dlna.getMediaSubtitle(),
					(dlna.getPlayer() != null ? dlna.getPlayer().name() : null),});

				addChildInternal(dlna);
				addChapterFolder(dlna);
			}
		}
	}
}<|MERGE_RESOLUTION|>--- conflicted
+++ resolved
@@ -206,18 +206,13 @@
 				addChapterFolder(noTranscode);
 			}
 
-<<<<<<< HEAD
-			// List holding all combinations
-			ArrayList<DLNAResource> combos = new ArrayList<DLNAResource>();
-=======
 			// assemble copies for each combination of audio, subtitle and player
-			ArrayList<DLNAResource> entries = new ArrayList<>();
+			ArrayList<DLNAResource> entries = new ArrayList<DLNAResource>();
 
 			// create copies of the audio/subtitle track lists as we're making (local)
 			// modifications to them
-			List<DLNAMediaAudio> audioTracks = new ArrayList<>(child.getMedia().getAudioTracksList());
-			List<DLNAMediaSubtitle> subtitleTracks = new ArrayList<>(child.getMedia().getSubtitleTracksList());
->>>>>>> 7affe3d2
+			List<DLNAMediaAudio> audioTracks = new ArrayList<DLNAMediaAudio>(child.getMedia().getAudioTracksList());
+			List<DLNAMediaSubtitle> subtitleTracks = new ArrayList<DLNAMediaSubtitle>(child.getMedia().getSubtitleTracksList());
 
 			/*
 			 we add (or may add) a null entry to the audio list and/or subtitle list
