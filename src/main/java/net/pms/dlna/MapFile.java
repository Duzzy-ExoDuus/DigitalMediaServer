--- conflicted
+++ resolved
@@ -279,15 +279,9 @@
 
 	@Override
 	public void doRefreshChildren(String str) {
-<<<<<<< HEAD
-		List<File> files = getFileList();
+		/*List<File> files = getFileList();
 		List<File> addedFiles = new ArrayList<File>();
 		List<DLNAResource> removedFiles = new ArrayList<DLNAResource>();
-=======
-		/*List<File> files = getFileList();
-		List<File> addedFiles = new ArrayList<>();
-		List<DLNAResource> removedFiles = new ArrayList<>();
->>>>>>> c723dc06
 
 		for (DLNAResource d : getChildren()) {
 			boolean isNeedMatching = !(d.getClass() == MapFile.class || (d instanceof VirtualFolder && !(d instanceof DVDISOFile)));
