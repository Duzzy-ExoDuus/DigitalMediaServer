--- conflicted
+++ resolved
@@ -2282,21 +2282,6 @@
 					InetAddress rendererIp;
 					try {
 						rendererIp = InetAddress.getByName(rendererId);
-<<<<<<< HEAD
-						RendererConfiguration renderer = RendererConfiguration.getRendererConfigurationBySocketAddress(rendererIp);
-						String rendererName = "unknown renderer";
-						try {
-							rendererName = renderer.getRendererName().replaceAll("\n", "");
-						} catch (NullPointerException e) { }
-						LOGGER.info("Started playing " + getName() + " on your " + rendererName);
-						LOGGER.debug("The full filename of which is: " + getSystemName() + " and the address of the renderer is: " + rendererId);
-					} catch (UnknownHostException ex) {
-						LOGGER.debug("" + ex);
-					}
-
-					startTime = System.currentTimeMillis();
-
-=======
 						RendererConfiguration renderer;
 						if (render == null) {
 							renderer = RendererConfiguration.getRendererConfigurationBySocketAddress(rendererIp);
@@ -2318,7 +2303,6 @@
 					
 					startTime = System.currentTimeMillis();
 					
->>>>>>> cd1fe8fa
 					for (final ExternalListener listener : ExternalFactory.getExternalListeners()) {
 						if (listener instanceof StartStopListener) {
 							// run these asynchronously for slow handlers (e.g. logging, scrobbling)
@@ -2349,23 +2333,17 @@
 		final DLNAResource self = this;
 		final String requestId = getRequestId(rendererId);
 		Runnable defer = () -> {
-<<<<<<< HEAD
-=======
 			long start = startTime;
->>>>>>> cd1fe8fa
 			try {
 				Thread.sleep(STOP_PLAYING_DELAY);
 			} catch (InterruptedException e) {
 				LOGGER.error("stopPlaying sleep interrupted", e);
 			}
 			
-<<<<<<< HEAD
-=======
 			if (start != startTime) {
 				return;
 			}
 			
->>>>>>> cd1fe8fa
 			synchronized (requestIdToRefcount) {
 				final Integer refCount = requestIdToRefcount.get(requestId);
 				assert refCount != null;
@@ -2377,15 +2355,6 @@
 						InetAddress rendererIp;
 						try {
 							rendererIp = InetAddress.getByName(rendererId);
-<<<<<<< HEAD
-							RendererConfiguration renderer = RendererConfiguration.getRendererConfigurationBySocketAddress(rendererIp);
-							String rendererName = "unknown renderer";
-							try {
-								rendererName = renderer.getRendererName();
-							} catch (NullPointerException e) { }
-							LOGGER.info("Stopped playing " + getName() + " on your " + rendererName);
-							LOGGER.debug("The full filename of which is: " + getSystemName() + " and the address of the renderer is: " + rendererId);
-=======
 							RendererConfiguration renderer;
 							if (render == null) {
 								renderer = RendererConfiguration.getRendererConfigurationBySocketAddress(rendererIp);
@@ -2404,16 +2373,10 @@
 								LOGGER.info("Stopped playing " + getName() + " on your " + rendererName);
 								LOGGER.debug("The full filename of which is: " + getSystemName() + " and the address of the renderer is: " + rendererId);
 							}
->>>>>>> cd1fe8fa
 						} catch (UnknownHostException ex) {
 							LOGGER.debug("" + ex);
 						}
 						
-<<<<<<< HEAD
-						PMS.get().getFrame().setStatusLine("");
-						
-=======
->>>>>>> cd1fe8fa
 						internalStop();
 						
 						for (final ExternalListener listener : ExternalFactory.getExternalListeners()) {
