/*
 * PS3 Media Server, for streaming any medias to your PS3.
 * Copyright (C) 2008  A.Brochard
 *
 * This program is free software; you can redistribute it and/or
 * modify it under the terms of the GNU General Public License
 * as published by the Free Software Foundation; version 2
 * of the License only.
 *
 * This program is distributed in the hope that it will be useful,
 * but WITHOUT ANY WARRANTY; without even the implied warranty of
 * MERCHANTABILITY or FITNESS FOR A PARTICULAR PURPOSE.  See the
 * GNU General Public License for more details.
 *
 * You should have received a copy of the GNU General Public License
 * along with this program; if not, write to the Free Software
 * Foundation, Inc., 51 Franklin Street, Fifth Floor, Boston, MA  02110-1301, USA.
 */
package net.pms.dlna;

import java.io.*;
import java.net.InetAddress;
import java.net.URLEncoder;
import java.net.UnknownHostException;
import java.text.SimpleDateFormat;
import java.util.*;
import java.util.concurrent.ArrayBlockingQueue;
import java.util.concurrent.ThreadPoolExecutor;
import java.util.concurrent.TimeUnit;
import net.pms.Messages;
import net.pms.PMS;
import net.pms.configuration.FormatConfiguration;
import net.pms.configuration.PmsConfiguration;
import net.pms.configuration.RendererConfiguration;
import net.pms.dlna.virtual.TranscodeVirtualFolder;
import net.pms.dlna.virtual.VirtualFolder;
import net.pms.encoders.*;
import net.pms.external.AdditionalResourceFolderListener;
import net.pms.external.ExternalFactory;
import net.pms.external.ExternalListener;
import net.pms.external.StartStopListener;
import net.pms.formats.Format;
import net.pms.formats.FormatFactory;
import net.pms.io.OutputParams;
import net.pms.io.ProcessWrapper;
import net.pms.io.SizeLimitInputStream;
import net.pms.network.HTTPResource;
import net.pms.util.FileUtil;
import net.pms.util.ImagesUtil;
import net.pms.util.Iso639;
import net.pms.util.MpegUtil;
import net.pms.util.OpenSubtitle;
import static net.pms.util.StringUtil.*;
import org.apache.commons.lang3.StringUtils;
import org.slf4j.Logger;
import org.slf4j.LoggerFactory;

/**
 * Represents any item that can be browsed via the UPNP ContentDirectory service.
 *
 * TODO: Change all instance variables to private. For backwards compatibility
 * with external plugin code the variables have all been marked as deprecated
 * instead of changed to private, but this will surely change in the future.
 * When everything has been changed to private, the deprecated note can be
 * removed.
 */
public abstract class DLNAResource extends HTTPResource implements Cloneable, Runnable {
	private final Map<String, Integer> requestIdToRefcount = new HashMap<String, Integer>();
	private boolean resolved;
	private static final int STOP_PLAYING_DELAY = 4000;
	private static final Logger LOGGER = LoggerFactory.getLogger(DLNAResource.class);
	private final SimpleDateFormat SDF_DATE = new SimpleDateFormat("yyyy-MM-dd'T'HH:mm:ss", Locale.US);
	private static final PmsConfiguration configuration = PMS.getConfiguration();
	private boolean subsAreValid = false;

	protected static final int MAX_ARCHIVE_ENTRY_SIZE = 10000000;
	protected static final int MAX_ARCHIVE_SIZE_SEEK = 800000000;

	/**
	 * The name displayed on the renderer. Cached the first time getDisplayName(RendererConfiguration) is called.
	 */
	private String displayName;

	/**
	 * The suffix added to the name. Contains additional info about audio and subtitles.
	 */
	private String nameSuffix = "";

	/**
	 * @deprecated This field will be removed. Use {@link net.pms.configuration.PmsConfiguration#getTranscodeFolderName()} instead.
	 */
	@Deprecated
	protected static final String TRANSCODE_FOLDER = Messages.getString("TranscodeVirtualFolder.0"); // localized #--TRANSCODE--#

	/**
	 * @deprecated Use standard getter and setter to access this field.
	 */
	@Deprecated
	protected int specificType;

	/**
	 * @deprecated Use standard getter and setter to access this field.
	 */
	@Deprecated
	protected String id;

	/**
	 * @deprecated Use standard getter and setter to access this field.
	 */
	@Deprecated
	protected DLNAResource parent;

	/**
	 * @deprecated This field will be removed. Use {@link #getFormat()} and
	 * {@link #setFormat(Format)} instead.
	 */
	@Deprecated
	protected Format ext;

	/**
	 * The format of this resource.
	 */
	private Format format;

	/**
	 * @deprecated Use standard getter and setter to access this field.
	 */
	@Deprecated
	protected DLNAMediaInfo media;

	/**
	 * @deprecated Use {@link #getMediaAudio()} and {@link
	 * #setMediaAudio(DLNAMediaAudio)} to access this field.
	 */
	@Deprecated
	protected DLNAMediaAudio media_audio;

	/**
	 * @deprecated Use {@link #getMediaSubtitle()} and {@link
	 * #setMediaSubtitle(DLNAMediaSubtitle)} to access this field.
	 */
	@Deprecated
	protected DLNAMediaSubtitle media_subtitle;

	/**
	 * @deprecated Use standard getter and setter to access this field.
	 */
	@Deprecated
	protected long lastmodified; // TODO make private and rename lastmodified -> lastModified

	/**
	 * Represents the transformation to be used to the file. If null, then
	 *
	 * @see Player
	 */
	private Player player;

	/**
	 * @deprecated Use standard getter and setter to access this field.
	 */
	@Deprecated
	protected boolean discovered = false;

	private ProcessWrapper externalProcess;

	/**
	 * @deprecated Use standard getter and setter to access this field.
	 */
	@Deprecated
	protected boolean srtFile;

	/**
	 * @deprecated Use standard getter and setter to access this field.
	 */
	@Deprecated
	protected int updateId = 1;

	/**
	 * @deprecated Use standard getter and setter to access this field.
	 */
	@Deprecated
	public static int systemUpdateId = 1;

	/**
	 * @deprecated Use standard getter and setter to access this field.
	 */
	@Deprecated
	protected boolean noName;

	private int nametruncate;
	private DLNAResource first;
	private DLNAResource second;

	/**
	 * @deprecated Use standard getter and setter to access this field.
	 *
	 * The time range for the file containing the start and end time in seconds.
	 */
	@Deprecated
	protected Range.Time splitRange = new Range.Time();

	/**
	 * @deprecated Use standard getter and setter to access this field.
	 */
	@Deprecated
	protected int splitTrack;

	/**
	 * @deprecated Use standard getter and setter to access this field.
	 */
	@Deprecated
	protected String fakeParentId;

	/**
	 * @deprecated Use standard getter and setter to access this field.
	 */
	// Ditlew - needs this in one of the derived classes
	@Deprecated
	protected RendererConfiguration defaultRenderer;

	private String dlnaspec;

	/**
	 * @deprecated Use standard getter and setter to access this field.
	 */
	@Deprecated
	protected boolean avisynth;

	/**
	 * @deprecated Use standard getter and setter to access this field.
	 */
	@Deprecated
	protected boolean skipTranscode = false;

	private boolean allChildrenAreFolders = true;
	private String dlnaOrgOpFlags;

	/**
	 * @deprecated Use standard getter and setter to access this field.
	 *
	 * List of children objects associated with this DLNAResource. This is only valid when the DLNAResource is of the container type.
	 */
	@Deprecated
	protected List<DLNAResource> children;

	/**
	 * @deprecated Use standard getter and setter to access this field.
	 *
	 * The numerical ID (1-based index) assigned to the last child of this folder. The next child is assigned this ID + 1.
	 */
	// FIXME should be lastChildId
	@Deprecated
	protected int lastChildrenId = 0; // XXX make private and rename lastChildrenId -> lastChildId

	/**
	 * @deprecated Use standard getter and setter to access this field.
	 *
	 * The last time refresh was called.
	 */
	@Deprecated
	protected long lastRefreshTime;

	private String lastSearch;

	protected HashMap<String, Object> attachments = null;

	/**
	 * Returns parent object, usually a folder type of resource. In the DLDI
	 * queries, the UPNP server needs to give out the parent container where
	 * the item is. The <i>parent</i> represents such a container.
	 *
	 * @return Parent object.
	 */
	public DLNAResource getParent() {
		return parent;
	}

	/**
	 * Set the parent object, usually a folder type of resource. In the DLDI
	 * queries, the UPNP server needs to give out the parent container where
	 * the item is. The <i>parent</i> represents such a container.
	 *
	 * @param parent Sets the parent object.
	 */
	public void setParent(DLNAResource parent) {
		this.parent = parent;
	}

	/**
	 * Returns the id of this resource based on the index in its parent
	 * container. Its main purpose is to be unique in the parent container.
	 *
	 * @return The id string.
	 * @since 1.50
	 */
	protected String getId() {
		return id;
	}

	/**
	 * Set the ID of this resource based on the index in its parent container.
	 * Its main purpose is to be unique in the parent container. The method is
	 * automatically called by addChildInternal, so most of the time it is not
	 * necessary to call it explicitly.
	 *
	 * @param id
	 * @since 1.50
	 * @see #addChildInternal(DLNAResource)
	 */
	protected void setId(String id) {
		this.id = id;
	}

	/**
	 * String representing this resource ID. This string is used by the UPNP
	 * ContentDirectory service. There is no hard spec on the actual numbering
	 * except for the root container that always has to be "0". In PMS the
	 * format used is <i>number($number)+</i>. A common client that expects a
	 * different format than the one used here is the XBox360. PMS translates
	 * the XBox360 queries on the fly. For more info, check
	 * http://www.mperfect.net/whsUpnp360/ .
	 *
	 * @return The resource id.
	 * @since 1.50
	 */
	public String getResourceId() {
		if (getId() == null) {
			return null;
		}

		if (parent != null) {
			return parent.getResourceId() + '$' + getId();
		} else {
			return getId();
		}
	}

	/**
	 * @see #setId(String)
	 * @param id
	 */
	protected void setIndexId(int id) {
		setId(Integer.toString(id));
	}

	/**
	 *
	 * @return the unique id which identifies the DLNAResource relative to its parent.
	 */
	public String getInternalId() {
		return getId();
	}

	/**
	 *
	 * @return true, if this contain can have a transcode folder
	 */
	public boolean isTranscodeFolderAvailable() {
		return true;
	}

	/**
	 * Any {@link DLNAResource} needs to represent the container or item with a String.
	 *
	 * @return String to be showed in the UPNP client.
	 */
	public abstract String getName();

	public abstract String getSystemName();

	public abstract long length();

	// Ditlew
	public long length(RendererConfiguration mediaRenderer) {
		return length();
	}

	public abstract InputStream getInputStream() throws IOException;

	public abstract boolean isFolder();

	public String getDlnaContentFeatures() {
		return (dlnaspec != null ? (dlnaspec + ";") : "") + getDlnaOrgOpFlags() + ";DLNA.ORG_CI=0;DLNA.ORG_FLAGS=01700000000000000000000000000000";
	}

	public DLNAResource getPrimaryResource() {
		return first;
	}

	public DLNAResource getSecondaryResource() {
		return second;
	}

	public String getFakeParentId() {
		return fakeParentId;
	}

	public void setFakeParentId(String fakeParentId) {
		this.fakeParentId = fakeParentId;
	}

	/**
	 * @return the fake parent id if specified, or the real parent id
	 */
	public String getParentId() {
		if (getFakeParentId() != null) {
			return getFakeParentId();
		} else {
			if (parent != null) {
				return parent.getResourceId();
			} else {
				return "-1";
			}
		}
	}

	public DLNAResource() {
		this.specificType = Format.UNKNOWN;
		this.children = new ArrayList<DLNAResource>();
		this.updateId = 1;
		lastSearch = null;
		resHash = 0;
		masterParent = null;
	}

	public DLNAResource(int specificType) {
		this();
		this.specificType = specificType;
	}

	/**
	 * Recursive function that searches through all of the children until it finds
	 * a {@link DLNAResource} that matches the name.<p> Only used by
	 * {@link net.pms.dlna.RootFolder#addWebFolder(File webConf)
	 * addWebFolder(File webConf)} while parsing the web.conf file.
	 *
	 * @param name String to be compared the name to.
	 * @return Returns a {@link DLNAResource} whose name matches the parameter name
	 * @see #getName()
	 */
	public DLNAResource searchByName(String name) {
		for (DLNAResource child : children) {
			if (child.getName().equals(name)) {
				return child;
			}
		}

		return null;
	}

	/**
	 * @param renderer Renderer for which to check if file is supported.
	 * @return true if the given {@link net.pms.configuration.RendererConfiguration
	 *		RendererConfiguration} can understand type of media. Also returns true
	 *		if this DLNAResource is a container.
	 */
	public boolean isCompatible(RendererConfiguration renderer) {
		return format == null
			|| format.isUnknown()
			|| (format.isVideo() && renderer.isVideoSupported())
			|| (format.isAudio() && renderer.isAudioSupported())
			|| (format.isImage() && renderer.isImageSupported());
	}

	/**
	 * Adds a new DLNAResource to the child list. Only useful if this object is
	 * of the container type.
	 * <P>
	 * TODO: (botijo) check what happens with the child object. This function
	 * can and will transform the child object. If the transcode option is set,
	 * the child item is converted to a container with the real item and the
	 * transcode option folder. There is also a parser in order to get the right
	 * name and type, I suppose. Is this the right place to be doing things like
	 * these?
	 * <p>
	 * FIXME: Ideally the logic below is completely renderer-agnostic. Focus on
	 * harvesting generic data and transform it for a specific renderer as late
	 * as possible.
	 *
	 * @param child
	 *            DLNAResource to add to a container type.
	 */
	public void addChild(DLNAResource child) {
		addChild(child, true);
	}

	public void addChild(DLNAResource child, boolean isNew) {
		// child may be null (spotted - via rootFolder.addChild() - in a misbehaving plugin
		if (child == null) {
			LOGGER.error("A plugin has attempted to add a null child to \"{}\"", getName());
			LOGGER.debug("Error info:", new NullPointerException("Invalid DLNA resource"));
			return;
		}

		child.parent = this;
		child.masterParent = masterParent;

		if (parent != null) {
			defaultRenderer = parent.getDefaultRenderer();
		}

		if (PMS.filter(defaultRenderer, child)) {
			LOGGER.debug("Resource " + child.getName() + " is filtered out for render " + defaultRenderer.getRendererName());
			return;
		}

		try {
			if (child.isValid()) {
				LOGGER.trace("{} child \"{}\" with class \"{}\"", isNew ? "Adding new" : "Updating", child.getName(), child.getClass().getName());

				if (allChildrenAreFolders && !child.isFolder()) {
					allChildrenAreFolders = false;
				}

				child.resHash = Math.abs(child.getSystemName().hashCode() + resumeHash());

				DLNAResource resumeRes = null;

				boolean addResumeFile = false;
				ResumeObj r = ResumeObj.create(child);
				if (r != null) {
					resumeRes = child.clone();
					resumeRes.resume = r;
					resumeRes.resHash = child.resHash;
					addResumeFile = true;
				}

				boolean parserV2 = child.media != null && defaultRenderer != null && defaultRenderer.isMediaParserV2();
				if (parserV2) {
					// See which mime type the renderer prefers in case it supports the media
					String mimeType = defaultRenderer.getFormatConfiguration().match(child.media);
					if (mimeType != null) {
						// Media is streamable
						if (!FormatConfiguration.MIMETYPE_AUTO.equals(mimeType)) {
							// Override with the preferred mime type of the renderer
							LOGGER.trace("Overriding detected mime type \"{}\" for file \"{}\" with renderer preferred mime type \"{}\"",
									child.media.getMimeType(), child.getName(), mimeType);
							child.media.setMimeType(mimeType);
						}

						LOGGER.trace("File \"{}\" can be streamed with mime type \"{}\"", child.getName(), child.media.getMimeType());
					} else {
						// Media is transcodable
						LOGGER.trace("File \"{}\" can be transcoded", child.getName());
					}
				}

				if (child.format != null) {
					String configurationSkipExtensions = configuration.getDisableTranscodeForExtensions();
					String rendererSkipExtensions = null;

					if (defaultRenderer != null) {
						rendererSkipExtensions = defaultRenderer.getStreamedExtensions();
					}

					// Should transcoding be skipped for this format?
					boolean skip = child.format.skip(configurationSkipExtensions, rendererSkipExtensions);
					skipTranscode = skip;

					if (skip) {
						LOGGER.trace("File \"{}\" will be forced to skip transcoding by configuration", child.getName());
					}

					// Determine transcoding possibilities if either
					//    - the format is known to be transcodable
					//    - we have media info (via parserV2, playback info, or a plugin)
					if (child.format.transcodable() || child.media != null) {
						if (child.media == null) {
							child.media = new DLNAMediaInfo();
						}

						// Try to determine a player to use for transcoding.
						Player player = null;

						// First, try to match a player from recently played folder or based on the name of the DLNAResource
						// or its parent. If the name ends in "[unique player id]", that player
						// is preferred.
						String name = getName();

						if (!configuration.isHideRecentlyPlayedFolder()) {
							player = child.player;
						} else {
							for (Player p : PlayerFactory.getPlayers()) {
								String end = "[" + p.id() + "]";

								if (name.endsWith(end)) {
									nametruncate = name.lastIndexOf(end);
									player = p;
									LOGGER.trace("Selecting player based on name end");
									break;
								} else if (parent != null && parent.getName().endsWith(end)) {
									parent.nametruncate = parent.getName().lastIndexOf(end);
									player = p;
									LOGGER.trace("Selecting player based on parent name end");
									break;
								}
							}
						}

						// If no preferred player could be determined from the name, try to
						// match a player based on media information and format.
						if (player == null) {
							player = PlayerFactory.getPlayer(child);
						}

						if (player != null && !allChildrenAreFolders) {
							String configurationForceExtensions = configuration.getForceTranscodeForExtensions();
							String rendererForceExtensions = null;

							if (defaultRenderer != null) {
								rendererForceExtensions = defaultRenderer.getTranscodedExtensions();
							}

							// Should transcoding be forced for this format?
							boolean forceTranscode = child.format.skip(configurationForceExtensions, rendererForceExtensions);

							if (forceTranscode) {
								LOGGER.trace("File \"{}\" will be forced to be transcoded by configuration", child.getName());
							}

							boolean hasEmbeddedSubs = false;

							if (child.media != null) {
								for (DLNAMediaSubtitle s : child.media.getSubtitleTracksList()) {
									hasEmbeddedSubs = (hasEmbeddedSubs || s.isEmbedded());
								}
							}

							boolean hasSubsToTranscode = false;

							if (!configuration.isDisableSubtitles()) {
								if (child.isSubsFile()) {
									hasSubsToTranscode = defaultRenderer != null && StringUtils.isBlank(defaultRenderer.getSupportedSubtitles());
								} else {
									// FIXME: Why transcode if the renderer can handle embedded subs?
									hasSubsToTranscode = hasEmbeddedSubs;
								}

								if (hasSubsToTranscode) {
									LOGGER.trace("File \"{}\" has subs that need transcoding", child.getName());
								}
							}

							boolean isIncompatible = false;
							String audioTracksList = child.getName() + child.media.getAudioTracksList().toString();

							if (!child.format.isCompatible(child.media, defaultRenderer)) {
								isIncompatible = true;
								LOGGER.trace("File \"{}\" is not supported by the renderer", child.getName());
							} else if (
								configuration.isEncodedAudioPassthrough() &&
								(
									audioTracksList.contains("audio codec: AC3") ||
									audioTracksList.contains("audio codec: DTS")
								)
							) {
								isIncompatible = true;
								LOGGER.trace("File \"{}\" will not be streamed because the audio will use the encoded audio passthrough feature", child.getName());
							}

							// Prefer transcoding over streaming if:
							// 1) the media is unsupported by the renderer, or
							// 2) there are subs to transcode
							boolean preferTranscode = isIncompatible || hasSubsToTranscode;

							// Transcode if:
							// 1) transcoding is forced by configuration, or
							// 2) transcoding is preferred and not prevented by configuration
							if (forceTranscode || (preferTranscode && !isSkipTranscode())) {
								child.player = player;

								if (resumeRes != null) {
									resumeRes.player = player;
								}

								if (parserV2) {
									LOGGER.trace("Final verdict: \"{}\" will be transcoded with player \"{}\" with mime type \"{}\"", child.getName(), player.toString(), child.media.getMimeType());
								} else {
									LOGGER.trace("Final verdict: \"{}\" will be transcoded with player \"{}\"", child.getName(), player.toString());
								}
							} else {
								LOGGER.trace("Final verdict: \"{}\" will be streamed", child.getName());
							}

							// Should the child be added to the #--TRANSCODE--# folder?
							if ((child.format.isVideo() || child.format.isAudio()) && child.isTranscodeFolderAvailable()) {
								// true: create (and append) the #--TRANSCODE--# folder to this
								// folder if supported/enabled and if it doesn't already exist
								VirtualFolder transcodeFolder = getTranscodeFolder(true);
								if (transcodeFolder != null) {
									VirtualFolder fileTranscodeFolder = new FileTranscodeVirtualFolder(child.getDisplayName(), null);

									DLNAResource newChild = child.clone();
									newChild.player = player;
									newChild.media = child.media;
									fileTranscodeFolder.addChildInternal(newChild);
									LOGGER.trace("Adding \"{}\" to transcode folder for player: \"{}\"", child.getName(), player.toString());

									transcodeFolder.updateChild(fileTranscodeFolder);
								}
							}

							if (child.format.isVideo() && child.isSubSelectable() && !(this instanceof SubSelFile)) {
								VirtualFolder vf = getSubSelector(true);
								if (vf != null) {
									DLNAResource newChild = child.clone();
									newChild.setPlayer(player);
									newChild.setMedia(child.media);
									LOGGER.trace("Duplicate subtitle " + child.getName() + " with player: " + player.toString());

									vf.addChild(new SubSelFile(newChild));
								}
							}

							for (ExternalListener listener : ExternalFactory.getExternalListeners()) {
								if (listener instanceof AdditionalResourceFolderListener) {
									try {
										((AdditionalResourceFolderListener) listener).addAdditionalFolder(this, child);
									} catch (Throwable t) {
										LOGGER.error("Failed to add additional folder for listener of type: \"{}\"", listener.getClass(), t);
									}
								}
							}
						} else if (!child.format.isCompatible(child.media, defaultRenderer) && !child.isFolder()) {
							LOGGER.trace("Ignoring file \"{}\" because it is not compatible with renderer \"{}\"", child.getName(), defaultRenderer.getRendererName());
							children.remove(child);
						}
					}

					if (resumeRes != null && resumeRes.media != null) {
						resumeRes.media.setThumbready(false);
					}

					if (
						child.format.getSecondaryFormat() != null &&
						child.media != null &&
						defaultRenderer != null &&
						defaultRenderer.supportsFormat(child.format.getSecondaryFormat())
					) {
						DLNAResource newChild = child.clone();
						newChild.setFormat(newChild.format.getSecondaryFormat());
						LOGGER.trace("Detected secondary format \"{}\" for \"{}\"", newChild.format.toString(), newChild.getName());
						newChild.first = child;
						child.second = newChild;

						if (!newChild.format.isCompatible(newChild.media, defaultRenderer)) {
							Player player = PlayerFactory.getPlayer(newChild);
							newChild.setPlayer(player);
							LOGGER.trace("Secondary format \"{}\" will use player \"{}\" for \"{}\"", newChild.format.toString(), newChild.getPlayer().name(), newChild.getName());
						}

						if (child.media != null && child.media.isSecondaryFormatValid()) {
							addChild(newChild);
							LOGGER.trace("Adding secondary format \"{}\" for \"{}\"", newChild.format.toString(), newChild.getName());
						} else {
							LOGGER.trace("Ignoring secondary format \"{}\" for \"{}\": invalid format", newChild.format.toString(), newChild.getName());
						}
					}
				}

				if (addResumeFile) {
					addChildInternal(resumeRes);
				}
				if (isNew) {
					addChildInternal(child);
				}
			}
		} catch (Throwable t) {
			LOGGER.error("Error adding child: \"{}\"", child.getName(), t);

			child.parent = null;
			children.remove(child);
		}
	}

	/**
	 * Return the transcode folder for this resource.
	 * If UMS is configured to hide transcode folders, null is returned.
	 * If no folder exists and the create argument is false, null is returned.
	 * If no folder exists and the create argument is true, a new transcode folder is created.
	 * This method is called on the parent folder each time a child is added to that parent
	 * (via {@link addChild(DLNAResource)}.
	 *
	 * @param create
	 * @return the transcode virtual folder
	 */
	// XXX package-private: used by MapFile; should be protected?
	TranscodeVirtualFolder getTranscodeFolder(boolean create) {
		if (!isTranscodeFolderAvailable()) {
			return null;
		}

		if (configuration.getHideTranscodeEnabled()) {
			return null;
		}

		// search for transcode folder
		for (DLNAResource child : children) {
			if (child instanceof TranscodeVirtualFolder) {
				return (TranscodeVirtualFolder) child;
			}
		}

		if (create) {
			TranscodeVirtualFolder transcodeFolder = new TranscodeVirtualFolder(null);
			addChildInternal(transcodeFolder);
			return transcodeFolder;
		}

		return null;
	}

	/**
	 * (Re)sets the given DNLA resource as follows:
	 *    - if it's already one of our children, renew it
	 *    - or if we have another child with the same name, replace it
	 *    - otherwise add it as a new child.
	 *
	 * @param child the DLNA resource to update
	 */
	public void updateChild(DLNAResource child) {
		DLNAResource found = children.contains(child) ?
			child : searchByName(child.getName());
		if (found != null) {
			if (child != found) {
				// Replace
				child.parent = this;
				child.setIndexId(Integer.parseInt(found.getInternalId()));
				children.set(children.indexOf(found), child);
			}
			// Renew
			addChild(child, false);
		} else {
			// Not found, it's new
			addChild(child, true);
		}
	}

	/**
	 * Adds the supplied DNLA resource in the internal list of child nodes,
	 * and sets the parent to the current node. Avoids the side-effects
	 * associated with the {@link #addChild(DLNAResource)} method.
	 *
	 * @param child the DLNA resource to add to this node's list of children
	 */
	protected synchronized void addChildInternal(DLNAResource child) {
		if (child.getInternalId() != null) {
			LOGGER.debug(
				"Node ({}) already has an ID ({}), which is overridden now. The previous parent node was: {}",
				new Object[] {
					child.getClass().getName(),
					child.getResourceId(),
					child.parent
				}
			);
		}

		children.add(child);
		child.parent = this;

		setLastChildId(getLastChildId() + 1);
		child.setIndexId(getLastChildId());
	}

	/**
	 * First thing it does it searches for an item matching the given objectID.
	 * If children is false, then it returns the found object as the only object in the list.
	 * TODO: (botijo) This function does a lot more than this!
	 *
	 * @param objectId ID to search for.
	 * @param children State if you want all the children in the returned list.
	 * @param start
	 * @param count
	 * @param renderer Renderer for which to do the actions.
	 * @return List of DLNAResource items.
	 * @throws IOException
	 */
	public synchronized List<DLNAResource> getDLNAResources(String objectId, boolean children, int start, int count, RendererConfiguration renderer) throws IOException {
		return getDLNAResources(objectId, children, start, count, renderer, null);
	}

	public synchronized List<DLNAResource> getDLNAResources(String objectId, boolean returnChildren, int start, int count, RendererConfiguration renderer, String searchStr) throws IOException {
		ArrayList<DLNAResource> resources = new ArrayList<DLNAResource>();
		DLNAResource dlna = search(objectId, count, renderer, searchStr);

		if (dlna != null) {
			String systemName = dlna.getSystemName();
			dlna.setDefaultRenderer(renderer);

			if (!returnChildren) {
				resources.add(dlna);
				dlna.refreshChildrenIfNeeded(searchStr);
			} else {
				dlna.discoverWithRenderer(renderer, count, true, searchStr);

				if (count == 0) {
					count = dlna.getChildren().size();
				}

				if (count > 0) {
					ArrayBlockingQueue<Runnable> queue = new ArrayBlockingQueue<Runnable>(count);

					int nParallelThreads = 3;
					if (dlna instanceof DVDISOFile) {
						nParallelThreads = 1; // Some DVD drives die with 3 parallel threads
					}
					ThreadPoolExecutor tpe = new ThreadPoolExecutor(
						Math.min(count, nParallelThreads),
						count,
						20,
						TimeUnit.SECONDS,
						queue
					);

					for (int i = start; i < start + count; i++) {
						if (i < dlna.getChildren().size()) {
							final DLNAResource child = dlna.getChildren().get(i);

							if (child != null) {
								tpe.execute(child);
								resources.add(child);
							} else {
								LOGGER.warn("null child at index {} in {}", i, systemName);
							}
						}
					}
					try {
						tpe.shutdown();
						tpe.awaitTermination(20, TimeUnit.SECONDS);
					} catch (InterruptedException e) {
						LOGGER.error("error while shutting down thread pool executor for " + systemName, e);
					}

					LOGGER.trace("End of analysis for " + systemName);
				}
			}
		}

		lastSearch = searchStr;
		return resources;
	}

	protected void refreshChildrenIfNeeded(String search) {
		if (isDiscovered() && shouldRefresh(search)) {
			refreshChildren(search);
			notifyRefresh();
		}
	}

	/**
	 * Update the last refresh time.
	 */
	protected void notifyRefresh() {
		lastRefreshTime = System.currentTimeMillis();
		updateId = updateId + 1;
		systemUpdateId = systemUpdateId + 1;
	}

	final protected void discoverWithRenderer(RendererConfiguration renderer, int count, boolean forced, String searchStr) {
		// Discover children if it hasn't been done already
		if (!isDiscovered()) {
			if (configuration.getFolderLimit() && depthLimit()) {
				if (renderer.getRendererName().equalsIgnoreCase("Playstation 3") || renderer.isXBOX()) {
					LOGGER.info("Depth limit potentionally hit for " + getDisplayName());
				}

				if (defaultRenderer != null) {
					defaultRenderer.addFolderLimit(this);
				}
			}

			discoverChildren(searchStr);
			boolean ready;

			if (renderer.isMediaParserV2() && renderer.isDLNATreeHack()) {
				ready = analyzeChildren(count);
			} else {
				ready = analyzeChildren(-1);
			}

			if (!renderer.isMediaParserV2() || ready) {
				setDiscovered(true);
			}

			notifyRefresh();
		} else {
			// if forced, then call the old 'refreshChildren' method
			LOGGER.trace("discover {} refresh forced: {}", getResourceId(), forced);
			if (forced) {
				if (refreshChildren(searchStr)) {
					notifyRefresh();
				}
			} else {
				// if not, then the regular isRefreshNeeded/doRefreshChildren pair.
				if (shouldRefresh(searchStr)) {
					doRefreshChildren(searchStr);
					notifyRefresh();
				}
			}
		}
	}

	private boolean shouldRefresh(String searchStr) {
		return (searchStr == null && lastSearch != null) || 
		(searchStr !=null && !searchStr.equals(lastSearch)) ||
		isRefreshNeeded();
	}

	@Override
	public void run() {
		if (first == null) {
			resolve();
			if (second != null) {
				second.resolve();
			}
		}
	}

	/**
	 * Recursive function that searches for a given ID.
	 *
	 * @param searchId ID to search for.
	 * @param count
	 * @param renderer
	 * @param searchStr
	 * @return Item found, or null otherwise.
	 * @see #getId()
	 */
	public DLNAResource search(String searchId, int count, RendererConfiguration renderer, String searchStr) {
		if (id != null && searchId != null) {
			String[] indexPath = searchId.split("\\$", 2);
			if (id.equals(indexPath[0])) {
				if (indexPath.length == 1 || indexPath[1].length() == 0) {
					return this;
				} else {
					discoverWithRenderer(renderer, count, false, searchStr);

					for (DLNAResource file : children) {
						DLNAResource found = file.search(indexPath[1], count, renderer, searchStr);
						if (found != null) {
							return found;
						}
					}
				}
			} else {
				return null;
			}
		}
		return null;
	}

	/**
	 * TODO: (botijo) What is the intention of this function? Looks like a prototype to be overloaded.
	 */
	public void discoverChildren() {
	}

	public void discoverChildren(String str) {
		discoverChildren();
	}

	/**
	 * TODO: (botijo) What is the intention of this function? Looks like a prototype to be overloaded.
	 *
	 * @param count
	 * @return Returns true
	 */
	public boolean analyzeChildren(int count) {
		return true;
	}

	/**
	 * Reload the list of children.
	 */
	public void doRefreshChildren() {
	}

	public void doRefreshChildren(String search) {
		doRefreshChildren();
	}

	/**
	 * @return true, if the container is changed, so refresh is needed.
	 * This could be called a lot of times.
	 */
	public boolean isRefreshNeeded() {
		return false;
	}

	/**
	 * This method gets called only for the browsed folder, and not for the
	 * parent folders. (And in the media library scan step too). Override in
	 * plugins when you do not want to implement proper change tracking, and
	 * you do not care if the hierarchy of nodes getting invalid between.
	 *
	 * @return True when a refresh is needed, false otherwise.
	 */
	public boolean refreshChildren() {
		if (isRefreshNeeded()) {
			doRefreshChildren();
			return true;
		}

		return false;
	}

	public boolean refreshChildren(String search) {
		if (shouldRefresh(search)) {
			doRefreshChildren(search);
			return true;
		}

		return false;
	}

	/**
	 * @deprecated Use {@link #resolveFormat()} instead.
	 */
	@Deprecated
	protected void checktype() {
		resolveFormat();
	}

	/**
	 * Sets the resource's {@link net.pms.formats.Format} according to its filename
	 * if it isn't set already.
	 *
	 * @since 1.90.0
	 */
	protected void resolveFormat() {
		if (format == null) {
			format = FormatFactory.getAssociatedFormat(getSystemName());
		}

		if (format != null && format.isUnknown()) {
			format.setType(getSpecificType());
		}
	}

	/**
	 * Hook to lazily initialise immutable resources e.g. ISOs, zip files &amp;c.
	 *
	 * @since 1.90.0
	 * @see #resolve()
	 */
	protected void resolveOnce() { }

	/**
	 * Resolve events are hooks that allow DLNA resources to perform various forms
	 * of initialisation when navigated to or streamed i.e. they function as lazy
	 * constructors.
	 *
	 * This method is called by request handlers for a) requests for a stream
	 * or b) content directory browsing i.e. for potentially every request for a file or
	 * folder the renderer hasn't cached. Many resource types are immutable (e.g. playlists,
	 * zip files, DVD ISOs &amp;c.) and only need to respond to this event once.
	 * Most resource types don't "subscribe" to this event at all. This default implementation
	 * provides hooks for immutable resources and handles the event for resource types that
	 * don't care about it. The rest override this method and handle it accordingly. Currently,
	 * the only resource type that overrides it is {@link RealFile}.
	 *
	 * Note: resolving a resource once (only) doesn't prevent children being added to or
	 * removed from it (if supported). There are other mechanisms for that e.g.
	 * {@link #doRefreshChildren()} (see {@link Feed} for an example).
	 */
	public synchronized void resolve() {
		if (!resolved) {
			resolveOnce();
			// if resolve() isn't overridden, this file/folder is immutable
			// (or doesn't respond to resolve events, which amounts to the
			// same thing), so don't spam it with this event again.
			resolved = true;
		}
	}

	// Ditlew
	/**
	 * Returns the display name for the default renderer.
	 *
	 * @return The display name.
	 * @see #getDisplayName(RendererConfiguration)
	 */
	public String getDisplayName() {
		return getDisplayName(null, true);
	}

	/**
	 * Returns the DisplayName that is shown to the Renderer.
	 * Extra info might be appended depending on the settings, like item duration.
	 * This is based on {@link #getName()}.
	 *
	 * @param mediaRenderer Media Renderer for which to show information.
	 * @param withSuffix Whether to include additional media info
	 * @return String representing the item.
	 */
	public String getDisplayName(RendererConfiguration mediaRenderer) {
		return getDisplayName(mediaRenderer, true);
	}

	private String getDisplayName(RendererConfiguration mediaRenderer, boolean withSuffix) {
		if (displayName != null) { // cached
			return withSuffix ? (displayName + nameSuffix) : displayName;
		}

		displayName = getName();
		String subtitleFormat;
		String subtitleLanguage;
		boolean isNamedNoEncoding = false;
		if (
			this instanceof RealFile &&
			(
				configuration.isHideExtensions() ||
				configuration.isPrettifyFilenames()
			) &&
			!isFolder()
		) {
			if (configuration.isPrettifyFilenames()) {
				displayName = FileUtil.getFileNameWithRewriting(displayName);
			} else {
				displayName = FileUtil.getFileNameWithoutExtension(displayName);
			}
		}

		if (player != null) {
			if (isNoName()) {
				displayName = "[" + player.name() + "]";
			} else {
				// Ditlew - WDTV Live don't show durations otherwise, and this is useful for finding the main title
				if (mediaRenderer != null && mediaRenderer.isShowDVDTitleDuration() && media != null && media.getDvdtrack() > 0) {
					nameSuffix += " - " + media.getDurationString();
				}

				if (!configuration.isHideEngineNames()) {
					nameSuffix += " [" + player.name() + "]";
				}
			}
		} else {
			if (isNoName()) {
				displayName = "[No encoding]";
				isNamedNoEncoding = true;
				if (subsAreValid) {
					isNamedNoEncoding = false;
				}
			} else if (nametruncate > 0) {
				displayName = displayName.substring(0, nametruncate).trim();
			}
		}

		if (
			isSubsFile() &&
			!isNamedNoEncoding &&
			media_audio == null &&
			media_subtitle == null &&
			!configuration.hideSubsInfo() &&
			(
				player == null ||
				player.isExternalSubtitlesSupported()
			)

		) {
			nameSuffix += " {External Subtitles}";
		}

		if (getMediaAudio() != null) {
			String audioLanguage = "/" + getMediaAudio().getLangFullName();
			if ("/Undetermined".equals(audioLanguage)) {
				audioLanguage = "";
			}

			displayName = player != null ? ("[" + player.name() + "]") : ""; 
			nameSuffix = " {Audio: " + getMediaAudio().getAudioCodec() + audioLanguage + ((getMediaAudio().getFlavor() != null && mediaRenderer != null && mediaRenderer.isShowAudioMetadata()) ? (" (" + getMediaAudio().getFlavor() + ")") : "") + "}";
		}

		if (
			media_subtitle != null &&
			media_subtitle.getId() != -1 &&
			!configuration.hideSubsInfo()
		) {
			subtitleFormat = media_subtitle.getType().getDescription();
			if ("(Advanced) SubStation Alpha".equals(subtitleFormat)) {
				subtitleFormat = "SSA";
			}

			subtitleLanguage = "/" + media_subtitle.getLangFullName();
			if ("/Undetermined".equals(subtitleLanguage)) {
				subtitleLanguage = "";
			}

			nameSuffix += " {Sub: " + subtitleFormat + subtitleLanguage + ((media_subtitle.getFlavor() != null && mediaRenderer != null && mediaRenderer.isShowSubMetadata()) ? (" (" + media_subtitle.getFlavor() + ")") : "") + "}";
		}

		if (isAvisynth()) {
			displayName = (player != null ? ("[" + player.name()) : "") + " + AviSynth]";
		}

		if (getSplitRange().isEndLimitAvailable()) {
			displayName = ">> " + DLNAMediaInfo.getDurationString(getSplitRange().getStart());
		}

		return withSuffix ? (displayName + nameSuffix) : displayName;
	}

	/**
	 * Prototype for returning URLs.
	 *
	 * @return An empty URL
	 */
	protected String getFileURL() {
		return getURL("");
	}

	/**
	 * @return Returns a URL pointing to an image representing the item. If
	 * none is available, "thumbnail0000.png" is used.
	 */
	protected String getThumbnailURL() {
		return getURL("thumbnail0000");
	}

	/**
	 * @param prefix
	 * @return Returns a URL for a given media item. Not used for container types.
	 */
	protected String getURL(String prefix) {
		StringBuilder sb = new StringBuilder();
		sb.append(PMS.get().getServer().getURL());
		sb.append("/get/");
		sb.append(getResourceId()); //id
		sb.append("/");
		sb.append(prefix);
		sb.append(encode(getName()));
		return sb.toString();
	}

	/**
	 * @param subs
	 * @return Returns a URL for a given subtitles item. Not used for container types.
	 */
	protected String getSubsURL(DLNAMediaSubtitle subs) {
		StringBuilder sb = new StringBuilder();
		sb.append(PMS.get().getServer().getURL());
		sb.append("/get/");
		sb.append(getResourceId()); //id
		sb.append("/");
		sb.append("subtitle0000");
		sb.append(encode(subs.getExternalFile().getName()));
		return sb.toString();
	}

	/**
	 * Transforms a String to UTF-8.
	 *
	 * @param s
	 * @return Transformed string s in UTF-8 encoding.
	 */
	private static String encode(String s) {
		try {
			return URLEncoder.encode(s, "UTF-8");
		} catch (UnsupportedEncodingException e) {
			LOGGER.debug("Caught exception", e);
		}
		return "";
	}

	/**
	 * @return Number of children objects. This might be used in the DLDI
	 * response, as some renderers might not have enough memory to hold the
	 * list for all children.
	 */
	public int childrenNumber() {
		if (children == null) {
			return 0;
		}
		return children.size();
	}

	/**
	 * (non-Javadoc)
	 *
	 * @see java.lang.Object#clone()
	 */
	@Override
	protected DLNAResource clone() {
		DLNAResource o = null;
		try {
			o = (DLNAResource) super.clone();
			o.setId(null);

			// Clear the cached display name and suffix
			o.displayName = null;
			o.nameSuffix = "";
			// Make sure clones (typically #--TRANSCODE--# folder files)
			// have the option to respond to resolve events
			o.resolved = false;

			if (media != null) {
				o.media = (DLNAMediaInfo) media.clone();
			}
		} catch (CloneNotSupportedException e) {
			LOGGER.error(null, e);
		}

		return o;
	}

	// this shouldn't be public
	@Deprecated
	public String getFlags() {
		return getDlnaOrgOpFlags();
	}

	// permit the renderer to seek by time, bytes or both
	private String getDlnaOrgOpFlags() {
		return "DLNA.ORG_OP=" + dlnaOrgOpFlags;
	}

	/**
	 * @deprecated Use {@link #getDidlString(RendererConfiguration)} instead.
	 *
	 * @param mediaRenderer
	 * @return
	 */
	@Deprecated
	public final String toString(RendererConfiguration mediaRenderer) {
		return getDidlString(mediaRenderer);
	}

	/**
	 * Returns an XML (DIDL) representation of the DLNA node. It gives a
	 * complete representation of the item, with as many tags as available.
	 * Recommendations as per UPNP specification are followed where possible.
	 *
	 * @param mediaRenderer
	 *            Media Renderer for which to represent this information. Useful
	 *            for some hacks.
	 * @return String representing the item. An example would start like this:
	 *         {@code <container id="0$1" childCount="1" parentID="0" restricted="true">}
	 */
	public final String getDidlString(RendererConfiguration mediaRenderer) {
		StringBuilder sb = new StringBuilder();
		if (!configuration.isDisableSubtitles() && StringUtils.isNotBlank(mediaRenderer.getSupportedSubtitles()) && media != null && player == null) {
			OutputParams params = new OutputParams(configuration);
			Player.setAudioAndSubs(getSystemName(), media, params);
			if (params.sid != null) {
				String[] supportedSubs = mediaRenderer.getSupportedSubtitles().split(",");
				for (String supportedSub : supportedSubs) {
					if (params.sid.getType().toString().equals(supportedSub.trim().toUpperCase())) {
						media_subtitle = params.sid;
						subsAreValid = true;
						break;
					}
				}
			}
		}

		if (isFolder()) {
			openTag(sb, "container");
		} else {
			openTag(sb, "item");
		}

		addAttribute(sb, "id", getResourceId());

		if (isFolder()) {
			if (!isDiscovered() && childrenNumber() == 0) {
				//  When a folder has not been scanned for resources, it will automatically have zero children.
				//  Some renderers like XBMC will assume a folder is empty when encountering childCount="0" and
				//  will not display the folder. By returning childCount="1" these renderers will still display
				//  the folder. When it is opened, its children will be discovered and childrenNumber() will be
				//  set to the right value.
				addAttribute(sb, "childCount", 1);
			} else {
				addAttribute(sb, "childCount", childrenNumber());
			}
		}
		addAttribute(sb, "parentID", getParentId());
		addAttribute(sb, "restricted", "true");
		endTag(sb);

		StringBuilder wireshark = new StringBuilder();
		final DLNAMediaAudio firstAudioTrack = media != null ? media.getFirstAudioTrack() : null;
		if (firstAudioTrack != null && StringUtils.isNotBlank(firstAudioTrack.getSongname())) {
			wireshark.append(firstAudioTrack.getSongname()).append(player != null && !configuration.isHideEngineNames() ? (" [" + player.name() + "]") : "");
			addXMLTagAndAttribute(
				sb,
				"dc:title",
				encodeXML(mediaRenderer.getDcTitle(resumeStr(wireshark.toString()), nameSuffix, this))
			);
		} else { // Ditlew - org
			// Ditlew
			wireshark.append(((isFolder() || player == null && subsAreValid) ? getDisplayName() : mediaRenderer.getUseSameExtension(getDisplayName(mediaRenderer))));
			String tmp = (isFolder() || player == null && subsAreValid) ? getDisplayName(null, false) : mediaRenderer.getUseSameExtension(getDisplayName(mediaRenderer, false));
			addXMLTagAndAttribute(
				sb,
				"dc:title",
				encodeXML(mediaRenderer.getDcTitle(resumeStr(tmp), nameSuffix, this))
			);
		}

		if (firstAudioTrack != null) {
			if (StringUtils.isNotBlank(firstAudioTrack.getAlbum())) {
				addXMLTagAndAttribute(sb, "upnp:album", encodeXML(firstAudioTrack.getAlbum()));
			}

			if (StringUtils.isNotBlank(firstAudioTrack.getArtist())) {
				addXMLTagAndAttribute(sb, "upnp:artist", encodeXML(firstAudioTrack.getArtist()));
				addXMLTagAndAttribute(sb, "dc:creator", encodeXML(firstAudioTrack.getArtist()));
			}

			if (StringUtils.isNotBlank(firstAudioTrack.getGenre())) {
				addXMLTagAndAttribute(sb, "upnp:genre", encodeXML(firstAudioTrack.getGenre()));
			}

			if (firstAudioTrack.getTrack() > 0) {
				addXMLTagAndAttribute(sb, "upnp:originalTrackNumber", "" + firstAudioTrack.getTrack());
			}
		}

		if (!isFolder()) {
			int indexCount = 1;

			if (mediaRenderer.isDLNALocalizationRequired()) {
				indexCount = getDLNALocalesCount();
			}

			for (int c = 0; c < indexCount; c++) {
				openTag(sb, "res");

				/**
				 * DLNA.ORG_OP flags
				 *
				 * Two booleans (binary digits) which determine what transport operations the renderer is allowed to
				 * perform (in the form of HTTP request headers): the first digit allows the renderer to send
				 * TimeSeekRange.DLNA.ORG (seek by time) headers; the second allows it to send RANGE (seek by byte)
				 * headers.
				 *
				 *    00 - no seeking (or even pausing) allowed
				 *    01 - seek by byte
				 *    10 - seek by time
				 *    11 - seek by both
				 *
				 * See here for an example of how these options can be mapped to keys on the renderer's controller:
				 * http://www.ps3mediaserver.org/forum/viewtopic.php?f=2&t=2908&p=12550#p12550
				 *
				 * Note that seek-by-byte is the preferred option for streamed files [1] and seek-by-time is the
				 * preferred option for transcoded files.
				 *
				 * [1] see http://www.ps3mediaserver.org/forum/viewtopic.php?f=6&t=15841&p=76201#p76201
				 *
				 * seek-by-time requires a) support by the renderer (via the SeekByTime renderer conf option)
				 * and b) support by the transcode engine.
				 *
				 * The seek-by-byte fallback doesn't work well with transcoded files [2], but it's better than
				 * disabling seeking (and pausing) altogether.
				 *
				 * [2] http://www.ps3mediaserver.org/forum/viewtopic.php?f=6&t=3507&p=16567#p16567 (bottom post)
				 */
				dlnaOrgOpFlags = "01"; // seek by byte (exclusive)

				if (mediaRenderer.isSeekByTime() && player != null && player.isTimeSeekable()) {
					/**
					 * Some renderers - e.g. the PS3 and Panasonic TVs - behave erratically when
					 * transcoding if we keep the default seek-by-byte permission on when permitting
					 * seek-by-time: http://www.ps3mediaserver.org/forum/viewtopic.php?f=6&t=15841
					 *
					 * It's not clear if this is a bug in the DLNA libraries of these renderers or a bug
					 * in UMS, but setting an option in the renderer conf that disables seek-by-byte when
					 * we permit seek-by-time - e.g.:
					 *
					 *    SeekByTime = exclusive
					 *
					 * works around it.
					 */

					/**
					 * TODO (e.g. in a beta release): set seek-by-time (exclusive) here for *all* renderers:
					 * seek-by-byte isn't needed here (both the renderer and the engine support seek-by-time)
					 * and may be buggy on other renderers than the ones we currently handle.
					 *
					 * In the unlikely event that a renderer *requires* seek-by-both here, it can
					 * opt in with (e.g.):
					 *
					 *    SeekByTime = both
					 */
					if (mediaRenderer.isSeekByTimeExclusive()) {
						dlnaOrgOpFlags = "10"; // seek by time (exclusive)
					} else {
						dlnaOrgOpFlags = "11"; // seek by both
					}
				}

				addAttribute(sb, "xmlns:dlna", "urn:schemas-dlna-org:metadata-1-0/");

				// FIXME: There is a flaw here. In addChild(DLNAResource) the mime type
				// is determined for the default renderer. This renderer may rewrite the
				// mime type based on its configuration. Looking up that mime type is
				// not guaranteed to return a match for another renderer.
				String mime = mediaRenderer.getMimeType(mimeType());

				// Use our best guess if we have no valid mime type
				if (mime == null || mime.contains("/transcode")) {
					mime = HTTPResource.getDefaultMimeType(getType());
				}

				dlnaspec = null;

				/**
				 * In this code block, we determine the DLNA.ORG_PN to send.
				 * DLNA.ORG_PN is a string that tells the renderer what type of file to expect, like its
				 * container, framerate, codecs and resolution.
				 * Some renderers will not play a file if it has the wrong DLNA.ORG_PN string, while others
				 * are fine with any string or even nothing.
				 */
				if (mediaRenderer.isDLNAOrgPNUsed()) {
					if (mediaRenderer.isPS3()) {
						if (mime.equals("video/x-divx")) {
							dlnaspec = "DLNA.ORG_PN=AVI";
						} else if (mime.equals("video/x-ms-wmv") && media != null && media.getHeight() > 700) {
							dlnaspec = "DLNA.ORG_PN=WMVHIGH_PRO";
						}
					} else {
						if (mime.equals("video/mpeg") || mime.equals("video/mp4")) {
							dlnaspec = "DLNA.ORG_PN=" + getMPEG_PS_PALLocalizedValue(c);

							if (player != null) {
								// If the engine being is tsMuxeR or VLC, we are definitely outputting MPEG-TS so we can skip a lot of tests
								boolean isFileMPEGTS = TsMuxeRVideo.ID.equals(player.id()) || VideoLanVideoStreaming.ID.equals(player.id());

								boolean isMuxableResult = getMedia() != null && getMedia().isMuxable(mediaRenderer);

								// If the engine is MEncoder or FFmpeg, and the muxing settings are enabled, it may be MPEG-TS so we need to do more tests
								if (
									!isFileMPEGTS &&
									(
										(
											configuration.isMencoderMuxWhenCompatible() &&
											MEncoderVideo.ID.equals(player.id())
										) ||
										(
											configuration.isFFmpegMuxWithTsMuxerWhenCompatible() &&
											FFMpegVideo.ID.equals(player.id())
										) ||
										(
											VLCVideo.ID.equals(player.id())
										)
									)
								) {
									/**
									 * Media renderer needs ORG_PN to be accurate.
									 * If the value does not match the media, it won't play the media.
									 * Often we can lazily predict the correct value to send, but due to
									 * MEncoder needing to mux via tsMuxeR, we need to work it all out
									 * before even sending the file list to these devices.
									 * This is very time-consuming so we should a) avoid using this
									 * chunk of code whenever possible, and b) design a better system.
									 * Ideally we would just mux to MPEG-PS instead of MPEG-TS so we could
									 * know it will always be PS, but most renderers will not accept H.264
									 * inside MPEG-PS. Another option may be to always produce MPEG-TS
									 * instead and we should check if that will be OK for all renderers.
									 *
									 * This code block comes from Player.setAudioAndSubs()
									 */
									if (mediaRenderer.isAccurateDLNAOrgPN()) {
										boolean finishedMatchingPreferences = false;
										OutputParams params = new OutputParams(configuration);
										if (media != null) {
											// check for preferred audio
											StringTokenizer st = new StringTokenizer(configuration.getAudioLanguages(), ",");
											while (st != null && st.hasMoreTokens()) {
												String lang = st.nextToken();
												lang = lang.trim();
												LOGGER.trace("Looking for an audio track with lang: " + lang);
												for (DLNAMediaAudio audio : media.getAudioTracksList()) {
													if (audio.matchCode(lang)) {
														params.aid = audio;
														LOGGER.trace("Matched audio track: " + audio);
														st = null;
														break;
													}
												}
											}
										}

										if (params.aid == null && media != null && media.getAudioTracksList().size() > 0) {
											// Take a default audio track, dts first if possible
											for (DLNAMediaAudio audio : media.getAudioTracksList()) {
												if (audio.isDTS()) {
													params.aid = audio;
													LOGGER.trace("Found priority audio track with DTS: " + audio);
													break;
												}
											}

											if (params.aid == null) {
												params.aid = media.getAudioTracksList().get(0);
												LOGGER.trace("Chose a default audio track: " + params.aid);
											}
										}

										String currentLang = null;
										DLNAMediaSubtitle matchedSub = null;

										if (params.aid != null) {
											currentLang = params.aid.getLang();
										}

										if (params.sid != null && params.sid.getId() == -1) {
											LOGGER.trace("Don't want subtitles!");
											params.sid = null;
											media_subtitle = params.sid;
											finishedMatchingPreferences = true;
										}

										if (!finishedMatchingPreferences && params.sid != null && !StringUtils.isEmpty(params.sid.getLiveSubURL())) {
											// live subtitles
											// currently only open subtitles
											LOGGER.debug("Live subtitles " + params.sid.getLiveSubURL());
											try {
												matchedSub = params.sid;
												String file = OpenSubtitle.fetchSubs(matchedSub.getLiveSubURL(), matchedSub.getLiveSubFile());
												if (!StringUtils.isEmpty(file)) {
													matchedSub.setExternalFile(new File(file));
													params.sid = matchedSub;
													media_subtitle = params.sid;
													finishedMatchingPreferences = true;
												}
											} catch (IOException e) {
											}
										}

										if (!finishedMatchingPreferences) {
											StringTokenizer st1 = new StringTokenizer(configuration.getAudioSubLanguages(), ";");

											boolean matchedEmbeddedSubtitle = false;
											while (st1.hasMoreTokens()) {
												String pair = st1.nextToken();
												if (pair.contains(",")) {
													String audio = pair.substring(0, pair.indexOf(','));
													String sub = pair.substring(pair.indexOf(',') + 1);
													audio = audio.trim();
													sub = sub.trim();
													LOGGER.trace("Searching for a match for: " + currentLang + " with " + audio + " and " + sub);

													if (Iso639.isCodesMatching(audio, currentLang) || (currentLang != null && audio.equals("*"))) {
														if (sub.equals("off")) {
															matchedSub = new DLNAMediaSubtitle();
															matchedSub.setLang("off");
														} else if (getMedia() != null) {
															for (DLNAMediaSubtitle present_sub : media.getSubtitleTracksList()) {
																if (present_sub.matchCode(sub) || sub.equals("*")) {
																	if (present_sub.getExternalFile() != null) {
																		if (configuration.isAutoloadExternalSubtitles()) {
																			// Subtitle is external and we want external subtitles, look no further
																			matchedSub = present_sub;
																			LOGGER.trace(" Found a match: " + matchedSub);
																			break;
																		} else {
																			// Subtitle is external but we do not want external subtitles, keep searching
																			LOGGER.trace(" External subtitle ignored because of user setting: " + present_sub);
																		}
																	} else {
																		matchedSub = present_sub;
																		LOGGER.trace(" Found a match: " + matchedSub);
																		if (configuration.isAutoloadExternalSubtitles()) {
																			// Subtitle is internal and we will wait to see if an external one is available instead
																			matchedEmbeddedSubtitle = true;
																		} else {
																			// Subtitle is internal and we will use it
																			break;
																		}
																	}
																}
															}
														}

														if (matchedSub != null && !matchedEmbeddedSubtitle) {
															break;
														}
													}
												}
											}

											if (matchedSub != null && params.sid == null) {
												if (configuration.isDisableSubtitles() || (matchedSub.getLang() != null && matchedSub.getLang().equals("off"))) {
													LOGGER.trace(" Disabled the subtitles: " + matchedSub);
												} else {
													params.sid = matchedSub;
													media_subtitle = params.sid;
												}
											}

											if (!configuration.isDisableSubtitles() && params.sid == null && media != null) {
												// Check for subtitles again
												File video = new File(getSystemName());
												FileUtil.isSubtitlesExists(video, media, false);

												if (configuration.isAutoloadExternalSubtitles()) {
													boolean forcedSubsFound = false;
													// Priority to external subtitles
													for (DLNAMediaSubtitle sub : media.getSubtitleTracksList()) {
														if (matchedSub != null && matchedSub.getLang() != null && matchedSub.getLang().equals("off")) {
															StringTokenizer st = new StringTokenizer(configuration.getForcedSubtitleTags(), ",");

															while (sub.getFlavor() != null && st.hasMoreTokens()) {
																String forcedTags = st.nextToken();
																forcedTags = forcedTags.trim();

																if (
																	sub.getFlavor().toLowerCase().indexOf(forcedTags) > -1 &&
																	Iso639.isCodesMatching(sub.getLang(), configuration.getForcedSubtitleLanguage())
																) {
																	LOGGER.trace("Forcing preferred subtitles : " + sub.getLang() + "/" + sub.getFlavor());
																	LOGGER.trace("Forced subtitles track : " + sub);

																	if (sub.getExternalFile() != null) {
																		LOGGER.trace("Found external forced file : " + sub.getExternalFile().getAbsolutePath());
																	}
																	params.sid = sub;
																	media_subtitle = params.sid;
																	forcedSubsFound = true;
																	break;
																}
															}
															if (forcedSubsFound == true) {
																break;
															}
														} else {
															LOGGER.trace("Found subtitles track: " + sub);

															if (sub.getExternalFile() != null) {
																LOGGER.trace("Found external file: " + sub.getExternalFile().getAbsolutePath());
																params.sid = sub;
																media_subtitle = params.sid;
																break;
															}
														}
													}
												}
												if (
													matchedSub != null &&
													matchedSub.getLang() != null &&
													matchedSub.getLang().equals("off")
												) {
													finishedMatchingPreferences = true;
												}

												if (!finishedMatchingPreferences && params.sid == null) {
													StringTokenizer st = new StringTokenizer(configuration.getSubtitlesLanguages(), ",");
													while (st != null && st.hasMoreTokens()) {
														String lang = st.nextToken();
														lang = lang.trim();
														LOGGER.trace("Looking for a subtitle track with lang: " + lang);
														for (DLNAMediaSubtitle sub : media.getSubtitleTracksList()) {
															if (
																sub.matchCode(lang) &&
																!(
																	!configuration.isAutoloadExternalSubtitles() &&
																	sub.getExternalFile() != null
																)
															) {
																params.sid = sub;
																LOGGER.trace("Matched sub track: " + params.sid);
																st = null;
																break;
															}
														}
													}
												}
											}
										}

										if (media_subtitle == null) {
											LOGGER.trace("We do not want a subtitle for " + getName());
										} else {
											LOGGER.trace("We do want a subtitle for " + getName());
										}
									}

									/**
									 * If either we are transcoding to MPEG-TS, or:
									 * - There are no subtitles
									 * - This is not a DVD track
									 * - The media is muxable
									 * - The renderer accepts media muxed to MPEG-TS
									 * then the file is MPEG-TS
									 */
									if (
										(
											media_subtitle == null &&
											!isSubsFile() &&
											media != null &&
											media.getDvdtrack() == 0 &&
											isMuxableResult &&
											mediaRenderer.isMuxH264MpegTS()
										) ||
										mediaRenderer.isTranscodeToMPEGTSMPEG2AC3() ||
										mediaRenderer.isTranscodeToMPEGTSH264AC3() ||
										mediaRenderer.isTranscodeToMPEGTSH264AAC()
									) {
										isFileMPEGTS = true;
									}
								}

								if (isFileMPEGTS) {
									dlnaspec = "DLNA.ORG_PN=" + getMPEG_TS_SD_EU_ISOLocalizedValue(c);
									if (
										media.isH264() &&
										!VideoLanVideoStreaming.ID.equals(player.id()) &&
										isMuxableResult
									) {
										dlnaspec = "DLNA.ORG_PN=AVC_TS_HD_24_AC3_ISO";
										if (mediaRenderer.isTranscodeToMPEGTSH264AAC()) {
											dlnaspec = "DLNA.ORG_PN=AVC_TS_HP_HD_AAC";
										}
									}
								}
							} else if (media != null) {
								if (media.isMpegTS()) {
									dlnaspec = "DLNA.ORG_PN=" + getMPEG_TS_SD_EULocalizedValue(c);
									if (media.isH264()) {
										dlnaspec = "DLNA.ORG_PN=AVC_TS_HD_50_AC3";
										if (mediaRenderer.isTranscodeToMPEGTSH264AAC()) {
											dlnaspec = "DLNA.ORG_PN=AVC_TS_HP_HD_AAC";
										}
									}
								}
							}
						} else if (mime.equals("video/vnd.dlna.mpeg-tts")) {
							// patters - on Sony BDP m2ts clips aren't listed without this
							dlnaspec = "DLNA.ORG_PN=" + getMPEG_TS_SD_EULocalizedValue(c);
						} else if (mime.equals("image/jpeg")) {
							dlnaspec = "DLNA.ORG_PN=JPEG_LRG";
						} else if (mime.equals("audio/mpeg")) {
							dlnaspec = "DLNA.ORG_PN=MP3";
						} else if (mime.substring(0, 9).equals("audio/L16") || mime.equals("audio/wav")) {
							dlnaspec = "DLNA.ORG_PN=LPCM";
						}
					}

					if (dlnaspec != null) {
						dlnaspec = "DLNA.ORG_PN=" + mediaRenderer.getDLNAPN(dlnaspec.substring(12));
					}
				}

				String tempString = "http-get:*:" + mime + ":" + (dlnaspec != null ? (dlnaspec + ";") : "") + getDlnaOrgOpFlags();

				wireshark.append(" ").append(tempString);
				addAttribute(sb, "protocolInfo", tempString);

				if (subsAreValid && !mediaRenderer.useClosedCaption()) {
					addAttribute(sb, "pv:subtitleFileType", media_subtitle.getType().getExtension().toUpperCase());
					wireshark.append(" pv:subtitleFileType=").append(media_subtitle.getType().getExtension().toUpperCase());
					addAttribute(sb, "pv:subtitleFileUri", getSubsURL(media_subtitle));
					wireshark.append(" pv:subtitleFileUri=").append(getSubsURL(media_subtitle));
				}

				if (getFormat() != null && getFormat().isVideo() && media != null && media.isMediaparsed()) {
					if (player == null && media != null) {
						wireshark.append(" size=").append(media.getSize());
						addAttribute(sb, "size", media.getSize());
					} else {
						long transcoded_size = mediaRenderer.getTranscodedSize();
						if (transcoded_size != 0) {
							wireshark.append(" size=").append(transcoded_size);
							addAttribute(sb, "size", transcoded_size);
						}
					}
					if (media.getDuration() != null) {
						if (getSplitRange().isEndLimitAvailable()) {
							wireshark.append(" duration=").append(DLNAMediaInfo.getDurationString(getSplitRange().getDuration()));
							addAttribute(sb, "duration", DLNAMediaInfo.getDurationString(getSplitRange().getDuration()));
						} else {
							wireshark.append(" duration=").append(media.getDurationString());
							addAttribute(sb, "duration", media.getDurationString());
						}
					}
					if (media.getResolution() != null) {
						addAttribute(sb, "resolution", media.getResolution());
					}
					addAttribute(sb, "bitrate", media.getRealVideoBitrate());
					if (firstAudioTrack != null) {
						if (firstAudioTrack.getAudioProperties().getNumberOfChannels() > 0) {
							addAttribute(sb, "nrAudioChannels", firstAudioTrack.getAudioProperties().getNumberOfChannels());
						}
						if (firstAudioTrack.getSampleFrequency() != null) {
							addAttribute(sb, "sampleFrequency", firstAudioTrack.getSampleFrequency());
						}
					}
				} else if (getFormat() != null && getFormat().isImage()) {
					if (media != null && media.isMediaparsed()) {
						wireshark.append(" size=").append(media.getSize());
						addAttribute(sb, "size", media.getSize());
						if (media.getResolution() != null) {
							addAttribute(sb, "resolution", media.getResolution());
						}
					} else {
						wireshark.append(" size=").append(length());
						addAttribute(sb, "size", length());
					}
				} else if (getFormat() != null && getFormat().isAudio()) {
<<<<<<< HEAD
					if (getMedia() != null && getMedia().isMediaparsed()) {
						addAttribute(sb, "bitrate", getMedia().getBitrate());
						if (getMedia().getDuration() != null) {
							wireshark.append(" duration=").append(DLNAMediaInfo.getDurationString(getMedia().getDuration()));
							addAttribute(sb, "duration", DLNAMediaInfo.getDurationString(getMedia().getDuration()));
=======
					if (media != null && media.isMediaparsed()) {
						addAttribute(sb, "bitrate", media.getBitrate());
						if (media.getDuration() != null) {
							wireshark.append(" duration=").append(convertTimeToString(media.getDuration(), DURATION_TIME_FORMAT));
							addAttribute(sb, "duration", convertTimeToString(media.getDuration(), DURATION_TIME_FORMAT));
>>>>>>> 38318285
						}
						if (firstAudioTrack != null && firstAudioTrack.getSampleFrequency() != null) {
							addAttribute(sb, "sampleFrequency", firstAudioTrack.getSampleFrequency());
						}
						if (firstAudioTrack != null) {
							addAttribute(sb, "nrAudioChannels", firstAudioTrack.getAudioProperties().getNumberOfChannels());
						}

						if (player == null) {
							wireshark.append(" size=").append(media.getSize());
							addAttribute(sb, "size", media.getSize());
						} else {
							// Calculate WAV size
							if (firstAudioTrack != null) {
								int defaultFrequency = mediaRenderer.isTranscodeAudioTo441() ? 44100 : 48000;
								if (!configuration.isAudioResample()) {
									try {
										// FIXME: Which exception could be thrown here?
										defaultFrequency = firstAudioTrack.getSampleRate();
									} catch (Exception e) {
										LOGGER.debug("Caught exception", e);
									}
								}
								int na = firstAudioTrack.getAudioProperties().getNumberOfChannels();
								if (na > 2) { // No 5.1 dump in MPlayer
									na = 2;
								}
								int finalSize = (int) (media.getDurationInSeconds() * defaultFrequency * 2 * na);
								LOGGER.trace("Calculated size for " + getSystemName() + ": " + finalSize);
								wireshark.append(" size=").append(finalSize);
								addAttribute(sb, "size", finalSize);
							}
						}
					} else {
						wireshark.append(" size=").append(length());
						addAttribute(sb, "size", length());
					}
				} else {
					wireshark.append(" size=").append(DLNAMediaInfo.TRANS_SIZE).append(" duration=09:59:59");
					addAttribute(sb, "size", DLNAMediaInfo.TRANS_SIZE);
					addAttribute(sb, "duration", "09:59:59");
					addAttribute(sb, "bitrate", "1000000");
				}
				endTag(sb);
				wireshark.append(" ").append(getFileURL());
				LOGGER.trace("Network debugger: " + wireshark.toString());
				wireshark.setLength(0);
				sb.append(getFileURL());
				closeTag(sb, "res");
			}
		}

		if (subsAreValid) {
			String subsURL = getSubsURL(media_subtitle);
			if (mediaRenderer.useClosedCaption()) {
				openTag(sb, "sec:CaptionInfoEx");
				addAttribute(sb, "sec:type", "srt");
				endTag(sb);
				sb.append(subsURL);
				closeTag(sb, "sec:CaptionInfoEx");
				LOGGER.trace("Network debugger: sec:CaptionInfoEx: sec:type=srt " + subsURL);
			} else {
				openTag(sb, "res");
				String format = media_subtitle.getType().getExtension();
				if (StringUtils.isBlank(format)) {
					format = "plain";
				}
				addAttribute(sb, "protocolInfo", "http-get:*:text/" + format + ":*");
				endTag(sb);
				sb.append(subsURL);
				closeTag(sb, "res");
				LOGGER.trace("Network debugger: http-get:*:text/" + format + ":*" + subsURL);
			}
		}

		appendThumbnail(mediaRenderer, sb);

		if (getLastModified() > 0 && !mediaRenderer.isOmitDcDate()) {
			addXMLTagAndAttribute(sb, "dc:date", SDF_DATE.format(new Date(getLastModified())));
		}

		String uclass;
		if (first != null && media != null && !media.isSecondaryFormatValid()) {
			uclass = "dummy";
		} else {
			if (isFolder()) {
				uclass = "object.container.storageFolder";
				boolean xbox = mediaRenderer.isXBOX();
				if (xbox && getFakeParentId() != null && getFakeParentId().equals("7")) {
					uclass = "object.container.album.musicAlbum";
				} else if (xbox && getFakeParentId() != null && getFakeParentId().equals("6")) {
					uclass = "object.container.person.musicArtist";
				} else if (xbox && getFakeParentId() != null && getFakeParentId().equals("5")) {
					uclass = "object.container.genre.musicGenre";
				} else if (xbox && getFakeParentId() != null && getFakeParentId().equals("F")) {
					uclass = "object.container.playlistContainer";
				}
			} else if (getFormat() != null && getFormat().isVideo()) {
				uclass = "object.item.videoItem";
			} else if (getFormat() != null && getFormat().isImage()) {
				uclass = "object.item.imageItem.photo";
			} else if (getFormat() != null && getFormat().isAudio()) {
				uclass = "object.item.audioItem.musicTrack";
			} else {
				uclass = "object.item.videoItem";
			}
		}
		addXMLTagAndAttribute(sb, "upnp:class", uclass);

		if (isFolder()) {
			closeTag(sb, "container");
		} else {
			closeTag(sb, "item");
		}
		return sb.toString();
	}

	/**
	 * Generate and append the response for the thumbnail based on the
	 * configuration of the renderer.
	 *
	 * @param mediaRenderer The renderer configuration.
	 * @param sb The StringBuilder to append the response to.
	 */
	private void appendThumbnail(RendererConfiguration mediaRenderer, StringBuilder sb) {
		final String thumbURL = getThumbnailURL();

		if (StringUtils.isNotBlank(thumbURL)) {
			if (mediaRenderer.getThumbNailAsResource()) {
				// Samsung 2012 (ES and EH) models do not recognize the "albumArtURI" element. Instead,
				// the "res" element should be used.
				// Also use "res" when faking JPEG thumbs.
				openTag(sb, "res");

				if (getThumbnailContentType().equals(PNG_TYPEMIME) && !mediaRenderer.isForceJPGThumbnails()) {
					addAttribute(sb, "protocolInfo", "http-get:*:image/png:DLNA.ORG_PN=PNG_TN");
				} else {
					addAttribute(sb, "protocolInfo", "http-get:*:image/jpeg:DLNA.ORG_PN=JPEG_TN");
				}

				endTag(sb);
				sb.append(thumbURL);
				closeTag(sb, "res");
			} else {
				// Renderers that can handle the "albumArtURI" element.
				openTag(sb, "upnp:albumArtURI");
				addAttribute(sb, "xmlns:dlna", "urn:schemas-dlna-org:metadata-1-0/");

				if (getThumbnailContentType().equals(PNG_TYPEMIME) && !mediaRenderer.isForceJPGThumbnails()) {
					addAttribute(sb, "dlna:profileID", "PNG_TN");
				} else {
					addAttribute(sb, "dlna:profileID", "JPEG_TN");
				}

				endTag(sb);
				sb.append(thumbURL);
				closeTag(sb, "upnp:albumArtURI");
			}
		}
	}

	private String getRequestId(String rendererId) {
		return String.format("%s|%x|%s", rendererId, hashCode(), getSystemName());
	}

	/**
	 * Plugin implementation. When this item is going to play, it will notify all the StartStopListener objects available.
	 *
	 * @see StartStopListener
	 */
	public void startPlaying(final String rendererId) {
		final String requestId = getRequestId(rendererId);
		synchronized (requestIdToRefcount) {
			Integer temp = requestIdToRefcount.get(requestId);
			if (temp == null) {
				temp = 0;
			}
			final Integer refCount = temp;
			requestIdToRefcount.put(requestId, refCount + 1);
			if (refCount == 0) {
				final DLNAResource self = this;
				Runnable r = new Runnable() {
					@Override
					public void run() {
						InetAddress rendererIp;
						try {
							rendererIp = InetAddress.getByName(rendererId);
							RendererConfiguration renderer = RendererConfiguration.getRendererConfigurationBySocketAddress(rendererIp);
							String rendererName = "unknown renderer";
							try {
								rendererName = renderer.getRendererName().replaceAll("\n", "");
							} catch (NullPointerException e) { }
							LOGGER.info("Started playing " + getName() + " on your " + rendererName);
							LOGGER.debug("The full filename of which is: " + getSystemName() + " and the address of the renderer is: " + rendererId);
						} catch (UnknownHostException ex) {
							LOGGER.debug("" + ex);
						}

						startTime = System.currentTimeMillis();

						for (final ExternalListener listener : ExternalFactory.getExternalListeners()) {
							if (listener instanceof StartStopListener) {
								// run these asynchronously for slow handlers (e.g. logging, scrobbling)
								Runnable fireStartStopEvent = new Runnable() {
									@Override
									public void run() {
										try {
											((StartStopListener) listener).nowPlaying(media, self);
										} catch (Throwable t) {
											LOGGER.error("Notification of startPlaying event failed for StartStopListener {}", listener.getClass(), t);
										}
									}
								};
								new Thread(fireStartStopEvent, "StartPlaying Event for " + listener.name()).start();
							}
						}
					}
				};

				new Thread(r, "StartPlaying Event").start();
			}
		}
	}

	/**
	 * Plugin implementation. When this item is going to stop playing, it will notify all the StartStopListener
	 * objects available.
	 *
	 * @see StartStopListener
	 */
	public void stopPlaying(final String rendererId) {
		final DLNAResource self = this;
		final String requestId = getRequestId(rendererId);
		Runnable defer = new Runnable() {
			@Override
			public void run() {
				try {
					Thread.sleep(STOP_PLAYING_DELAY);
				} catch (InterruptedException e) {
					LOGGER.error("stopPlaying sleep interrupted", e);
				}

				synchronized (requestIdToRefcount) {
					final Integer refCount = requestIdToRefcount.get(requestId);
					assert refCount != null;
					assert refCount > 0;
					requestIdToRefcount.put(requestId, refCount - 1);

					Runnable r = new Runnable() {
						@Override
						public void run() {
							if (refCount == 1) {
								InetAddress rendererIp;
								try {
									rendererIp = InetAddress.getByName(rendererId);
									RendererConfiguration renderer = RendererConfiguration.getRendererConfigurationBySocketAddress(rendererIp);
									String rendererName = "unknown renderer";
									try {
										rendererName = renderer.getRendererName();
									} catch (NullPointerException e) { }
									LOGGER.info("Stopped playing " + getName() + " on your " + rendererName);
									LOGGER.debug("The full filename of which is: " + getSystemName() + " and the address of the renderer is: " + rendererId);
								} catch (UnknownHostException ex) {
									LOGGER.debug("" + ex);
								}

								PMS.get().getFrame().setStatusLine("");

								internalStop();

								for (final ExternalListener listener : ExternalFactory.getExternalListeners()) {
									if (listener instanceof StartStopListener) {
										// run these asynchronously for slow handlers (e.g. logging, scrobbling)
										Runnable fireStartStopEvent = new Runnable() {
											@Override
											public void run() {
												try {
													((StartStopListener) listener).donePlaying(media, self);
												} catch (Throwable t) {
													LOGGER.error("Notification of donePlaying event failed for StartStopListener {}", listener.getClass(), t);
												}
											}
										};

										new Thread(fireStartStopEvent, "StopPlaying Event for " + listener.name()).start();
									}
								}
							}
						}
					};

					new Thread(r, "StopPlaying Event").start();
				}
			}
		};

		new Thread(defer, "StopPlaying Event Deferrer").start();
	}

	/**
	 * Returns an InputStream of this DLNAResource that starts at a given time, if possible. Very useful if video chapters are being used.
	 *
	 * @param range
	 * @param mediarenderer
	 * @return The inputstream
	 * @throws IOException
	 */
	private long lastStart;
	public InputStream getInputStream(Range range, RendererConfiguration mediarenderer) throws IOException {
		LOGGER.trace("Asked stream chunk : " + range + " of " + getName() + " and player " + player);

		// shagrath: small fix, regression on chapters
		boolean timeseek_auto = false;
		// Ditlew - WDTV Live
		// Ditlew - We convert byteoffset to timeoffset here. This needs the stream to be CBR!
		int cbr_video_bitrate = mediarenderer.getCBRVideoBitrate();
		long low = range.isByteRange() && range.isStartOffsetAvailable() ? range.asByteRange().getStart() : 0;
		long high = range.isByteRange() && range.isEndLimitAvailable() ? range.asByteRange().getEnd() : -1;
		Range.Time timeRange = range.createTimeRange();

		if (player != null && low > 0 && cbr_video_bitrate > 0) {
			int used_bit_rated = (int) ((cbr_video_bitrate + 256) * 1024 / (double) 8 * 1.04); // 1.04 = container overhead
			if (low > used_bit_rated) {
				timeRange.setStart(low / (double) (used_bit_rated));
				low = 0;

				// WDTV Live - if set to TS it asks multiple times and ends by
				// asking for an invalid offset which kills MEncoder
				if (timeRange.getStartOrZero() > media.getDurationInSeconds()) {
					return null;
				}

				// Should we rewind a little (in case our overhead isn't accurate enough)
				int rewind_secs = mediarenderer.getByteToTimeseekRewindSeconds();
				timeRange.rewindStart(rewind_secs);

				// shagrath:
				timeseek_auto = true;
			}
		}

		// Determine source of the stream
		if (player == null && !isResume()) {
			// No transcoding
			if (this instanceof IPushOutput) {
				PipedOutputStream out = new PipedOutputStream();
				InputStream fis = new PipedInputStream(out);
				((IPushOutput) this).push(out);

				if (low > 0) {
					fis.skip(low);
				}
				// http://www.ps3mediaserver.org/forum/viewtopic.php?f=11&t=12035

				return wrap(fis, high, low);
			}

			InputStream fis;
			if (getFormat() != null && getFormat().isImage() && media != null && media.getOrientation() > 1 && mediarenderer.isAutoRotateBasedOnExif()) {
				// seems it's a jpeg file with an orientation setting to take care of
				fis = ImagesUtil.getAutoRotateInputStreamImage(getInputStream(), media.getOrientation());
				if (fis == null) { // error, let's return the original one
					fis = getInputStream();
				}
			} else {
				fis = getInputStream();
			}

			if (fis != null) {
				if (low > 0) {
					fis.skip(low);
				}

				// http://www.ps3mediaserver.org/forum/viewtopic.php?f=11&t=12035
				fis = wrap(fis, high, low);

				if (timeRange.getStartOrZero() > 0 && this instanceof RealFile) {
					fis.skip(MpegUtil.getPositionForTimeInMpeg(((RealFile) this).getFile(), (int) timeRange.getStartOrZero()));
				}
			}
			return fis;
		} else {
			// Pipe transcoding result
			OutputParams params = new OutputParams(configuration);
			params.aid = getMediaAudio();
			params.sid = media_subtitle;
			params.header = getHeaders();
			params.mediaRenderer = mediarenderer;
			timeRange.limit(getSplitRange());
			params.timeseek = timeRange.getStartOrZero();
			params.timeend = timeRange.getEndOrZero();
			params.shift_scr = timeseek_auto;

			if (this instanceof IPushOutput) {
				params.stdin = (IPushOutput) this;
			}

			if (resume != null) {
				if (range.isTimeRange()) {
					resume.update((Range.Time) range, this);
				}
				params.timeseek = (long) (resume.getTimeOffset() / 1000);
				if (player == null) {
					player = new FFMpegVideo();
				}
			}

			if(System.currentTimeMillis() - lastStart < 500) {
				try {
					Thread.sleep(500);
				} catch (InterruptedException e) {
					LOGGER.error(null, e);
				}
			}

			// (Re)start transcoding process if necessary
			if (externalProcess == null || externalProcess.isDestroyed()) {
				// First playback attempt => start new transcoding process
				LOGGER.debug("Starting transcode/remux of " + getName() + " with media info: " + media.toString());

				lastStart = System.currentTimeMillis();
				externalProcess = player.launchTranscode(this, media, params);

				if (params.waitbeforestart > 0) {
					LOGGER.trace("Sleeping for {} milliseconds", params.waitbeforestart);
					try {
						Thread.sleep(params.waitbeforestart);
					} catch (InterruptedException e) {
						LOGGER.error(null, e);
					}
					LOGGER.trace("Finished sleeping for " + params.waitbeforestart + " milliseconds");
				}
			} else if (
				params.timeseek > 0 &&
				media != null &&
				media.isMediaparsed() &&
				media.getDurationInSeconds() > 0
			) {
				// Time seek request => stop running transcode process and start a new one
				LOGGER.debug("Requesting time seek: " + params.timeseek + " seconds");
				params.minBufferSize = 1;
				Runnable r = new Runnable() {
					@Override
					public void run() {
						externalProcess.stopProcess();
					}
				};
				new Thread(r, "External Process Stopper").start();
				lastStart = System.currentTimeMillis();
				ProcessWrapper newExternalProcess = player.launchTranscode(this, media, params);
				try {
					Thread.sleep(1000);
				} catch (InterruptedException e) {
					LOGGER.error(null, e);
				}
				if (newExternalProcess == null) {
					LOGGER.trace("External process instance is null... sounds not good");
				}
				externalProcess = newExternalProcess;
			}
			if (externalProcess == null) {
				return null;
			}
			InputStream is = null;
			int timer = 0;
			while (is == null && timer < 10) {
				is = externalProcess.getInputStream(low);
				timer++;
				if (is == null) {
					LOGGER.debug("External input stream instance is null... sounds not good, waiting 500ms");
					try {
						Thread.sleep(500);
					} catch (InterruptedException e) {
					}
				}
			}

			// fail fast: don't leave a process running indefinitely if it's
			// not producing output after params.waitbeforestart milliseconds + 5 seconds
			// this cleans up lingering MEncoder web video transcode processes that hang
			// instead of exiting
			if (is == null && !externalProcess.isDestroyed()) {
				Runnable r = new Runnable() {
					@Override
					public void run() {
						LOGGER.error("External input stream instance is null... stopping process");
						externalProcess.stopProcess();
					}
				};
				new Thread(r, "Hanging External Process Stopper").start();
			}
			return is;
		}
	}

	/**
	 * Wrap an {@link InputStream} in a {@link SizeLimitInputStream} that sets a
	 * limit to the maximum number of bytes to be read from the original input
	 * stream. The number of bytes is determined by the high and low value
	 * (bytes = high - low). If the high value is less than the low value, the
	 * input stream is not wrapped and returned as is.
	 *
	 * @param input
	 *            The input stream to wrap.
	 * @param high
	 *            The high value.
	 * @param low
	 *            The low value.
	 * @return The resulting input stream.
	 */
	private InputStream wrap(InputStream input, long high, long low) {
		if (input != null && high > low) {
			long bytes = (high - (low < 0 ? 0 : low)) + 1;
			LOGGER.trace("Using size-limiting stream (" + bytes + " bytes)");
			return new SizeLimitInputStream(input, bytes);
		}
		return input;
	}

	public String mimeType() {
		if (player != null) {
			// FIXME: This cannot be right. A player like FFmpeg can output many
			// formats depending on the media and the renderer. Also, players are
			// singletons. Therefore it is impossible to have exactly one mime
			// type to return.
			return player.mimeType();
		} else if (media != null && media.isMediaparsed()) {
			return media.getMimeType();
		} else if (getFormat() != null) {
			return getFormat().mimeType();
		} else {
			return getDefaultMimeType(getSpecificType());
		}
	}

	/**
	 * Prototype function. Original comment: need to override if some thumbnail work is to be done when mediaparserv2 enabled
	 */
	public void checkThumbnail() {
		// need to override if some thumbnail work is to be done when mediaparserv2 enabled
	}

	/**
	 * Checks if a thumbnail exists, and, if not, generates one (if possible).
	 * Called from Request/RequestV2 in response to thumbnail requests e.g. HEAD /get/0$1$0$42$3/thumbnail0000%5BExample.mkv
	 * Calls DLNAMediaInfo.generateThumbnail, which in turn calls DLNAMediaInfo.parse.
	 *
	 * @param inputFile File to check or generate the thumbnail for.
	 */
	protected void checkThumbnail(InputFile inputFile) {
		if (media != null && !media.isThumbready() && configuration.isThumbnailGenerationEnabled()) {
			Double seekPosition = ((Integer) configuration.getThumbnailSeekPos()).doubleValue();

			if (isResume()) {
				Double resumePosition = ((Long) resume.getTimeOffset()).doubleValue() / 1000;

				if (media.getDurationInSeconds() > 0 && resumePosition < media.getDurationInSeconds()) {
					seekPosition = resumePosition;
				}
			}

			media.generateThumbnail(inputFile, getFormat(), getType(), seekPosition);
			media.setThumbready(true);

			if (media.getThumb() != null && configuration.getUseCache() && inputFile.getFile() != null) {
				PMS.get().getDatabase().updateThumbnail(inputFile.getFile().getAbsolutePath(), inputFile.getFile().lastModified(), getType(), media);
			}
		}
	}

	/**
	 * Returns the input stream for this resource's generic thumbnail,
	 * which is the first of:
	 *          - its Format icon, if any
	 *          - the fallback image, if any
	 *          - the default video icon
	 *
	 * @param fallback
	 *            the fallback image, or null.
	 *
	 * @return The InputStream
	 * @throws IOException
	 */
	public InputStream getGenericThumbnailInputStream(String fallback) throws IOException {
		String thumb = fallback;
		if (getFormat() != null && getFormat().getIcon() != null) {
			thumb = getFormat().getIcon();
		}

		// Thumb could be:
		if (thumb != null) {
			// A local file
			if (new File(thumb).exists()) {
				return new FileInputStream(thumb);
			}

			// A jar resource
			InputStream is;
			if ((is = getResourceInputStream(thumb)) != null) {
				return is;
			}

			// A URL
			try {
				return downloadAndSend(thumb, true);
			} catch (Exception e) {}
		}

		// Or none of the above
		String defaultThumbnailImage = "images/thumbnail-video-256.png";
		if (isFolder()) {
			defaultThumbnailImage = "images/thumbnail-folder-256.png";
			if (defaultRenderer != null && defaultRenderer.isForceJPGThumbnails()) {
				defaultThumbnailImage = "images/thumbnail-folder-120.jpg";
			}
		} else if (defaultRenderer != null && defaultRenderer.isForceJPGThumbnails()) {
			defaultThumbnailImage = "images/thumbnail-video-120.jpg";
		}
		return getResourceInputStream(defaultThumbnailImage);
	}

	/**
	 * Returns the input stream for this resource's thumbnail
	 * (or a default image if a thumbnail can't be found).
	 * Typically overridden by a subclass.
	 *
	 * @return The InputStream
	 * @throws IOException
	 */
	public InputStream getThumbnailInputStream() throws IOException {
		String id = null;

		if (getMediaAudio() != null) {
			id = getMediaAudio().getLang();
		}

		if (media_subtitle != null && media_subtitle.getId() != -1) {
			id = media_subtitle.getLang();
		}

		if ((media_subtitle != null || getMediaAudio() != null) && StringUtils.isBlank(id)) {
			id = DLNAMediaLang.UND;
		}

		if (id != null) {
			String code = Iso639.getISO639_2Code(id.toLowerCase());
			return getResourceInputStream("/images/codes/" + code + ".png");
		}

		if (isAvisynth()) {
			return getResourceInputStream("/images/logo-avisynth.png");
		}
		return getGenericThumbnailInputStream(null);
	}

	public String getThumbnailContentType() {
		return HTTPResource.JPEG_TYPEMIME;
	}

	public int getType() {
		if (getFormat() != null) {
			return getFormat().getType();
		} else {
			return Format.UNKNOWN;
		}
	}

	/**
	 * Prototype function.
	 *
	 * @return true if child can be added to other folder.
	 * @see #addChild(DLNAResource)
	 */
	public abstract boolean isValid();

	public boolean allowScan() {
		return false;
	}

	/**
	 * (non-Javadoc)
	 *
	 * @see java.lang.Object#toString()
	 */
	@Override
	public String toString() {
		StringBuilder result = new StringBuilder();
		result.append(getClass().getSimpleName());
		result.append(" [id=");
		result.append(id);
		result.append(", name=");
		result.append(getName());
		result.append(", full path=");
		result.append(getResourceId());
		result.append(", ext=");
		result.append(format);
		result.append(", discovered=");
		result.append(isDiscovered());
		result.append("]");
		return result.toString();
	}

	/**
	 * Returns the specific type of resource. Valid types are defined in {@link Format}.
	 *
	 * @return The specific type
	 */
	protected int getSpecificType() {
		return specificType;
	}

	/**
	 * Set the specific type of this resource. Valid types are defined in {@link Format}.
	 *
	 * @param specificType The specific type to set.
	 */
	protected void setSpecificType(int specificType) {
		this.specificType = specificType;
	}

	/**
	 * Returns the {@link Format} of this resource, which defines its capabilities.
	 *
	 * @return The format of this resource.
	 */
	public Format getFormat() {
		return format;
	}

	/**
	 * Sets the {@link Format} of this resource, thereby defining its capabilities.
	 *
	 * @param format The format to set.
	 */
	protected void setFormat(Format format) {
		this.format = format;

		// Set deprecated variable for backwards compatibility
		ext = format;
	}

	/**
	 * @deprecated Use {@link #getFormat()} instead.
	 *
	 * @return The format of this resource.
	 */
	@Deprecated
	public Format getExt() {
		return getFormat();
	}

	/**
	 * @deprecated Use {@link #setFormat(Format)} instead.
	 *
	 * @param format The format to set.
	 */
	@Deprecated
	protected void setExt(Format format) {
		setFormat(format);
	}

	/**
	 * Returns the {@link DLNAMediaInfo} object for this resource, containing the
	 * specifics of this resource, e.g. the duration.
	 *
	 * @return The object containing detailed information.
	 */
	public DLNAMediaInfo getMedia() {
		return media;
	}

	/**
	 * Sets the the {@link DLNAMediaInfo} object that contains all specifics for
	 * this resource.
	 *
	 * @param media The object containing detailed information.
	 * @since 1.50
	 */
	public void setMedia(DLNAMediaInfo media) {
		this.media = media;
	}

	/**
	 * Returns the {@link DLNAMediaAudio} object for this resource that contains
	 * the audio specifics. A resource can have many audio tracks, this method
	 * returns the one that should be played.
	 *
	 * @return The audio object containing detailed information.
	 * @since 1.50
	 */
	public DLNAMediaAudio getMediaAudio() {
		return media_audio;
	}

	/**
	 * Sets the {@link DLNAMediaAudio} object for this resource that contains
	 * the audio specifics. A resource can have many audio tracks, this method
	 * determines the one that should be played.
	 *
	 * @param mediaAudio The audio object containing detailed information.
	 * @since 1.50
	 */
	protected void setMediaAudio(DLNAMediaAudio mediaAudio) {
		this.media_audio = mediaAudio;
	}

	/**
	 * Returns the {@link DLNAMediaSubtitle} object for this resource that
	 * contains the specifics for the subtitles. A resource can have many
	 * subtitles, this method returns the one that should be displayed.
	 *
	 * @return The subtitle object containing detailed information.
	 * @since 1.50
	 */
	public DLNAMediaSubtitle getMediaSubtitle() {
		return media_subtitle;
	}

	/**
	 * Sets the {@link DLNAMediaSubtitle} object for this resource that
	 * contains the specifics for the subtitles. A resource can have many
	 * subtitles, this method determines the one that should be used.
	 *
	 * @param mediaSubtitle The subtitle object containing detailed information.
	 * @since 1.50
	 */
	protected void setMediaSubtitle(DLNAMediaSubtitle mediaSubtitle) {
		this.media_subtitle = mediaSubtitle;
	}

	/**
	 * @deprecated Use {@link #getLastModified()} instead.
	 *
	 * Returns the timestamp at which this resource was last modified.
	 *
	 * @return The timestamp.
	 */
	@Deprecated
	public long getLastmodified() {
		return getLastModified();
	}

	/**
	 * Returns the timestamp at which this resource was last modified.
	 *
	 * @return The timestamp.
	 * @since 1.71.0
	 */
	public long getLastModified() {
		return lastmodified; // TODO rename lastmodified -> lastModified
	}

	/**
	 * @deprecated Use {@link #setLastModified(long)} instead.
	 *
	 * Sets the timestamp at which this resource was last modified.
	 *
	 * @param lastModified The timestamp to set.
	 * @since 1.50
	 */
	@Deprecated
	protected void setLastmodified(long lastModified) {
		setLastModified(lastModified);
	}

	/**
	 * Sets the timestamp at which this resource was last modified.
	 *
	 * @param lastModified The timestamp to set.
	 * @since 1.71.0
	 */
	protected void setLastModified(long lastModified) {
		this.lastmodified = lastModified; // TODO rename lastmodified -> lastModified
	}

	/**
	 * Returns the {@link Player} object that is used to encode this resource
	 * for the renderer. Can be null.
	 *
	 * @return The player object.
	 */
	public Player getPlayer() {
		return player;
	}

	/**
	 * Sets the {@link Player} object that is to be used to encode this
	 * resource for the renderer. The player object can be null.
	 *
	 * @param player The player object to set.
	 * @since 1.50
	 */
	public void setPlayer(Player player) {
		this.player = player;
	}

	/**
	 * Returns true when the details of this resource have already been
	 * investigated. This helps is not doing the same work twice.
	 *
	 * @return True if discovered, false otherwise.
	 */
	public boolean isDiscovered() {
		return discovered;
	}

	/**
	 * Set to true when the details of this resource have already been
	 * investigated. This helps is not doing the same work twice.
	 *
	 * @param discovered Set to true if this resource is discovered,
	 * 			false otherwise.
	 * @since 1.50
	 */
	protected void setDiscovered(boolean discovered) {
		this.discovered = discovered;
	}

	/**
	 * @Deprecated use {@link #isSubsFile()} instead
	 */
	@Deprecated
	protected boolean isSrtFile() {
		return isSubsFile();
	}

	/**
	 * Returns true if this resource has subtitles in a file.
	 *
	 * @return the srtFile
	 * @since 1.50
	 */
	protected boolean isSubsFile() {
		return srtFile;
	}

	/**
	 * @Deprecated use {@link #setSubsFile()} instead
	 */
	@Deprecated
	protected void setSrtFile(boolean srtFile) {
		setSubsFile(srtFile);
	}

	/**
	 * Set to true if this resource has subtitles in a file.
	 *
	 * @param srtFile the srtFile to set
	 * @since 1.50
	 */
	protected void setSubsFile(boolean srtFile) {
		this.srtFile = srtFile;
	}

	/**
	 * Returns the update counter for this resource. When the resource needs
	 * to be refreshed, its counter is updated.
	 *
	 * @return The update counter.
	 * @see #notifyRefresh()
	 */
	public int getUpdateId() {
		return updateId;
	}

	/**
	 * Sets the update counter for this resource. When the resource needs
	 * to be refreshed, its counter should be updated.
	 *
	 * @param updateId The counter value to set.
	 * @since 1.50
	 */
	protected void setUpdateId(int updateId) {
		this.updateId = updateId;
	}

	/**
	 * Returns the update counter for all resources. When all resources need
	 * to be refreshed, this counter is updated.
	 *
	 * @return The system update counter.
	 * @since 1.50
	 */
	public static int getSystemUpdateId() {
		return systemUpdateId;
	}

	/**
	 * Sets the update counter for all resources. When all resources need
	 * to be refreshed, this counter should be updated.
	 *
	 * @param systemUpdateId The system update counter to set.
	 * @since 1.50
	 */
	public static void setSystemUpdateId(int systemUpdateId) {
		DLNAResource.systemUpdateId = systemUpdateId;
	}

	/**
	 * Returns whether or not this is a nameless resource.
	 *
	 * @return True if the resource is nameless.
	 */
	public boolean isNoName() {
		return noName;
	}

	/**
	 * Sets whether or not this is a nameless resource. This is particularly
	 * useful in the virtual TRANSCODE folder for a file, where the same file
	 * is copied many times with different audio and subtitle settings. In that
	 * case the name of the file becomes irrelevant and only the settings
	 * need to be shown.
	 *
	 * @param noName Set to true if the resource is nameless.
	 * @since 1.50
	 */
	protected void setNoName(boolean noName) {
		this.noName = noName;
	}

	/**
	 * Returns the from - to time range for this resource.
	 *
	 * @return The time range.
	 */
	public Range.Time getSplitRange() {
		return splitRange;
	}

	/**
	 * Sets the from - to time range for this resource.
	 *
	 * @param splitRange The time range to set.
	 * @since 1.50
	 */
	protected void setSplitRange(Range.Time splitRange) {
		this.splitRange = splitRange;
	}

	/**
	 * Returns the number of the track to split from this resource.
	 *
	 * @return the splitTrack
	 * @since 1.50
	 */
	protected int getSplitTrack() {
		return splitTrack;
	}

	/**
	 * Sets the number of the track from this resource to split.
	 *
	 * @param splitTrack The track number.
	 * @since 1.50
	 */
	protected void setSplitTrack(int splitTrack) {
		this.splitTrack = splitTrack;
	}

	/**
	 * Returns the default renderer configuration for this resource.
	 *
	 * @return The default renderer configuration.
	 * @since 1.50
	 */
	public RendererConfiguration getDefaultRenderer() {
		return defaultRenderer;
	}

	/**
	 * Sets the default renderer configuration for this resource.
	 *
	 * @param defaultRenderer The default renderer configuration to set.
	 * @since 1.50
	 */
	public void setDefaultRenderer(RendererConfiguration defaultRenderer) {
		this.defaultRenderer = defaultRenderer;
	}

	/**
	 * Returns whether or not this resource is handled by AviSynth.
	 *
	 * @return True if handled by AviSynth, otherwise false.
	 * @since 1.50
	 */
	protected boolean isAvisynth() {
		return avisynth;
	}

	/**
	 * Sets whether or not this resource is handled by AviSynth.
	 *
	 * @param avisynth Set to true if handled by Avisyth, otherwise false.
	 * @since 1.50
	 */
	protected void setAvisynth(boolean avisynth) {
		this.avisynth = avisynth;
	}

	/**
	 * Returns true if transcoding should be skipped for this resource.
	 *
	 * @return True if transcoding should be skipped, false otherwise.
	 * @since 1.50
	 */
	protected boolean isSkipTranscode() {
		return skipTranscode;
	}

	/**
	 * Set to true if transcoding should be skipped for this resource.
	 *
	 * @param skipTranscode Set to true if trancoding should be skipped, false
	 * 			otherwise.
	 * @since 1.50
	 */
	protected void setSkipTranscode(boolean skipTranscode) {
		this.skipTranscode = skipTranscode;
	}

	/**
	 * Returns the list of children for this resource.
	 *
	 * @return List of children objects.
	 */
	public List<DLNAResource> getChildren() {
		return children;
	}

	/**
	 * Sets the list of children for this resource.
	 *
	 * @param children The list of children to set.
	 * @since 1.50
	 */
	protected void setChildren(List<DLNAResource> children) {
		this.children = children;
	}

	/**
	 * @deprecated use {@link #getLastChildId()} instead.
	 */
	@Deprecated
	protected int getLastChildrenId() {
		return getLastChildId();
	}

	/**
	 * Returns the numerical ID of the last child added.
	 *
	 * @return The ID.
	 * @since 1.80.0
	 */
	protected int getLastChildId() {
		return lastChildrenId;
	}

	/**
	 * @deprecated use {@link #setLastChildId(int)} instead.
	 */
	@Deprecated
	protected void setLastChildrenId(int lastChildId) {
		setLastChildId(lastChildId);
	}

	/**
	 * Sets the numerical ID of the last child added.
	 *
	 * @param lastChildId The ID to set.
	 * @since 1.80.0
	 */
	protected void setLastChildId(int lastChildId) {
		this.lastChildrenId = lastChildId;
	}

	/**
	 * Returns the timestamp when this resource was last refreshed.
	 *
	 * @return The timestamp.
	 */
	long getLastRefreshTime() {
		return lastRefreshTime;
	}

	/**
	 * Sets the timestamp when this resource was last refreshed.
	 *
	 * @param lastRefreshTime The timestamp to set.
	 * @since 1.50
	 */
	protected void setLastRefreshTime(long lastRefreshTime) {
		this.lastRefreshTime = lastRefreshTime;
	}

	private static final int DEPTH_WARNING_LIMIT = 7;

	private boolean depthLimit() {
		DLNAResource tmp = this;
		int depth = 0;
		while (tmp != null) {
			tmp = tmp.parent;
			depth++;
		}
		return (depth > DEPTH_WARNING_LIMIT);
	}

	public boolean isSearched() {
		return false;
	}

	public byte[] getHeaders() {
		return null;
	}

	public void attach(String key, Object data) {
		if (attachments == null) {
			attachments = new HashMap<String,Object>();
		}
		attachments.put(key, data);
	}

	public Object getAttachment(String key) {
		return attachments == null ? null : attachments.get(key);
	}

	public boolean isURLResolved() {
		return false;
	}

	////////////////////////////////////////////////////
	// Subtitle handling
	////////////////////////////////////////////////////

	private SubSelect getSubSelector(boolean create) {
		if (
			configuration.isDisableSubtitles() ||
			!configuration.isAutoloadExternalSubtitles() ||
			configuration.isHideLiveSubtitlesFolder()
		) {
			return null;
		}

		// Search for transcode folder
		for (DLNAResource r : children) {
			if (r instanceof SubSelect) {
				return (SubSelect) r;
			}
		}
		if (create) {
			SubSelect vf = new SubSelect();
			addChildInternal(vf);
			return vf;
		}
		return null;
	}

	public boolean isSubSelectable() {
		return false;
	}

	private boolean liveSubs(DLNAResource r) {
		DLNAMediaSubtitle s = r.media_subtitle;
		if (s != null) {
			return StringUtils.isNotEmpty(s.getLiveSubURL());
		}
		return false;
	}

	////////////////////////////////////////////////////
	// Resume handling
	////////////////////////////////////////////////////

	private ResumeObj resume;
	private int resHash;
	private long startTime;

	private void internalStop() {
		DLNAResource res = resumeStop();
		final RootFolder root = ((defaultRenderer != null) ? defaultRenderer.getRootFolder() : null);
		if (root != null) {
			if (res == null) {
				res = this.clone();
			} else {
				res = res.clone();
			}

			root.stopPlaying(res);
		}
	}

	public int resumeHash() {
		return resHash;
	}

	public ResumeObj getResume() {
		return resume;
	}

	public void setResume(ResumeObj r) {
		resume = r;
	}

	public boolean isResumeable() {
		if (format != null) {
			// Only resume videos
			return format.isVideo();
		}
		return true;
	}

	private DLNAResource resumeStop() {
		if (!configuration.isResumeEnabled() || !isResumeable()) {
			return null;
		}

		notifyRefresh();

		if (resume != null) {
			resume.stop(startTime, (long) (media.getDurationInSeconds() * 1000));
			if (resume.isDone()) {
				parent.getChildren().remove(this);
			} else if (getMedia() != null) {
				media.setThumbready(false);
			}
		} else {
			for (DLNAResource res : parent.getChildren()) {
				if (res.isResume() && res.getName().equals(getName())) {
					res.resume.stop(startTime, (long) (media.getDurationInSeconds() * 1000));
					if (res.resume.isDone()) {
						parent.getChildren().remove(res);
						return null;
					}
					if (res.getMedia() != null) {
						res.media.setThumbready(false);
					}
					return res;
				}
			}
			ResumeObj r = ResumeObj.store(this, startTime);
			if (r != null) {
				DLNAResource clone = this.clone();
				clone.resume = r;
				clone.resHash = resHash;
				if (clone.media != null) {
					clone.media.setThumbready(false);
				}
				clone.player = player;
				parent.addChildInternal(clone);
				return clone;
			}
		}
		return null;
	}

	public final boolean isResume() {
		return isResumeable() && (resume != null);
	}

	public int minPlayTime() {
		return configuration.getMinPlayTime();
	}

	private String resumeStr(String s) {
		if (isResume()) {
			return Messages.getString("PMS.134") + ": " + s;
		} else {
			return s;
		}
	}

	public String resumeName() {
		return resumeStr(getDisplayName());
	}

	/**
	 * Handle last played stuff
	 *
	 * This method should be overridden by all media types that should be
	 * added to the last played list.
	 * By default it just returns null which means the resource is ignored
	 * in the last played file.
	 */
	public String write() {
		return null;
	}

	private ExternalListener masterParent;

	public void setMasterParent(ExternalListener r) {
		if (masterParent == null) {
			// If master is already set ignore this
			masterParent = r;
		}
	}

	public ExternalListener getMasterParent() {
		return masterParent;
	}
}<|MERGE_RESOLUTION|>--- conflicted
+++ resolved
@@ -1998,19 +1998,11 @@
 						addAttribute(sb, "size", length());
 					}
 				} else if (getFormat() != null && getFormat().isAudio()) {
-<<<<<<< HEAD
-					if (getMedia() != null && getMedia().isMediaparsed()) {
-						addAttribute(sb, "bitrate", getMedia().getBitrate());
-						if (getMedia().getDuration() != null) {
-							wireshark.append(" duration=").append(DLNAMediaInfo.getDurationString(getMedia().getDuration()));
-							addAttribute(sb, "duration", DLNAMediaInfo.getDurationString(getMedia().getDuration()));
-=======
 					if (media != null && media.isMediaparsed()) {
 						addAttribute(sb, "bitrate", media.getBitrate());
 						if (media.getDuration() != null) {
-							wireshark.append(" duration=").append(convertTimeToString(media.getDuration(), DURATION_TIME_FORMAT));
-							addAttribute(sb, "duration", convertTimeToString(media.getDuration(), DURATION_TIME_FORMAT));
->>>>>>> 38318285
+							wireshark.append(" duration=").append(DLNAMediaInfo.getDurationString(media.getDuration()));
+							addAttribute(sb, "duration", DLNAMediaInfo.getDurationString(media.getDuration()));
 						}
 						if (firstAudioTrack != null && firstAudioTrack.getSampleFrequency() != null) {
 							addAttribute(sb, "sampleFrequency", firstAudioTrack.getSampleFrequency());
