--- conflicted
+++ resolved
@@ -56,16 +56,10 @@
 	private static final PmsConfiguration configuration = PMS.getConfiguration();
 	private boolean running;
 	private FolderLimit lim;
-	private String tag;
 	private MediaMonitor mon;
 	private RecentlyPlayed last;
 
 	public RootFolder() {
-		this(null);
-	}
-
-	public RootFolder(String tag) {
-		this.tag = tag;
 		setIndexId(0);
 	}
 
@@ -128,14 +122,12 @@
 			addChild(lim);
 		}
 
-		if (!configuration.getNoFolders(tag)) {
-			for (DLNAResource r : getConfiguredFolders()) {
-				addChild(r);
-			}
-
-			for (DLNAResource r : getVirtualFolders()) {
-				addChild(r);
-			}
+		for (DLNAResource r : getConfiguredFolders()) {
+			addChild(r);
+		}
+
+		for (DLNAResource r : getVirtualFolders()) {
+			addChild(r);
 		}
 
 		if (configuration.getSearchFolder()) {
@@ -263,7 +255,6 @@
 
 	private List<RealFile> getConfiguredFolders() {
 		List<RealFile> res = new ArrayList<>();
-		//File[] files = PMS.get().getFoldersConf(tag);
 		File[] files = PMS.get().getSharedFoldersArray(false);
 
 		if (files == null || files.length == 0) {
@@ -878,11 +869,7 @@
 										// Put the track into its album folder
 										{
 											if (!isCompilation) {
-<<<<<<< HEAD
-												albumName += " � " + artistName;
-=======
 												albumName += " - " + artistName;
->>>>>>> 7c7a2a90
 											}
 
 											VirtualFolder individualAlbumFolder = null;
@@ -1275,13 +1262,7 @@
 	private List<DLNAResource> getAdditionalFoldersAtRoot() {
 		List<DLNAResource> res = new ArrayList<>();
 
-		String[] validPlugins = configuration.getPlugins(tag);
 		for (ExternalListener listener : ExternalFactory.getExternalListeners()) {
-			if (validPlugins != null) {
-				if (Arrays.binarySearch(validPlugins, listener.name()) < 0) {
-					continue;
-				}
-			}
 			if (listener instanceof AdditionalFolderAtRoot) {
 				AdditionalFolderAtRoot afar = (AdditionalFolderAtRoot) listener;
 
