/*
 * PS3 Media Server, for streaming any medias to your PS3.
 * Copyright (C) 2008  A.Brochard
 *
 * This program is free software; you can redistribute it and/or
 * modify it under the terms of the GNU General Public License
 * as published by the Free Software Foundation; version 2
 * of the License only.
 *
 * This program is distributed in the hope that it will be useful,
 * but WITHOUT ANY WARRANTY; without even the implied warranty of
 * MERCHANTABILITY or FITNESS FOR A PARTICULAR PURPOSE.  See the
 * GNU General Public License for more details.
 *
 * You should have received a copy of the GNU General Public License
 * along with this program; if not, write to the Free Software
 * Foundation, Inc., 51 Franklin Street, Fifth Floor, Boston, MA  02110-1301, USA.
 */
package net.pms.dlna;

import java.awt.Color;
import java.awt.Font;
import java.awt.Graphics;
import java.awt.image.BufferedImage;
import java.io.ByteArrayInputStream;
import java.io.ByteArrayOutputStream;
import java.io.File;
import java.io.FileInputStream;
import java.io.IOException;
import java.io.InputStream;
import java.util.ArrayList;
import java.util.HashMap;
import java.util.List;
import java.util.ListIterator;
import java.util.Locale;
import java.util.Map;
import java.util.NoSuchElementException;
import java.util.StringTokenizer;
import javax.imageio.ImageIO;
import net.coobird.thumbnailator.Thumbnails;
import net.pms.PMS;
import net.pms.configuration.PmsConfiguration;
import net.pms.configuration.RendererConfiguration;
import net.pms.formats.AudioAsVideo;
import net.pms.formats.Format;
import net.pms.formats.v2.SubtitleType;
import net.pms.io.OutputParams;
import net.pms.io.ProcessWrapperImpl;
import net.pms.network.HTTPResource;
import net.pms.util.*;
import static net.pms.util.StringUtil.*;
import org.apache.commons.lang3.StringUtils;
import org.apache.sanselan.ImageInfo;
import org.apache.sanselan.ImageReadException;
import org.apache.sanselan.Sanselan;
import org.apache.sanselan.common.IImageMetadata;
import org.apache.sanselan.formats.jpeg.JpegImageMetadata;
import org.apache.sanselan.formats.tiff.TiffField;
import org.apache.sanselan.formats.tiff.constants.TiffConstants;
import org.jaudiotagger.audio.AudioFile;
import org.jaudiotagger.audio.AudioFileIO;
import org.jaudiotagger.audio.AudioHeader;
import org.jaudiotagger.audio.exceptions.CannotReadException;
import org.jaudiotagger.audio.exceptions.InvalidAudioFrameException;
import org.jaudiotagger.audio.exceptions.ReadOnlyFileException;
import org.jaudiotagger.tag.FieldKey;
import org.jaudiotagger.tag.KeyNotFoundException;
import org.jaudiotagger.tag.Tag;
import org.jaudiotagger.tag.TagException;
import org.slf4j.Logger;
import org.slf4j.LoggerFactory;

/**
 * This class keeps track of media file metadata scanned by the MediaInfo library.
 *
 * TODO: Change all instance variables to private. For backwards compatibility
 * with external plugin code the variables have all been marked as deprecated
 * instead of changed to private, but this will surely change in the future.
 * When everything has been changed to private, the deprecated note can be
 * removed.
 */
public class DLNAMediaInfo implements Cloneable {
	private static final Logger LOGGER = LoggerFactory.getLogger(DLNAMediaInfo.class);
	private static final PmsConfiguration configuration = PMS.getConfiguration();

	public static final long ENDFILE_POS = 99999475712L;

	/**
	 * Maximum size of a stream, taking into account that some renderers (like
	 * the PS3) will convert this <code>long</code> to <code>int</code>.
	 * Truncating this value will still return the maximum value that an
	 * <code>int</code> can contain.
	 */
	public static final long TRANS_SIZE = Long.MAX_VALUE - Integer.MAX_VALUE - 1;

	private boolean h264_parsed;

	// Stored in database
	private Double durationSec;

	/**
	 * @deprecated Use standard getter and setter to access this variable.
	 */
	@Deprecated
	public int bitrate;

	/**
	 * @deprecated Use standard getter and setter to access this variable.
	 */
	@Deprecated
	public int width;

	/**
	 * @deprecated Use standard getter and setter to access this variable.
	 */
	@Deprecated
	public int height;

	/**
	 * @deprecated Use standard getter and setter to access this variable.
	 */
	@Deprecated
	public long size;

	/**
	 * @deprecated Use standard getter and setter to access this variable.
	 */
	@Deprecated
	public String codecV;

	/**
	 * @deprecated Use standard getter and setter to access this variable.
	 */
	@Deprecated
	public String frameRate;

	private String frameRateMode;

	/**
	 * @deprecated Use standard getter and setter to access this variable.
	 */
	@Deprecated
	public String aspect;

	public String aspectRatioContainer;
	public String aspectRatioVideoTrack;

	/**
	 * @deprecated Use standard getter and setter to access this variable.
	 */
	@Deprecated
	public byte thumb[];

	/**
	 * @deprecated Use standard getter and setter to access this variable.
	 */
	@Deprecated
	public String mimeType;

	/**
	 * @deprecated Use standard getter and setter to access this variable.
	 */
	@Deprecated
	public int bitsPerPixel;

	private byte referenceFrameCount = -1;
	private String avcLevel = null;

	private List<DLNAMediaAudio> audioTracks = new ArrayList<DLNAMediaAudio>();
	private List<DLNAMediaSubtitle> subtitleTracks = new ArrayList<DLNAMediaSubtitle>();

	/**
	 * @deprecated Use standard getter and setter to access this variable.
	 */
	@Deprecated
	public String model;

	/**
	 * @deprecated Use standard getter and setter to access this variable.
	 */
	@Deprecated
	public int exposure;

	/**
	 * @deprecated Use standard getter and setter to access this variable.
	 */
	@Deprecated
	public int orientation;

	/**
	 * @deprecated Use standard getter and setter to access this variable.
	 */
	@Deprecated
	public int iso;

	/**
	 * @deprecated Use standard getter and setter to access this variable.
	 */
	@Deprecated
	public String muxingMode;

	/**
	 * @deprecated Use standard getter and setter to access this variable.
	 */
	@Deprecated
	public String muxingModeAudio;

	/**
	 * @deprecated Use standard getter and setter to access this variable.
	 */
	@Deprecated
	public String container;

	/**
	 * @deprecated Use {@link #getH264AnnexB()} and {@link #setH264AnnexB(byte[])} to access this variable.
	 */
	@Deprecated
	public byte[] h264_annexB;

	/**
	 * Not stored in database.
	 * @deprecated Use standard getter and setter to access this variable.
	 */
	@Deprecated
	public boolean mediaparsed;

	public boolean ffmpegparsed;

	/**
	 * isMediaParserV2 related, used to manage thumbnail management separated
	 * from the main parsing process.
	 * @deprecated Use standard getter and setter to access this variable.
	 */
	@Deprecated
	public boolean thumbready;

	/**
	 * @deprecated Use standard getter and setter to access this variable.
	 */
	@Deprecated
	public int dvdtrack;

	/**
	 * @deprecated Use standard getter and setter to access this variable.
	 */
	@Deprecated
	public boolean secondaryFormatValid = true;

	/**
	 * @deprecated Use standard getter and setter to access this variable.
	 */
	@Deprecated
	public boolean parsing = false;

	private boolean ffmpeg_failure;
	private boolean ffmpeg_annexb_failure;
	private boolean muxable;
	private Map<String, String> extras;

	/**
	 * @deprecated Use standard getter and setter to access this variable.
	 */
	@Deprecated
	public boolean encrypted;

	/**
	 * @deprecated Use standard getter and setter to access this variable.
	 */
	@Deprecated
	public String matrixCoefficients;

	/**
	 * @deprecated Use standard getter and setter to access this variable.
	 */
	@Deprecated
	public String stereoscopy;

	/**
	 * Used to determine whether tsMuxeR can mux the file to the renderer
	 * instead of transcoding.
	 * Also used by DLNAResource to help determine the DLNA.ORG_PN (file type)
	 * value to send to the renderer.
	 *
	 * Some of this code is repeated in isVideoWithinH264LevelLimits(), and since
	 * both functions are sometimes (but not always) used together, this is
	 * not an efficient use of code.
	 *
	 * TODO: Fix the above situation.
	 * TODO: Now that FFmpeg is muxing without tsMuxeR, we should make a separate
	 *       function for that, or even better, re-think this whole approach.
	 *
	 * @param mediaRenderer The renderer we might mux to
	 *
	 * @return
	 */
	public boolean isMuxable(RendererConfiguration mediaRenderer) {
		// Make sure the file is H.264 video
		if (getCodecV() != null && getCodecV().equals("h264")) {
			muxable = true;
		}

		// Check if the renderer supports the resolution of the video
		if (
			(
				mediaRenderer.isVideoRescale() &&
				(
					getWidth() > mediaRenderer.getMaxVideoWidth() ||
					getHeight() > mediaRenderer.getMaxVideoHeight()
				)
			) ||
			!isMod4()
		) {
			muxable = false;
		}

		// Temporary fix: MediaInfo support will take care of this in the future
		// For now, http://ps3mediaserver.org/forum/viewtopic.php?f=11&t=6361&start=0
		// Bravia does not support AVC video at less than 288px high
		if (mediaRenderer.isBRAVIA() && getHeight() < 288) {
			muxable = false;
		}

		return muxable;
	}

	public Map<String, String> getExtras() {
		return extras;
	}

	public void putExtra(String key, String value) {
		if (extras == null) {
			extras = new HashMap<String, String>();
		}

		extras.put(key, value);
	}

	public String getExtrasAsString() {
		if (extras == null) {
			return null;
		}

		StringBuilder sb = new StringBuilder();

		for (Map.Entry<String, String> entry : extras.entrySet()) {
			sb.append(entry.getKey());
			sb.append("|");
			sb.append(entry.getValue());
			sb.append("|");
		}

		return sb.toString();
	}

	public void setExtrasAsString(String value) {
		if (value != null) {
			StringTokenizer st = new StringTokenizer(value, "|");

			while (st.hasMoreTokens()) {
				try {
					putExtra(st.nextToken(), st.nextToken());
				} catch (NoSuchElementException nsee) {
					LOGGER.debug("Caught exception", nsee);
				}
			}
		}
	}

	public DLNAMediaInfo() {
		setThumbready(true); // this class manages thumbnails by default with the parser_v1 method
	}

	public void generateThumbnail(InputFile input, Format ext, int type) {
		DLNAMediaInfo forThumbnail = new DLNAMediaInfo();
		forThumbnail.durationSec = durationSec;
		forThumbnail.parse(input, ext, type, true);
		setThumb(forThumbnail.getThumb());
	}

	private ProcessWrapperImpl getFFMpegThumbnail(InputFile media) {
		String args[] = new String[16];
		args[0] = getFfmpegPath();
		File file = media.getFile();
		boolean dvrms = file != null && file.getAbsolutePath().toLowerCase().endsWith("dvr-ms");

		if (dvrms && StringUtils.isNotBlank(configuration.getFfmpegAlternativePath())) {
			args[0] = configuration.getFfmpegAlternativePath();
		}

		args[1] = "-loglevel";
		if (LOGGER.isTraceEnabled()) { // Set -loglevel in accordance with LOGGER setting
			args[2] = "info"; // Could be changed to "verbose" or "debug" if "info" level is not enough
		} else {
			args[2] = "fatal";
		}

		args[3] = "-ss";
		args[4] = "" + configuration.getThumbnailSeekPos();
		args[5] = "-i";

		if (file != null) {
			args[6] = ProcessUtil.getShortFileNameIfWideChars(file.getAbsolutePath());
		} else {
			args[6] = "-";
		}

		args[7] = "-an";
		args[8] = "-an";
		args[9] = "-s";
		args[10] = "320x180";
		args[11] = "-vframes";
		args[12] = "1";
		args[13] = "-f";
		args[14] = "image2";
		args[15] = "pipe:";

		// FIXME MPlayer should not be used if thumbnail generation is disabled (and it should be disabled in the GUI)
		if (!configuration.isThumbnailGenerationEnabled() || (configuration.isUseMplayerForVideoThumbs() && !dvrms)) {
			args[4] = "0";
			for (int i = 7; i <= 15; i++) {
				args[i] = "-an";
			}
		}

		OutputParams params = new OutputParams(configuration);
		params.maxBufferSize = 1;
		params.stdin = media.getPush();
		params.noexitcheck = true; // not serious if anything happens during the thumbnailer

		// true: consume stderr on behalf of the caller i.e. parse()
		final ProcessWrapperImpl pw = new ProcessWrapperImpl(args, params, false, true);

		// FAILSAFE
		setParsing(true);
		Runnable r = new Runnable() {
			@Override
			public void run() {
				try {
					Thread.sleep(10000);
					ffmpeg_failure = true;
				} catch (InterruptedException e) { }

				pw.stopProcess();
				setParsing(false);
			}
		};

		Thread failsafe = new Thread(r, "FFmpeg Thumbnail Failsafe");
		failsafe.start();
		pw.runInSameThread();
		setParsing(false);
		return pw;
	}

	private ProcessWrapperImpl getMplayerThumbnail(InputFile media) throws IOException {
		File file = media.getFile();
		String args[] = new String[14];
		args[0] = configuration.getMplayerPath();
		args[1] = "-ss";
		boolean toolong = getDurationInSeconds() < configuration.getThumbnailSeekPos();
		args[2] = "" + (toolong ? (getDurationInSeconds() / 2) : configuration.getThumbnailSeekPos());
		args[3] = "-quiet";

		if (file != null) {
			args[4] = ProcessUtil.getShortFileNameIfWideChars(file.getAbsolutePath());
		} else {
			args[4] = "-";
		}

		args[5] = "-msglevel";
		args[6] = "all=4";
		args[7] = "-vf";
		args[8] = "scale=320:-2,expand=:180";
		args[9] = "-frames";
		args[10] = "1";
		args[11] = "-vo";
		String frameName = "" + media.hashCode();
		frameName = "mplayer_thumbs:subdirs=\"" + frameName + "\"";
		frameName = frameName.replace(',', '_');
		args[12] = "jpeg:outdir=" + frameName;
		args[13] = "-nosound";
		OutputParams params = new OutputParams(configuration);
		params.workDir = configuration.getTempFolder();
		params.maxBufferSize = 1;
		params.stdin = media.getPush();
		params.log = true;
		params.noexitcheck = true; // not serious if anything happens during the thumbnailer
		final ProcessWrapperImpl pw = new ProcessWrapperImpl(args, params);

		// FAILSAFE
		setParsing(true);
		Runnable r = new Runnable() {
			@Override
			public void run() {
				try {
					Thread.sleep(3000);
				} catch (InterruptedException e) { }

				pw.stopProcess();
				setParsing(false);
			}
		};

		Thread failsafe = new Thread(r, "MPlayer Thumbnail Failsafe");
		failsafe.start();
		pw.runInSameThread();
		setParsing(false);
		return pw;
	}

	private String getFfmpegPath() {
		String value = configuration.getFfmpegPath();

		if (value == null) {
			LOGGER.info("No FFmpeg - unable to thumbnail");
			throw new RuntimeException("No FFmpeg - unable to thumbnail");
		} else {
			return value;
		}
	}

	public void parse(InputFile inputFile, Format ext, int type, boolean thumbOnly) {
		int i = 0;

		while (isParsing()) {
			if (i == 5) {
				setMediaparsed(true);
				break;
			}

			try {
				Thread.sleep(1000);
			} catch (InterruptedException e) { }

			i++;
		}

		if (isMediaparsed()) {
			return;
		}

		if (inputFile != null) {
			File file = inputFile.getFile();
			if (file != null) {
				setSize(file.length());
			} else {
				setSize(inputFile.getSize());
			}

			ProcessWrapperImpl pw = null;
			boolean ffmpeg_parsing = true;

			if (type == Format.AUDIO || ext instanceof AudioAsVideo) {
				ffmpeg_parsing = false;
				DLNAMediaAudio audio = new DLNAMediaAudio();

				if (file != null) {
					try {
						AudioFile af = AudioFileIO.read(file);
						AudioHeader ah = af.getAudioHeader();

						if (ah != null && !thumbOnly) {
							int length = ah.getTrackLength();
							int rate = ah.getSampleRateAsNumber();

							if (ah.getEncodingType().toLowerCase().contains("flac 24")) {
								audio.setBitsperSample(24);
							}

							audio.setSampleFrequency("" + rate);
							setDuration((double) length);
							setBitrate((int) ah.getBitRateAsNumber());
							audio.getAudioProperties().setNumberOfChannels(2);

							if (ah.getChannels() != null && ah.getChannels().toLowerCase().contains("mono")) {
								audio.getAudioProperties().setNumberOfChannels(1);
							} else if (ah.getChannels() != null && ah.getChannels().toLowerCase().contains("stereo")) {
								audio.getAudioProperties().setNumberOfChannels(2);
							} else if (ah.getChannels() != null) {
								audio.getAudioProperties().setNumberOfChannels(Integer.parseInt(ah.getChannels()));
							}

							audio.setCodecA(ah.getEncodingType().toLowerCase());

							if (audio.getCodecA().contains("(windows media")) {
								audio.setCodecA(audio.getCodecA().substring(0, audio.getCodecA().indexOf("(windows media")).trim());
							}
						}

						Tag t = af.getTag();

						if (t != null) {
							if (t.getArtworkList().size() > 0) {
								setThumb(t.getArtworkList().get(0).getBinaryData());
							} else {
								if (configuration.getAudioThumbnailMethod() > 0) {
									setThumb(
										CoverUtil.get().getThumbnailFromArtistAlbum(
											configuration.getAudioThumbnailMethod() == 1 ?
												CoverUtil.AUDIO_AMAZON :
												CoverUtil.AUDIO_DISCOGS,
											audio.getArtist(), audio.getAlbum()
										)
									);
								}
							}

							if (!thumbOnly) {
								audio.setAlbum(t.getFirst(FieldKey.ALBUM));
								audio.setArtist(t.getFirst(FieldKey.ARTIST));
								audio.setSongname(t.getFirst(FieldKey.TITLE));
								String y = t.getFirst(FieldKey.YEAR);

								try {
									if (y.length() > 4) {
										y = y.substring(0, 4);
									}
									audio.setYear(Integer.parseInt(((y != null && y.length() > 0) ? y : "0")));
									y = t.getFirst(FieldKey.TRACK);
									audio.setTrack(Integer.parseInt(((y != null && y.length() > 0) ? y : "1")));
									audio.setGenre(t.getFirst(FieldKey.GENRE));
								} catch (Throwable e) {
									LOGGER.debug("Error parsing unimportant metadata: " + e.getMessage());
								}
							}
						}
					} catch (Throwable e) {
						LOGGER.debug("Error parsing audio file: {} - {}", e.getMessage(), e.getCause() != null ? e.getCause().getMessage() : "");
						ffmpeg_parsing = false;
					}

					if (audio.getSongname() == null || audio.getSongname().length() == 0) {
						audio.setSongname(file.getName());
					}

					if (!ffmpeg_parsing) {
						getAudioTracksList().add(audio);
					}
				}
			}

			if (type == Format.IMAGE && file != null) {
				try {
					ffmpeg_parsing = false;
					ImageInfo info = Sanselan.getImageInfo(file);
					setWidth(info.getWidth());
					setHeight(info.getHeight());
					setBitsPerPixel(info.getBitsPerPixel());
					String formatName = info.getFormatName();

					if (formatName.startsWith("JPEG")) {
						setCodecV("jpg");
						IImageMetadata meta = Sanselan.getMetadata(file);

						if (meta != null && meta instanceof JpegImageMetadata) {
							JpegImageMetadata jpegmeta = (JpegImageMetadata) meta;
							TiffField tf = jpegmeta.findEXIFValue(TiffConstants.EXIF_TAG_MODEL);

							if (tf != null) {
								setModel(tf.getStringValue().trim());
							}

							tf = jpegmeta.findEXIFValue(TiffConstants.EXIF_TAG_EXPOSURE_TIME);
							if (tf != null) {
								setExposure((int) (1000 * tf.getDoubleValue()));
							}

							tf = jpegmeta.findEXIFValue(TiffConstants.EXIF_TAG_ORIENTATION);
							if (tf != null) {
								setOrientation(tf.getIntValue());
							}

							tf = jpegmeta.findEXIFValue(TiffConstants.EXIF_TAG_ISO);
							if (tf != null) {
								// Galaxy Nexus jpg pictures may contain multiple values, take the first
								int[] isoValues = tf.getIntArrayValue();
								setIso(isoValues[0]);
							}
						}
					} else if (formatName.startsWith("PNG")) {
						setCodecV("png");
					} else if (formatName.startsWith("GIF")) {
						setCodecV("gif");
					} else if (formatName.startsWith("TIF")) {
						setCodecV("tiff");
					}

					setContainer(getCodecV());
<<<<<<< HEAD
				} catch (Throwable e) {
					LOGGER.info("Error parsing image ({}) with Sanselan, switching to FFmpeg.", inputFile.getFile().getAbsolutePath());
=======
				} catch (ImageReadException | IOException e) {
					LOGGER.info("Error parsing image ({}) with Sanselan, switching to FFmpeg.", file.getAbsolutePath());
>>>>>>> 705679f0
				}

				if (configuration.getImageThumbnailsEnabled() && file != null) {
					LOGGER.trace("Creating (temporary) thumbnail: {}", file.getName());

					// Create the thumbnail image using the Thumbnailator library
					try {
						ByteArrayOutputStream out = new ByteArrayOutputStream();	
						Thumbnails.of(file)
								.size(320, 180)
								.outputFormat("JPEG")
								.outputQuality(1.0f)
								.toOutputStream(out);;

								setThumb(out.toByteArray());
<<<<<<< HEAD
					} catch (Exception e) {
						LOGGER.debug("Error generating thumbnail for: " + inputFile.getFile().getName());
=======
					} catch (IOException | IllegalArgumentException | IllegalStateException e) {
						LOGGER.debug("Error generating thumbnail for: " + file.getName());
>>>>>>> 705679f0
						LOGGER.debug("The full error was: " + e);
					}
				}
			}

			if (ffmpeg_parsing) {
				if (!thumbOnly || !configuration.isUseMplayerForVideoThumbs()) {
					pw = getFFMpegThumbnail(inputFile);
				}

				boolean dvrms = false;
				String input = "-";

				if (file != null) {
					input = ProcessUtil.getShortFileNameIfWideChars(file.getAbsolutePath());
					dvrms = file.getAbsolutePath().toLowerCase().endsWith("dvr-ms");
				}

				if (pw != null && !ffmpeg_failure && !thumbOnly) {
					parseFFmpegInfo(pw.getResults(), input);
				}

				if (
					!thumbOnly &&
					getContainer() != null &&
					file != null &&
					getContainer().equals("mpegts") &&
					isH264() &&
					getDurationInSeconds() == 0
				) {
					// Parse the duration
					try {
						int length = MpegUtil.getDurationFromMpeg(file);
						if (length > 0) {
							setDuration((double) length);
						}
					} catch (IOException e) {
						LOGGER.trace("Error retrieving length: " + e.getMessage());
					}
				}

				if (configuration.isUseMplayerForVideoThumbs() && type == Format.VIDEO && !dvrms) {
					try {
						getMplayerThumbnail(inputFile);
						String frameName = "" + inputFile.hashCode();
						frameName = configuration.getTempFolder() + "/mplayer_thumbs/" + frameName + "00000001/00000001.jpg";
						frameName = frameName.replace(',', '_');
						File jpg = new File(frameName);

						if (jpg.exists()) {
							InputStream is = new FileInputStream(jpg);
							int sz = is.available();

							if (sz > 0) {
								setThumb(new byte[sz]);
								is.read(getThumb());
							}
							is.close();

							if (!jpg.delete()) {
								jpg.deleteOnExit();
							}

							// Try and retry
							if (!jpg.getParentFile().delete() && !jpg.getParentFile().delete()) {
								LOGGER.debug("Failed to delete \"" + jpg.getParentFile().getAbsolutePath() + "\"");
							}
						}
					} catch (IOException e) {
						LOGGER.debug("Caught exception", e);
					}
				}

				if (type == Format.VIDEO && pw != null && getThumb() == null) {
					InputStream is;
					try {
						int sz = 0;
						is = pw.getInputStream(0);
						if (is != null) {
							sz = is.available();
							if (sz > 0) {
								setThumb(new byte[sz]);
								is.read(getThumb());
							}
							is.close();
						}

						if (sz > 0 && !net.pms.PMS.isHeadless()) {
							BufferedImage image = ImageIO.read(new ByteArrayInputStream(getThumb()));
							if (image != null) {
								Graphics g = image.getGraphics();
								g.setColor(Color.WHITE);
								g.setFont(new Font("Arial", Font.PLAIN, 14));
								int low = 0;
								if (getWidth() > 0) {
									if (getWidth() == 1920 || getWidth() == 1440) {
										g.drawString("1080p", 0, low += 18);
									} else if (getWidth() == 1280) {
										g.drawString("720p", 0, low += 18);
									}
								}
								ByteArrayOutputStream out = new ByteArrayOutputStream();
								ImageIO.write(image, "jpeg", out);
								setThumb(out.toByteArray());
							}
						}
					} catch (IOException e) {
						LOGGER.debug("Error while decoding thumbnail: " + e.getMessage());
					}
				}
			}
 
			finalize(type, inputFile);
			setMediaparsed(true);
		}
	}

	/**
	 * Parses media info from ffmpeg's stderr output
	 *
	 * @param lines The stderr output
	 * @param input The ffmpeg input (-i) argument used
	 */
	public void parseFFmpegInfo(List<String> lines, String input) {

		if (lines != null) {
			if ("-".equals(input)) {
				input = "pipe:";
			}

			boolean matchs = false;
			int langId = 0;
			int subId = 0;
			ListIterator<String> FFmpegMetaData = lines.listIterator();

			for (String line : lines) {
				FFmpegMetaData.next();
				line = line.trim();
				if (line.startsWith("Output")) {
					matchs = false;
				} else if (line.startsWith("Input")) {
					if (line.indexOf(input) > -1) {
						matchs = true;
						setContainer(line.substring(10, line.indexOf(',', 11)).trim());
					} else {
						matchs = false;
					}
				} else if (matchs) {
					if (line.indexOf("Duration") > -1) {
						StringTokenizer st = new StringTokenizer(line, ",");
						while (st.hasMoreTokens()) {
							String token = st.nextToken().trim();
							if (token.startsWith("Duration: ")) {
								String durationStr = token.substring(10);
								int l = durationStr.substring(durationStr.indexOf('.') + 1).length();
								if (l < 4) {
									durationStr += "00".substring(0, 3 - l);
								}
								if (durationStr.indexOf("N/A") > -1) {
									setDuration(null);
								} else {
									setDuration(parseDurationString(durationStr));
								}
							} else if (token.startsWith("bitrate: ")) {
								String bitr = token.substring(9);
								int spacepos = bitr.indexOf(' ');
								if (spacepos > -1) {
									String value = bitr.substring(0, spacepos);
									String unit = bitr.substring(spacepos + 1);
									setBitrate(Integer.parseInt(value));
									if (unit.equals("kb/s")) {
										setBitrate(1024 * getBitrate());
									}
									if (unit.equals("mb/s")) {
										setBitrate(1048576 * getBitrate());
									}
								}
							}
						}
					} else if (line.indexOf("Audio:") > -1) {
						StringTokenizer st = new StringTokenizer(line, ",");
						int a = line.indexOf('(');
						int b = line.indexOf("):", a);
						DLNAMediaAudio audio = new DLNAMediaAudio();
						audio.setId(langId++);
						if (a > -1 && b > a) {
							audio.setLang(line.substring(a + 1, b));
						} else {
							audio.setLang(DLNAMediaLang.UND);
						}

						// Get TS IDs
						a = line.indexOf("[0x");
						b = line.indexOf(']', a);
						if (a > -1 && b > a + 3) {
							String idString = line.substring(a + 3, b);
							try {
								audio.setId(Integer.parseInt(idString, 16));
							} catch (NumberFormatException nfe) {
								LOGGER.debug("Error parsing Stream ID: " + idString);
							}
						}

						while (st.hasMoreTokens()) {
							String token = st.nextToken().trim();
							if (token.startsWith("Stream")) {
								audio.setCodecA(token.substring(token.indexOf("Audio: ") + 7));
							} else if (token.endsWith("Hz")) {
								audio.setSampleFrequency(token.substring(0, token.indexOf("Hz")).trim());
							} else if (token.equals("mono")) {
								audio.getAudioProperties().setNumberOfChannels(1);
							} else if (token.equals("stereo")) {
								audio.getAudioProperties().setNumberOfChannels(2);
							} else if (token.equals("5:1") || token.equals("5.1") || token.equals("6 channels")) {
								audio.getAudioProperties().setNumberOfChannels(6);
							} else if (token.equals("5 channels")) {
								audio.getAudioProperties().setNumberOfChannels(5);
							} else if (token.equals("4 channels")) {
								audio.getAudioProperties().setNumberOfChannels(4);
							} else if (token.equals("2 channels")) {
								audio.getAudioProperties().setNumberOfChannels(2);
							} else if (token.equals("s32")) {
								audio.setBitsperSample(32);
							} else if (token.equals("s24")) {
								audio.setBitsperSample(24);
							} else if (token.equals("s16")) {
								audio.setBitsperSample(16);
							}
						}
						int FFmpegMetaDataNr = FFmpegMetaData.nextIndex();

						if (FFmpegMetaDataNr > -1) {
							line = lines.get(FFmpegMetaDataNr);
						}

						if (line.indexOf("Metadata:") > -1) {
							FFmpegMetaDataNr += 1;
							line = lines.get(FFmpegMetaDataNr);
							while (line.indexOf("      ") == 0) {
								if (line.toLowerCase().indexOf("title           :") > -1) {
									int aa = line.indexOf(": ");
									int bb = line.length();
									if (aa > -1 && bb > aa) {
										audio.setFlavor(line.substring(aa+2, bb));
										break;
									}
								} else {
									FFmpegMetaDataNr += 1;
									line = lines.get(FFmpegMetaDataNr);
								}
							}
						}

						getAudioTracksList().add(audio);
					} else if (line.indexOf("Video:") > -1) {
						StringTokenizer st = new StringTokenizer(line, ",");
						while (st.hasMoreTokens()) {
							String token = st.nextToken().trim();
							if (token.startsWith("Stream")) {
								setCodecV(token.substring(token.indexOf("Video: ") + 7));
							} else if ((token.indexOf("tbc") > -1 || token.indexOf("tb(c)") > -1)) {
								// A/V sync issues with newest FFmpeg, due to the new tbr/tbn/tbc outputs
								// Priority to tb(c)
								String frameRateDoubleString = token.substring(0, token.indexOf("tb")).trim();
								try {
									if (!frameRateDoubleString.equals(getFrameRate())) {// tbc taken into account only if different than tbr
										Double frameRateDouble = Double.parseDouble(frameRateDoubleString);
										setFrameRate(String.format(Locale.ENGLISH, "%.2f", frameRateDouble / 2));
									}
								} catch (NumberFormatException nfe) {
									// Could happen if tbc is "1k" or something like that, no big deal
									LOGGER.debug("Could not parse frame rate \"" + frameRateDoubleString + "\"");
								}

							} else if ((token.indexOf("tbr") > -1 || token.indexOf("tb(r)") > -1) && getFrameRate() == null) {
								setFrameRate(token.substring(0, token.indexOf("tb")).trim());
							} else if ((token.indexOf("fps") > -1 || token.indexOf("fps(r)") > -1) && getFrameRate() == null) { // dvr-ms ?
								setFrameRate(token.substring(0, token.indexOf("fps")).trim());
							} else if (token.indexOf('x') > -1 && !token.contains("max")) {
								String resolution = token.trim();
								if (resolution.indexOf(" [") > -1) {
									resolution = resolution.substring(0, resolution.indexOf(" ["));
								}
								try {
									setWidth(Integer.parseInt(resolution.substring(0, resolution.indexOf('x'))));
								} catch (NumberFormatException nfe) {
									LOGGER.debug("Could not parse width from \"" + resolution.substring(0, resolution.indexOf('x')) + "\"");
								}
								try {
									setHeight(Integer.parseInt(resolution.substring(resolution.indexOf('x') + 1)));
								} catch (NumberFormatException nfe) {
									LOGGER.debug("Could not parse height from \"" + resolution.substring(resolution.indexOf('x') + 1) + "\"");
								}
							}
						}
					} else if (line.indexOf("Subtitle:") > -1) {
						DLNAMediaSubtitle lang = new DLNAMediaSubtitle();

						// $ ffmpeg -codecs | grep "^...S"
						// ..S... = Subtitle codec
						// DES... ass                  ASS (Advanced SSA) subtitle
						// DES... dvb_subtitle         DVB subtitles (decoders: dvbsub ) (encoders: dvbsub )
						// ..S... dvb_teletext         DVB teletext
						// DES... dvd_subtitle         DVD subtitles (decoders: dvdsub ) (encoders: dvdsub )
						// ..S... eia_608              EIA-608 closed captions
						// D.S... hdmv_pgs_subtitle    HDMV Presentation Graphic Stream subtitles (decoders: pgssub )
						// D.S... jacosub              JACOsub subtitle
						// D.S... microdvd             MicroDVD subtitle
						// DES... mov_text             MOV text
						// D.S... mpl2                 MPL2 subtitle
						// D.S... pjs                  PJS (Phoenix Japanimation Society) subtitle
						// D.S... realtext             RealText subtitle
						// D.S... sami                 SAMI subtitle
						// DES... srt                  SubRip subtitle with embedded timing
						// DES... ssa                  SSA (SubStation Alpha) subtitle
						// DES... subrip               SubRip subtitle
						// D.S... subviewer            SubViewer subtitle
						// D.S... subviewer1           SubViewer v1 subtitle
						// D.S... text                 raw UTF-8 text
						// D.S... vplayer              VPlayer subtitle
						// D.S... webvtt               WebVTT subtitle
						// DES... xsub                 XSUB

						if (line.contains("srt") || line.contains("subrip")) {
							lang.setType(SubtitleType.SUBRIP);
						} else if (line.contains(" text")) {
							// excludes dvb_teletext, mov_text, realtext
							lang.setType(SubtitleType.TEXT);
						} else if (line.contains("microdvd")) {
							lang.setType(SubtitleType.MICRODVD);
						} else if (line.contains("sami")) {
							lang.setType(SubtitleType.SAMI);
						} else if (line.contains("ass") || line.contains("ssa")) {
							lang.setType(SubtitleType.ASS);
						} else if (line.contains("dvd_subtitle")) {
							lang.setType(SubtitleType.VOBSUB);
						} else if (line.contains("xsub")) {
							lang.setType(SubtitleType.DIVX);
						} else if (line.contains("mov_text")) {
							lang.setType(SubtitleType.TX3G);
						} else {
							lang.setType(SubtitleType.UNKNOWN);
						}

						int a = line.indexOf('(');
						int b = line.indexOf("):", a);
						if (a > -1 && b > a) {
							lang.setLang(line.substring(a + 1, b));
						} else {
							lang.setLang(DLNAMediaLang.UND);
						}

						lang.setId(subId++);
						int FFmpegMetaDataNr = FFmpegMetaData.nextIndex();

						if (FFmpegMetaDataNr > -1) {
							line = lines.get(FFmpegMetaDataNr);
						}

						if (line.indexOf("Metadata:") > -1) {
							FFmpegMetaDataNr += 1;
							line = lines.get(FFmpegMetaDataNr);

							while (line.indexOf("      ") == 0) {
								if (line.toLowerCase().indexOf("title           :") > -1) {
									int aa = line.indexOf(": ");
									int bb = line.length();
									if (aa > -1 && bb > aa) {
										lang.setFlavor(line.substring(aa+2, bb));
										break;
									}
								} else {
									FFmpegMetaDataNr += 1;
									line = lines.get(FFmpegMetaDataNr);
								}
							}
						}
						getSubtitleTracksList().add(lang);
					}
				}
			}
		}
		ffmpegparsed = true;
	}

	public boolean isH264() {
		return getCodecV() != null && getCodecV().contains("264");
	}

	public int getFrameNumbers() {
		double fr = Double.parseDouble(getFrameRate());
		return (int) (getDurationInSeconds() * fr);
	}

	public void setDuration(Double d) {
		this.durationSec = d;
	}

	public Double getDuration() {
		return durationSec;
	}

	/**
	 * @return 0 if nothing is specified, otherwise the duration
	 */
	public double getDurationInSeconds() {
		return durationSec != null ? durationSec : 0;
	}

	public String getDurationString() {
		return durationSec != null ? getDurationString(durationSec) : null;
	}

	/**
	 * @deprecated Use {@link #StringUtil.convertTimeToString(durationSec, StringUtil.DURATION_TIME_FORMAT)} instead.
	 */
	public static String getDurationString(double d) {
		return convertTimeToString(d, DURATION_TIME_FORMAT);
	}

	public static Double parseDurationString(String duration) {
		return duration != null ? convertStringToTime(duration) : null;
	}

	public void finalize(int type, InputFile f) {
		String codecA = null;
		String codecV = getCodecV();
		String container = getContainer();

		if (getFirstAudioTrack() != null) {
			codecA = getFirstAudioTrack().getCodecA();
		}

		if (container != null && container.equals("avi")) {
			setMimeType(HTTPResource.AVI_TYPEMIME);
		} else if (container != null && (container.equals("asf") || container.equals("wmv"))) {
			setMimeType(HTTPResource.WMV_TYPEMIME);
		} else if (container != null && (container.equals("matroska") || container.equals("mkv"))) {
			setMimeType(HTTPResource.MATROSKA_TYPEMIME);
		} else if (codecV != null && codecV.equals("mjpeg")) {
			setMimeType(HTTPResource.JPEG_TYPEMIME);
		} else if ("png".equals(codecV) || "png".equals(container)) {
			setMimeType(HTTPResource.PNG_TYPEMIME);
		} else if ("gif".equals(codecV) || "gif".equals(container)) {
			setMimeType(HTTPResource.GIF_TYPEMIME);
		} else if (codecV != null && (codecV.equals("h264") || codecV.equals("h263") || codecV.toLowerCase().equals("mpeg4") || codecV.toLowerCase().equals("mp4"))) {
			setMimeType(HTTPResource.MP4_TYPEMIME);
		} else if (codecV != null && (codecV.indexOf("mpeg") > -1 || codecV.indexOf("mpg") > -1)) {
			setMimeType(HTTPResource.MPEG_TYPEMIME);
		} else if (codecV == null && codecA != null && codecA.contains("mp3")) {
			setMimeType(HTTPResource.AUDIO_MP3_TYPEMIME);
		} else if (codecV == null && codecA != null && codecA.contains("aac")) {
			setMimeType(HTTPResource.AUDIO_MP4_TYPEMIME);
		} else if (codecV == null && codecA != null && codecA.contains("flac")) {
			setMimeType(HTTPResource.AUDIO_FLAC_TYPEMIME);
		} else if (codecV == null && codecA != null && codecA.contains("vorbis")) {
			setMimeType(HTTPResource.AUDIO_OGG_TYPEMIME);
		} else if (codecV == null && codecA != null && (codecA.contains("asf") || codecA.startsWith("wm"))) {
			setMimeType(HTTPResource.AUDIO_WMA_TYPEMIME);
		} else if (codecV == null && codecA != null && (codecA.startsWith("pcm") || codecA.contains("wav"))) {
			setMimeType(HTTPResource.AUDIO_WAV_TYPEMIME);
		} else {
			setMimeType(HTTPResource.getDefaultMimeType(type));
		}

		if (getFirstAudioTrack() == null || !(type == Format.AUDIO && getFirstAudioTrack().getBitsperSample() == 24 && getFirstAudioTrack().getSampleRate() > 48000)) {
			setSecondaryFormatValid(false);
		}

		// Check for external subs here
		if (f.getFile() != null && type == Format.VIDEO && configuration.isAutoloadExternalSubtitles()) {
			FileUtil.isSubtitlesExists(f.getFile(), this);
		}
	}

	/**
	 * Checks whether the video has too many reference frames per pixels for the renderer
	 * TODO move to PlayerUtil
	 */
	public synchronized boolean isVideoWithinH264LevelLimits(InputFile f, RendererConfiguration mediaRenderer) {
		if (!h264_parsed) {
			if ("h264".equals(getCodecV())) {
				if (
					getContainer() != null &&
					(
						getContainer().equals("matroska") ||
						getContainer().equals("mkv") ||
						getContainer().equals("mov") ||
						getContainer().equals("mp4")
					)
				) { // Containers without h264_annexB
					byte headers[][] = getAnnexBFrameHeader(f);
					if (ffmpeg_annexb_failure) {
						LOGGER.info("Error parsing information from the file: " + f.getFilename());
					}

					if (headers != null) {
						setH264AnnexB(headers[1]);
						if (getH264AnnexB() != null) {
							int skip = 5;
							if (getH264AnnexB()[2] == 1) {
								skip = 4;
							}
							byte header[] = new byte[getH264AnnexB().length - skip];
							System.arraycopy(getH264AnnexB(), skip, header, 0, header.length);

							if (
								getReferenceFrameCount() > -1 &&
								(
									"4.1".equals(getAvcLevel()) ||
									"4.2".equals(getAvcLevel()) ||
									"5".equals(getAvcLevel()) ||
									"5.0".equals(getAvcLevel()) ||
									"5.1".equals(getAvcLevel()) ||
									"5.2".equals(getAvcLevel())
								) &&
								getWidth() > 0 &&
								getHeight() > 0
							) {
								int maxref;
								if (mediaRenderer == null || mediaRenderer.isPS3()) {
									/**
									 * 2013-01-25: Confirmed maximum reference frames on PS3:
									 *    - 4 for 1920x1080
									 *    - 11 for 1280x720
									 * Meaning this math is correct
									 */
									maxref = (int) Math.floor(10252743 / (double) (getWidth() * getHeight()));
								} else {
									/**
									 * This is the math for level 4.1, which results in:
									 *    - 4 for 1920x1080
									 *    - 9 for 1280x720
									 */
									maxref = (int) Math.floor(8388608 / (double) (getWidth() * getHeight()));
								}

								if (getReferenceFrameCount() > maxref) {
									LOGGER.debug("The file " + f.getFilename() + " is not compatible with this renderer because it can only take " + maxref + " reference frames at this resolution while this file has " + getReferenceFrameCount() + " reference frames");
									return false;
								} else if (getReferenceFrameCount() == -1) {
									LOGGER.debug("The file " + f.getFilename() + " may not be compatible with this renderer because we can't get its number of reference frames");
									return false;
								}
							}
						} else {
							LOGGER.debug("The H.264 stream inside the following file is not compatible with this renderer: " + f.getFilename());
							return false;
						}
					} else {
						return false;
					}
				}
			}

			h264_parsed = true;
		}

		return true;
	}

	public boolean isMuxable(String filename, String codecA) {
		return codecA != null && (codecA.startsWith("dts") || codecA.equals("dca"));
	}

	public boolean isLossless(String codecA) {
		return codecA != null && (codecA.contains("pcm") || codecA.startsWith("dts") || codecA.equals("dca") || codecA.contains("flac")) && !codecA.contains("pcm_u8") && !codecA.contains("pcm_s8");
	}

	@Override
	public String toString() {
		StringBuilder result = new StringBuilder();
		result.append("container: ");
		result.append(getContainer());
		result.append(", bitrate: ");
		result.append(getBitrate());
		result.append(", size: ");
		result.append(getSize());
		result.append(", video codec: ");
		result.append(getCodecV());
		result.append(", duration: ");
		result.append(getDurationString());
		result.append(", width: ");
		result.append(getWidth());
		result.append(", height: ");
		result.append(getHeight());
		result.append(", frame rate: ");
		result.append(getFrameRate());

		if (getThumb() != null) {
			result.append(", thumb size : ");
			result.append(getThumb().length);
		}

		result.append(", muxing mode: ");
		result.append(getMuxingMode());
		result.append(", mime type: ");
		result.append(getMimeType());

		for (DLNAMediaAudio audio : getAudioTracksList()) {
			result.append("\n\tAudio track ");
			result.append(audio.toString());
		}

		for (DLNAMediaSubtitle sub : getSubtitleTracksList()) {
			result.append("\n\tSubtitle track ");
			result.append(sub.toString());
		}

		return result.toString();
	}

	public InputStream getThumbnailInputStream() {
		return new ByteArrayInputStream(getThumb());
	}

	public String getValidFps(boolean ratios) {
		String validFrameRate = null;

		if (getFrameRate() != null && getFrameRate().length() > 0) {
			try {
				double fr = Double.parseDouble(getFrameRate().replace(',', '.'));

				if (fr >= 14.99 && fr < 15.1) {
					validFrameRate = "15";
				} else if (fr > 23.9 && fr < 23.99) {
					validFrameRate = ratios ? "24000/1001" : "23.976";
				} else if (fr > 23.99 && fr < 24.1) {
					validFrameRate = "24";
				} else if (fr >= 24.99 && fr < 25.1) {
					validFrameRate = "25";
				} else if (fr > 29.9 && fr < 29.99) {
					validFrameRate = ratios ? "30000/1001" : "29.97";
				} else if (fr >= 29.99 && fr < 30.1) {
					validFrameRate = "30";
				} else if (fr > 47.9 && fr < 47.99) {
					validFrameRate = ratios ? "48000/1001" : "47.952";
				} else if (fr > 49.9 && fr < 50.1) {
					validFrameRate = "50";
				} else if (fr > 59.8 && fr < 59.99) {
					validFrameRate = ratios ? "60000/1001" : "59.94";
				} else if (fr >= 59.99 && fr < 60.1) {
					validFrameRate = "60";
				}
			} catch (NumberFormatException nfe) {
				LOGGER.error(null, nfe);
			}
		}

		return validFrameRate;
	}

	public DLNAMediaAudio getFirstAudioTrack() {
		if (getAudioTracksList().size() > 0) {
			return getAudioTracksList().get(0);
		}
		return null;
	}

	public String getValidAspect(boolean ratios) {
		String a = null;

		if (getAspect() != null) {
			double ar = Double.parseDouble(getAspect());

			if (ar > 1.7 && ar < 1.8) {
				a = ratios ? "16/9" : "1.777777777777777";
			}

			if (ar > 1.3 && ar < 1.4) {
				a = ratios ? "4/3" : "1.333333333333333";
			}
		}

		return a;
	}

	public String getResolution() {
		if (getWidth() > 0 && getHeight() > 0) {
			return getWidth() + "x" + getHeight();
		}

		return null;
	}

	public int getRealVideoBitrate() {
		if (getBitrate() > 0) {
			return (getBitrate() / 8);
		}

		int realBitrate = 10000000;

		if (getDurationInSeconds() != 0) {
			realBitrate = (int) (getSize() / getDurationInSeconds());
		}

		return realBitrate;
	}

	public boolean isHDVideo() {
		return (getWidth() > 1200 || getHeight() > 700);
	}

	public boolean isMpegTS() {
		return getContainer() != null && getContainer().equals("mpegts");
	}

	public byte[][] getAnnexBFrameHeader(InputFile f) {
		String[] cmdArray = new String[14];
		cmdArray[0] = configuration.getFfmpegPath();
		cmdArray[1] = "-i";

		if (f.getPush() == null && f.getFilename() != null) {
			cmdArray[2] = f.getFilename();
		} else {
			cmdArray[2] = "-";
		}

		cmdArray[3] = "-vframes";
		cmdArray[4] = "1";
		cmdArray[5] = "-c:v";
		cmdArray[6] = "copy";
		cmdArray[7] = "-f";
		cmdArray[8] = "h264";
		cmdArray[9] = "-bsf";
		cmdArray[10] = "h264_mp4toannexb";
		cmdArray[11] = "-an";
		cmdArray[12] = "-y";
		cmdArray[13] = "pipe:";

		byte[][] returnData = new byte[2][];
		OutputParams params = new OutputParams(configuration);
		params.maxBufferSize = 1;
		params.stdin = f.getPush();

		final ProcessWrapperImpl pw = new ProcessWrapperImpl(cmdArray, params);

		Runnable r = new Runnable() {
			@Override
			public void run() {
				try {
					Thread.sleep(3000);
					ffmpeg_annexb_failure = true;
				} catch (InterruptedException e) { }
				pw.stopProcess();
			}
		};

		Thread failsafe = new Thread(r, "FFMpeg AnnexB Frame Header Failsafe");
		failsafe.start();
		pw.runInSameThread();

		if (ffmpeg_annexb_failure) {
			return null;
		}

		InputStream is;
		ByteArrayOutputStream baot = new ByteArrayOutputStream();

		try {
			is = pw.getInputStream(0);
			byte b[] = new byte[4096];
			int n;

			while ((n = is.read(b)) > 0) {
				baot.write(b, 0, n);
			}

			byte data[] = baot.toByteArray();
			baot.close();
			returnData[0] = data;
			is.close();
			int kf = 0;

			for (int i = 3; i < data.length; i++) {
				if (data[i - 3] == 1 && (data[i - 2] & 37) == 37 && (data[i - 1] & -120) == -120) {
					kf = i - 2;
					break;
				}
			}

			int st = 0;
			boolean found = false;

			if (kf > 0) {
				for (int i = kf; i >= 5; i--) {
					if (data[i - 5] == 0 && data[i - 4] == 0 && data[i - 3] == 0 && (data[i - 2] & 1) == 1 && (data[i - 1] & 39) == 39) {
						st = i - 5;
						found = true;
						break;
					}
				}
			}

			if (found) {
				byte header[] = new byte[kf - st];
				System.arraycopy(data, st, header, 0, kf - st);
				returnData[1] = header;
			}
		} catch (IOException e) {
			LOGGER.debug("Caught exception", e);
		}

		return returnData;
	}

	@Override
	protected Object clone() throws CloneNotSupportedException {
		Object cloned = super.clone();

		if (cloned instanceof DLNAMediaInfo) {
			DLNAMediaInfo mediaCloned = ((DLNAMediaInfo) cloned);
			mediaCloned.setAudioTracksList(new ArrayList<DLNAMediaAudio>());

			for (DLNAMediaAudio audio : getAudioTracksList()) {
				mediaCloned.getAudioTracksList().add((DLNAMediaAudio) audio.clone());
			}

			mediaCloned.setSubtitleTracksList(new ArrayList<DLNAMediaSubtitle>());

			for (DLNAMediaSubtitle sub : getSubtitleTracksList()) {
				mediaCloned.getSubtitleTracksList().add((DLNAMediaSubtitle) sub.clone());
			}
		}

		return cloned;
	}

	/**
	 * @return the bitrate
	 * @since 1.50.0
	 */
	public int getBitrate() {
		return bitrate;
	}

	/**
	 * @param bitrate the bitrate to set
	 * @since 1.50.0
	 */
	public void setBitrate(int bitrate) {
		this.bitrate = bitrate;
	}

	/**
	 * @return the width
	 * @since 1.50.0
	 */
	public int getWidth() {
		return width;
	}

	/**
	 * @param width the width to set
	 * @since 1.50.0
	 */
	public void setWidth(int width) {
		this.width = width;
	}

	/**
	 * @return the height
	 * @since 1.50.0
	 */
	public int getHeight() {
		return height;
	}

	/**
	 * @param height the height to set
	 * @since 1.50.0
	 */
	public void setHeight(int height) {
		this.height = height;
	}

	/**
	 * @return the size
	 * @since 1.50.0
	 */
	public long getSize() {
		return size;
	}

	/**
	 * @param size the size to set
	 * @since 1.50.0
	 */
	public void setSize(long size) {
		this.size = size;
	}

	/**
	 * @return the codecV
	 * @since 1.50.0
	 */
	public String getCodecV() {
		return codecV;
	}

	/**
	 * @param codecV the codecV to set
	 * @since 1.50.0
	 */
	public void setCodecV(String codecV) {
		this.codecV = codecV;
	}

	/**
	 * @return the frameRate
	 * @since 1.50.0
	 */
	public String getFrameRate() {
		return frameRate;
	}

	/**
	 * @param frameRate the frameRate to set
	 * @since 1.50.0
	 */
	public void setFrameRate(String frameRate) {
		this.frameRate = frameRate;
	}

	/**
	 * @return the frameRateMode
	 * @since 1.55.0
	 */
	public String getFrameRateMode() {
		return frameRateMode;
	}

	/**
	 * @param frameRateMode the frameRateMode to set
	 * @since 1.55.0
	 */
	public void setFrameRateMode(String frameRateMode) {
		this.frameRateMode = frameRateMode;
	}

	/**
	 * @return the aspect
	 * @since 1.50.0
	 */
	public String getAspect() {
		return aspect;
	}

	/**
	 * @param aspect the aspect to set
	 * @since 1.50.0
	 */
	public void setAspect(String aspect) {
		this.aspect = aspect;
	}

	/**
	 * @return the aspect ratio reported by the container
	 */
	public String getAspectRatioContainer() {
		return aspectRatioContainer;
	}

	/**
	 * @param aspect the aspect ratio to set
	 */
	public void setAspectRatioContainer(String aspect) {
		this.aspectRatioContainer = aspect;
	}

	/**
	 * @return the aspect ratio of the video track
	 */
	public String getAspectRatioVideoTrack() {
		return aspectRatioVideoTrack;
	}

	/**
	 * @param aspect the aspect ratio to set
	 */
	public void setAspectRatioVideoTrack(String aspect) {
		this.aspectRatioVideoTrack = aspect;
	}

	/**
	 * @return the thumb
	 * @since 1.50.0
	 */
	public byte[] getThumb() {
		return thumb;
	}

	/**
	 * @param thumb the thumb to set
	 * @since 1.50.0
	 */
	public void setThumb(byte[] thumb) {
		this.thumb = thumb;
	}

	/**
	 * @return the mimeType
	 * @since 1.50.0
	 */
	public String getMimeType() {
		return mimeType;
	}

	/**
	 * @param mimeType the mimeType to set
	 * @since 1.50.0
	 */
	public void setMimeType(String mimeType) {
		this.mimeType = mimeType;
	}

	public String getMatrixCoefficients() {
		return matrixCoefficients;
	}

	public void setMatrixCoefficients(String matrixCoefficients) {
		this.matrixCoefficients = matrixCoefficients;
	}

	/**
	 * @return the bitsPerPixel
	 * @since 1.50.0
	 */
	public int getBitsPerPixel() {
		return bitsPerPixel;
	}

	/**
	 * @param bitsPerPixel the bitsPerPixel to set
	 * @since 1.50.0
	 */
	public void setBitsPerPixel(int bitsPerPixel) {
		this.bitsPerPixel = bitsPerPixel;
	}

	/**
	 * @return reference frame count for video stream or {@code -1} if not parsed.
	 */
	public synchronized byte getReferenceFrameCount() {
		return referenceFrameCount;
	}

	/**
	 * Sets reference frame count for video stream or {@code -1} if not parsed.
	 *
	 * @param referenceFrameCount reference frame count.
	 */
	public synchronized void setReferenceFrameCount(byte referenceFrameCount) {
		if (referenceFrameCount < -1) {
			throw new IllegalArgumentException("referenceFrameCount should be >= -1.");
		}
		this.referenceFrameCount = referenceFrameCount;
	}

	/**
	 * @return AVC level for video stream or {@code null} if not parsed.
	 */
	public synchronized String getAvcLevel() {
		return avcLevel;
	}

	/**
	 * Sets AVC level for video stream or {@code null} if not parsed.
	 *
	 * @param avcLevel AVC level.
	 */
	public synchronized void setAvcLevel(String avcLevel) {
		this.avcLevel = avcLevel;
	}

	/**
	 * @return the audioTracks
	 * @since 1.60.0
	 */
	// TODO (breaking change): rename to getAudioTracks
	public List<DLNAMediaAudio> getAudioTracksList() {
		return audioTracks;
	}

	/**
	 * @return the audioTracks
	 * @deprecated use getAudioTracksList() instead
	 */
	@Deprecated
	public ArrayList<DLNAMediaAudio> getAudioCodes() {
		if (audioTracks instanceof ArrayList) {
			return (ArrayList<DLNAMediaAudio>) audioTracks;
		} else {
			return new ArrayList<DLNAMediaAudio>();
		}
	}

	/**
	 * @param audioTracks the audioTracks to set
	 * @since 1.60.0
	 */
	// TODO (breaking change): rename to setAudioTracks
	public void setAudioTracksList(List<DLNAMediaAudio> audioTracks) {
		this.audioTracks = audioTracks;
	}

	/**
	 * @param audioTracks the audioTracks to set
	 * @deprecated use setAudioTracksList(ArrayList<DLNAMediaAudio> audioTracks) instead
	 */
	@Deprecated
	public void setAudioCodes(List<DLNAMediaAudio> audioTracks) {
		setAudioTracksList(audioTracks);
	}

	/**
	 * @return the subtitleTracks
	 * @since 1.60.0
	 */
	// TODO (breaking change): rename to getSubtitleTracks
	public List<DLNAMediaSubtitle> getSubtitleTracksList() {
		return subtitleTracks;
	}

	/**
	 * @return the subtitleTracks
	 * @deprecated use getSubtitleTracksList() instead
	 */
	@Deprecated
	public ArrayList<DLNAMediaSubtitle> getSubtitlesCodes() {
		if (subtitleTracks instanceof ArrayList) {
			return (ArrayList<DLNAMediaSubtitle>) subtitleTracks;
		} else {
			return new ArrayList<DLNAMediaSubtitle>();
		}
	}

	/**
	 * @param subtitleTracks the subtitleTracks to set
	 * @since 1.60.0
	 */
	// TODO (breaking change): rename to setSubtitleTracks
	public void setSubtitleTracksList(List<DLNAMediaSubtitle> subtitleTracks) {
		this.subtitleTracks = subtitleTracks;
	}

	/**
	 * @param subtitleTracks the subtitleTracks to set
	 * @deprecated use setSubtitleTracksList(ArrayList<DLNAMediaSubtitle> subtitleTracks) instead
	 */
	@Deprecated
	public void setSubtitlesCodes(List<DLNAMediaSubtitle> subtitleTracks) {
		setSubtitleTracksList(subtitleTracks);
	}

	/**
	 * @return the model
	 * @since 1.50.0
	 */
	public String getModel() {
		return model;
	}

	/**
	 * @param model the model to set
	 * @since 1.50.0
	 */
	public void setModel(String model) {
		this.model = model;
	}

	/**
	 * @return the exposure
	 * @since 1.50.0
	 */
	public int getExposure() {
		return exposure;
	}

	/**
	 * @param exposure the exposure to set
	 * @since 1.50.0
	 */
	public void setExposure(int exposure) {
		this.exposure = exposure;
	}

	/**
	 * @return the orientation
	 * @since 1.50.0
	 */
	public int getOrientation() {
		return orientation;
	}

	/**
	 * @param orientation the orientation to set
	 * @since 1.50.0
	 */
	public void setOrientation(int orientation) {
		this.orientation = orientation;
	}

	/**
	 * @return the iso
	 * @since 1.50.0
	 */
	public int getIso() {
		return iso;
	}

	/**
	 * @param iso the iso to set
	 * @since 1.50.0
	 */
	public void setIso(int iso) {
		this.iso = iso;
	}

	/**
	 * @return the muxingMode
	 * @since 1.50.0
	 */
	public String getMuxingMode() {
		return muxingMode;
	}

	/**
	 * @param muxingMode the muxingMode to set
	 * @since 1.50.0
	 */
	public void setMuxingMode(String muxingMode) {
		this.muxingMode = muxingMode;
	}

	/**
	 * @return the muxingModeAudio
	 * @since 1.50.0
	 */
	public String getMuxingModeAudio() {
		return muxingModeAudio;
	}

	/**
	 * @param muxingModeAudio the muxingModeAudio to set
	 * @since 1.50.0
	 */
	public void setMuxingModeAudio(String muxingModeAudio) {
		this.muxingModeAudio = muxingModeAudio;
	}

	/**
	 * @return the container
	 * @since 1.50.0
	 */
	public String getContainer() {
		return container;
	}

	/**
	 * @param container the container to set
	 * @since 1.50.0
	 */
	public void setContainer(String container) {
		this.container = container;
	}

	/**
	 * @return the h264_annexB
	 * @since 1.50.0
	 */
	public byte[] getH264AnnexB() {
		return h264_annexB;
	}

	/**
	 * @param h264AnnexB the h264_annexB to set
	 * @since 1.50.0
	 */
	public void setH264AnnexB(byte[] h264AnnexB) {
		this.h264_annexB = h264AnnexB;
	}

	/**
	 * @return the mediaparsed
	 * @since 1.50.0
	 */
	public boolean isMediaparsed() {
		return mediaparsed;
	}

	/**
	 * @param mediaparsed the mediaparsed to set
	 * @since 1.50.0
	 */
	public void setMediaparsed(boolean mediaparsed) {
		this.mediaparsed = mediaparsed;
	}

	public boolean isFFmpegparsed() {
		return ffmpegparsed;
	}

	/**
	 * @return the thumbready
	 * @since 1.50.0
	 */
	public boolean isThumbready() {
		return thumbready;
	}

	/**
	 * @param thumbready the thumbready to set
	 * @since 1.50.0
	 */
	public void setThumbready(boolean thumbready) {
		this.thumbready = thumbready;
	}

	/**
	 * @return the dvdtrack
	 * @since 1.50.0
	 */
	public int getDvdtrack() {
		return dvdtrack;
	}

	/**
	 * @param dvdtrack the dvdtrack to set
	 * @since 1.50.0
	 */
	public void setDvdtrack(int dvdtrack) {
		this.dvdtrack = dvdtrack;
	}

	/**
	 * @return the secondaryFormatValid
	 * @since 1.50.0
	 */
	public boolean isSecondaryFormatValid() {
		return secondaryFormatValid;
	}

	/**
	 * @param secondaryFormatValid the secondaryFormatValid to set
	 * @since 1.50.0
	 */
	public void setSecondaryFormatValid(boolean secondaryFormatValid) {
		this.secondaryFormatValid = secondaryFormatValid;
	}

	/**
	 * @return the parsing
	 * @since 1.50.0
	 */
	public boolean isParsing() {
		return parsing;
	}

	/**
	 * @param parsing the parsing to set
	 * @since 1.50.0
	 */
	public void setParsing(boolean parsing) {
		this.parsing = parsing;
	}

	/**
	 * @return the encrypted
	 * @since 1.50.0
	 */
	public boolean isEncrypted() {
		return encrypted;
	}

	/**
	 * @param encrypted the encrypted to set
	 * @since 1.50.0
	 */
	public void setEncrypted(boolean encrypted) {
		this.encrypted = encrypted;
	}

	public boolean isMod4() {
		if (
			getHeight() % 4 != 0 ||
			getWidth() % 4 != 0
		) {
			return false;
		}

		return true;
	}

	/**
	 * Note: This is based on a flag in Matroska files, and as such it is
	 * unreliable; it will be unlikely to find a false-positive but there
	 * will be false-negatives, similar to language flags.
	 *
	 * @return whether the video track is 3D
	 */
	public boolean is3d() {
		if (!"".equals(stereoscopy)) {
			return true;
		}

		return false;
	}

	/**
	 * Note: This is based on a flag in Matroska files, and as such it is
	 * unreliable; it will be unlikely to find a false-positive but there
	 * will be false-negatives, similar to language flags.
	 *
	 * @return the type of stereoscopy (3D) of the video track
	 */
	public String getStereoscopy() {
		return stereoscopy;
	}

	/**
	 * Sets the type of stereoscopy (3D) of the video track.
	 *
	 * Note: This is based on a flag in Matroska files, and as such it is
	 * unreliable; it will be unlikely to find a false-positive but there
	 * will be false-negatives, similar to language flags.
	 *
	 * @param stereoscopy the type of stereoscopy (3D) of the video track
	 */
	public void setStereoscopy(String stereoscopy) {
		this.stereoscopy = stereoscopy;
	}
}<|MERGE_RESOLUTION|>--- conflicted
+++ resolved
@@ -686,13 +686,8 @@
 					}
 
 					setContainer(getCodecV());
-<<<<<<< HEAD
 				} catch (Throwable e) {
-					LOGGER.info("Error parsing image ({}) with Sanselan, switching to FFmpeg.", inputFile.getFile().getAbsolutePath());
-=======
-				} catch (ImageReadException | IOException e) {
 					LOGGER.info("Error parsing image ({}) with Sanselan, switching to FFmpeg.", file.getAbsolutePath());
->>>>>>> 705679f0
 				}
 
 				if (configuration.getImageThumbnailsEnabled() && file != null) {
@@ -708,13 +703,8 @@
 								.toOutputStream(out);;
 
 								setThumb(out.toByteArray());
-<<<<<<< HEAD
 					} catch (Exception e) {
-						LOGGER.debug("Error generating thumbnail for: " + inputFile.getFile().getName());
-=======
-					} catch (IOException | IllegalArgumentException | IllegalStateException e) {
 						LOGGER.debug("Error generating thumbnail for: " + file.getName());
->>>>>>> 705679f0
 						LOGGER.debug("The full error was: " + e);
 					}
 				}
