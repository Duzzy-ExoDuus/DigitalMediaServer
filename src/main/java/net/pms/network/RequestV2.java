/*
 * PS3 Media Server, for streaming any medias to your PS3.
 * Copyright (C) 2008  A.Brochard
 *
 * This program is free software; you can redistribute it and/or
 * modify it under the terms of the GNU General Public License
 * as published by the Free Software Foundation; version 2
 * of the License only.
 *
 * This program is distributed in the hope that it will be useful,
 * but WITHOUT ANY WARRANTY; without even the implied warranty of
 * MERCHANTABILITY or FITNESS FOR A PARTICULAR PURPOSE.  See the
 * GNU General Public License for more details.
 *
 * You should have received a copy of the GNU General Public License
 * along with this program; if not, write to the Free Software
 * Foundation, Inc., 51 Franklin Street, Fifth Floor, Boston, MA  02110-1301, USA.
 */
package net.pms.network;

import java.io.IOException;
import java.io.InputStream;
import java.io.OutputStream;
import java.net.MalformedURLException;
import java.net.Socket;
import java.net.URL;
import java.text.SimpleDateFormat;
import java.util.*;
import net.pms.PMS;
import net.pms.configuration.PmsConfiguration;
import net.pms.configuration.RendererConfiguration;
import net.pms.dlna.*;
import net.pms.external.StartStopListenerDelegate;
import net.pms.util.StringUtil;
import static net.pms.util.StringUtil.convertStringToTime;
import static org.apache.commons.lang3.StringUtils.isNotBlank;
import org.jboss.netty.buffer.ChannelBuffer;
import org.jboss.netty.buffer.ChannelBuffers;
import org.jboss.netty.channel.ChannelFuture;
import org.jboss.netty.channel.ChannelFutureListener;
import org.jboss.netty.channel.MessageEvent;
import org.jboss.netty.handler.codec.http.HttpHeaders;
import org.jboss.netty.handler.codec.http.HttpResponse;
import org.jboss.netty.handler.stream.ChunkedStream;
import org.slf4j.Logger;
import org.slf4j.LoggerFactory;

/**
 * This class handles all forms of incoming HTTP requests by constructing a proper HTTP response. 
 */
public class RequestV2 extends HTTPResource {
	private static final Logger LOGGER = LoggerFactory.getLogger(RequestV2.class);
	private final static String CRLF = "\r\n";
	private final SimpleDateFormat sdf = new SimpleDateFormat("EEE, dd MMM yyyy HH:mm:ss", Locale.US);
	private static int BUFFER_SIZE = 8 * 1024;
	private final String method;
	private static final PmsConfiguration configuration = PMS.getConfiguration();

	/**
	 * A {@link String} that contains the argument with which this {@link RequestV2} was
	 * created. It contains a command, a unique resource id and a resource name, all
	 * separated by slashes. For example: "get/0$0$2$17/big_buck_bunny_1080p_h264.mov" or
	 * "get/0$0$2$13/thumbnail0000Sintel.2010.1080p.mkv"
	 */
	private String argument;
	private String soapaction;
	private String content;
	private String objectID;
	private int startingIndex;
	private int requestCount;
	private String browseFlag;

	/**
	 * When sending an input stream, the lowRange indicates which byte to start from.
	 */
	private long lowRange;
	private InputStream inputStream;
	private RendererConfiguration mediaRenderer;
	private String transferMode;
	private String contentFeatures;
	private final Range.Time range = new Range.Time();

	/**
	 * When sending an input stream, the highRange indicates which byte to stop at.
	 */
	private long highRange;
	private boolean http10;

	public RendererConfiguration getMediaRenderer() {
		return mediaRenderer;
	}

	public void setMediaRenderer(RendererConfiguration mediaRenderer) {
		this.mediaRenderer = mediaRenderer;
	}

	public InputStream getInputStream() {
		return inputStream;
	}

	/**
	 * When sending an input stream, the lowRange indicates which byte to start from.
	 * @return The byte to start from
	 */
	public long getLowRange() {
		return lowRange;
	}

	/**
	 * Set the byte from which to start when sending an input stream. This value will
	 * be used to send a CONTENT_RANGE header with the response.
	 * @param lowRange The byte to start from.
	 */
	public void setLowRange(long lowRange) {
		this.lowRange = lowRange;
	}

	public String getTransferMode() {
		return transferMode;
	}

	public void setTransferMode(String transferMode) {
		this.transferMode = transferMode;
	}

	public String getContentFeatures() {
		return contentFeatures;
	}

	public void setContentFeatures(String contentFeatures) {
		this.contentFeatures = contentFeatures;
	}

	public void setTimeRangeStart(Double timeseek) {
		this.range.setStart(timeseek);
	}

	public void setTimeRangeStartString(String str) {
		setTimeRangeStart(convertStringToTime(str));
	}

	public void setTimeRangeEnd(Double rangeEnd) {
		this.range.setEnd(rangeEnd);
	}

	public void setTimeRangeEndString(String str) {
		setTimeRangeEnd(convertStringToTime(str));
	}

	/**
	 * When sending an input stream, the highRange indicates which byte to stop at.
	 * @return The byte to stop at.
	 */
	public long getHighRange() {
		return highRange;
	}

	/**
	 * Set the byte at which to stop when sending an input stream. This value will
	 * be used to send a CONTENT_RANGE header with the response.
	 * @param highRange The byte to stop at.
	 */
	public void setHighRange(long highRange) {
		this.highRange = highRange;
	}

	public boolean isHttp10() {
		return http10;
	}

	public void setHttp10(boolean http10) {
		this.http10 = http10;
	}

	/**
	 * This class will construct and transmit a proper HTTP response to a given HTTP request.
	 * Rewritten version of the {@link Request} class.
	 * @param method The {@link String} that defines the HTTP method to be used.
	 * @param argument The {@link String} containing instructions for PMS. It contains a command,
	 * 		a unique resource id and a resource name, all separated by slashes.
	 */
	public RequestV2(String method, String argument) {
		this.method = method;
		this.argument = argument;
	}

	public String getSoapaction() {
		return soapaction;
	}

	public void setSoapaction(String soapaction) {
		this.soapaction = soapaction;
	}

	public String getTextContent() {
		return content;
	}

	public void setTextContent(String content) {
		this.content = content;
	}

	/**
	 * Retrieves the HTTP method with which this {@link RequestV2} was created.
	 * @return The (@link String} containing the HTTP method.
	 */
	public String getMethod() {
		return method;
	}

	/**
	 * Retrieves the argument with which this {@link RequestV2} was created. It contains
	 * a command, a unique resource id and a resource name, all separated by slashes. For
	 * example: "get/0$0$2$17/big_buck_bunny_1080p_h264.mov" or "get/0$0$2$13/thumbnail0000Sintel.2010.1080p.mkv"
	 * @return The {@link String} containing the argument.
	 */
	public String getArgument() {
		return argument;
	}

	/**
	 * Construct a proper HTTP response to a received request. After the response has been
	 * created, it is sent and the resulting {@link ChannelFuture} object is returned.
	 * See <a href="http://www.w3.org/Protocols/rfc2616/rfc2616-sec14.html">RFC-2616</a>
	 * for HTTP header field definitions.
	 * @param output The {@link HttpResponse} object that will be used to construct the response.
	 * @param e The {@link MessageEvent} object used to communicate with the client that sent
	 * 			the request.
	 * @param close Set to true to close the channel after sending the response. By default the
	 * 			channel is not closed after sending.
	 * @param startStopListenerDelegate The {@link StartStopListenerDelegate} object that is used
	 * 			to notify plugins that the {@link DLNAResource} is about to start playing.
	 * @return The {@link ChannelFuture} object via which the response was sent.
	 * @throws IOException
	 */
	public ChannelFuture answer(
		HttpResponse output,
		MessageEvent e,
		final boolean close,
		final StartStopListenerDelegate startStopListenerDelegate
	) throws IOException {
		ChannelFuture future = null;
		long CLoverride = -2; // 0 and above are valid Content-Length values, -1 means omit
		StringBuilder response = new StringBuilder();
		DLNAResource dlna = null;
		boolean xbox = mediaRenderer.isXBOX();

		// Samsung 2012 TVs have a problematic preceding slash that needs to be removed.
		if (argument.startsWith("/")) {
			LOGGER.trace("Stripping preceding slash from: " + argument);
			argument = argument.substring(1);
		}

		if ((method.equals("GET") || method.equals("HEAD")) && argument.startsWith("console/")) {
			// Request to output a page to the HTML console.
			output.headers().set(HttpHeaders.Names.CONTENT_TYPE, "text/html");
			response.append(HTMLConsole.servePage(argument.substring(8)));
		} else if ((method.equals("GET") || method.equals("HEAD")) && argument.startsWith("get/")) {
			// Request to retrieve a file

			/**
			 * Skip the leading "get/" and extract the resource ID from the first path element
			 * e.g. "get/0$1$5$3$4/Foo.mp4" -> "0$1$5$3$4"
			 *
			 * ExSport: I spotted on Android it is asking for "/get/0$2$4$2$1$3" which generates exception with response:
			 * "Http: Response, HTTP/1.1, Status: Internal server error, URL: /get/0$2$4$2$1$3"
			 * This should fix it
			 */
			String id = argument.substring(4);
			if (argument.substring(4).contains("/")) {
				id = argument.substring(4, argument.lastIndexOf('/'));
			}

			// Some clients escape the separators in their request: unescape them.
			id = id.replace("%24", "$");

			// Retrieve the DLNAresource itself.
			List<DLNAResource> files = PMS.get().getRootFolder(mediaRenderer).getDLNAResources(id, false, 0, 0, mediaRenderer);

			if (transferMode != null) {
				output.headers().set("TransferMode.DLNA.ORG", transferMode);
			}

			if (files.size() == 1) {
				// DLNAresource was found.
				dlna = files.get(0);
				String fileName = argument.substring(argument.lastIndexOf('/') + 1);

				if (fileName.startsWith("thumbnail0000")) {
					// This is a request for a thumbnail file.
					output.headers().set(HttpHeaders.Names.CONTENT_TYPE, dlna.getThumbnailContentType());
					output.headers().set(HttpHeaders.Names.ACCEPT_RANGES, "bytes");
					output.headers().set(HttpHeaders.Names.EXPIRES, getFUTUREDATE() + " GMT");
					output.headers().set(HttpHeaders.Names.CONNECTION, "keep-alive");

					if (mediaRenderer.isMediaParserV2()) {
						dlna.checkThumbnail();
					}

					inputStream = dlna.getThumbnailInputStream();
				} else if (dlna.getMedia() != null && fileName.indexOf("subtitle0000") > -1) {
					// This is a request for a subtitle file
					output.headers().set(HttpHeaders.Names.CONTENT_TYPE, "text/plain");
					output.headers().set(HttpHeaders.Names.EXPIRES, getFUTUREDATE() + " GMT");
					List<DLNAMediaSubtitle> subs = dlna.getMedia().getSubtitleTracksList();

					if (subs != null && !subs.isEmpty()) {
						// TODO: maybe loop subs to get the requested subtitle type instead of using the first one
						DLNAMediaSubtitle sub = subs.get(0);

						try {
							// XXX external file is null if the first subtitle track is embedded:
							// http://www.ps3mediaserver.org/forum/viewtopic.php?f=3&t=15805&p=75534#p75534
							if (sub.isExternal()) {
								inputStream = new java.io.FileInputStream(sub.getExternalFile());
							}
						} catch (NullPointerException npe) {
							LOGGER.trace("Could not find external subtitles: " + sub);
						}
					}
				} else {
					// This is a request for a regular file.

					// If range has not been initialized yet and the DLNAResource has its
					// own start and end defined, initialize range with those values before
					// requesting the input stream.
					Range.Time splitRange = dlna.getSplitRange();

					if (range.getStart() == null && splitRange.getStart() != null) {
						range.setStart(splitRange.getStart());
					}

					if (range.getEnd() == null && splitRange.getEnd() != null) {
						range.setEnd(splitRange.getEnd());
					}

					long totalsize = dlna.length(mediaRenderer);
					boolean ignoreTranscodeByteRangeRequests = mediaRenderer.ignoreTranscodeByteRangeRequests();

					// Ignore ByteRangeRequests while media is transcoded
					if (
						!ignoreTranscodeByteRangeRequests ||
						totalsize != DLNAMediaInfo.TRANS_SIZE ||
						(
							ignoreTranscodeByteRangeRequests &&
							lowRange == 0 &&
							totalsize == DLNAMediaInfo.TRANS_SIZE
						)
<<<<<<< HEAD
					) { 
						if (dlna.isResume()) {
							if (range.isStartOffsetAvailable() && range.getStartOrZero() > 0.0) {
								dlna.getResume().stop(System.currentTimeMillis() + dlna.getResume().getTimeOffset() - (long) (range.getStart() * 1000), (long) (dlna.getMedia().getDuration() * 1000));
							} else {
								range.setStart(new Long(dlna.getResume().getTimeOffset()).doubleValue() / 1000);
							}
						}

						inputStream = dlna.getInputStream(Range.create(lowRange, highRange, range.getStart(), range.getEnd()), mediaRenderer);
=======
					) {
						// Pass the range itself for possible resume adjustments
						inputStream = dlna.getInputStream(range, mediaRenderer);
>>>>>>> b0bc50da
					} 

					if (dlna.getMedia() != null && !configuration.isDisableSubtitles()) {
						// Some renderers (like Samsung devices) allow a custom header for a subtitle URL
						String subtitleHttpHeader = mediaRenderer.getSubtitleHttpHeader();

						if (subtitleHttpHeader != null && !"".equals(subtitleHttpHeader)) {
							// Device allows a custom subtitle HTTP header; construct it
							List<DLNAMediaSubtitle> subs = dlna.getMedia().getSubtitleTracksList();

							if (subs != null && !subs.isEmpty()) {
								DLNAMediaSubtitle sub = subs.get(0);
								String subtitleUrl;
								String subExtension = sub.getType().getExtension();
								if (isNotBlank(subExtension)) {
									subtitleUrl = "http://" + PMS.get().getServer().getHost() +
										':' + PMS.get().getServer().getPort() + "/get/" +
										id + "/subtitle0000." + subExtension;
								} else {
									subtitleUrl = "http://" + PMS.get().getServer().getHost() +
										':' + PMS.get().getServer().getPort() + "/get/" +
										id + "/subtitle0000";
								}
								output.headers().set(subtitleHttpHeader, subtitleUrl);
							}
						}
					}

					String name = dlna.getDisplayName(mediaRenderer);
					if (dlna.isNoName()) {
						name = dlna.getName() + " " + dlna.getDisplayName(mediaRenderer);
					}

					if (inputStream == null) {
						if (!ignoreTranscodeByteRangeRequests) {
							// No inputStream indicates that transcoding / remuxing probably crashed.
							LOGGER.error("There is no inputstream to return for " + name);
						}
					} else {
						// Notify plugins that the DLNAresource is about to start playing
						startStopListenerDelegate.start(dlna);

						// Try to determine the content type of the file
						String rendererMimeType = getRendererMimeType(dlna.mimeType(), mediaRenderer);

						if (rendererMimeType != null && !"".equals(rendererMimeType)) {
							output.headers().set(HttpHeaders.Names.CONTENT_TYPE, rendererMimeType);
						}

						PMS.get().getFrame().setStatusLine("Serving " + name);

						// Response generation:
						// We use -1 for arithmetic convenience but don't send it as a value.
						// If Content-Length < 0 we omit it, for Content-Range we use '*' to signify unspecified.

						boolean chunked = mediaRenderer.isChunkedTransfer();

						// Determine the total size. Note: when transcoding the length is
						// not known in advance, so DLNAMediaInfo.TRANS_SIZE will be returned instead.

						if (chunked && totalsize == DLNAMediaInfo.TRANS_SIZE) {
							// In chunked mode we try to avoid arbitrary values.
							totalsize = -1;
						}

						long remaining = totalsize - lowRange;
						long requested = highRange - lowRange;

						if (requested != 0) {
							// Determine the range (i.e. smaller of known or requested bytes)
							long bytes = remaining > -1 ? remaining : inputStream.available();

							if (requested > 0 && bytes > requested) {
								bytes = requested + 1;
							}

							// Calculate the corresponding highRange (this is usually redundant).
							highRange = lowRange + bytes - (bytes > 0 ? 1 : 0);

							LOGGER.trace((chunked ? "Using chunked response. " : "") + "Sending " + bytes + " bytes.");

							output.headers().set(HttpHeaders.Names.CONTENT_RANGE, "bytes " + lowRange + "-" + (highRange > -1 ? highRange : "*") + "/" + (totalsize > -1 ? totalsize : "*"));

							// Content-Length refers to the current chunk size here, though in chunked
							// mode if the request is open-ended and totalsize is unknown we omit it.
							if (chunked && requested < 0 && totalsize < 0) {
								CLoverride = -1;
							} else {
								CLoverride = bytes;
							}
						} else {
							// Content-Length refers to the total remaining size of the stream here.
							CLoverride = remaining;
						}

						// Calculate the corresponding highRange (this is usually redundant).
						highRange = lowRange + CLoverride - (CLoverride > 0 ? 1 : 0);

						if (contentFeatures != null) {
							output.headers().set("ContentFeatures.DLNA.ORG", dlna.getDlnaContentFeatures());
						}

						output.headers().set(HttpHeaders.Names.ACCEPT_RANGES, "bytes");
						output.headers().set(HttpHeaders.Names.CONNECTION, "keep-alive");
					}
				}
			}
		} else if ((method.equals("GET") || method.equals("HEAD")) && (argument.toLowerCase().endsWith(".png") || argument.toLowerCase().endsWith(".jpg") || argument.toLowerCase().endsWith(".jpeg"))) {
			if (argument.toLowerCase().endsWith(".png")) {
				output.headers().set(HttpHeaders.Names.CONTENT_TYPE, "image/png");
			} else {
				output.headers().set(HttpHeaders.Names.CONTENT_TYPE, "image/jpeg");
			}

			output.headers().set(HttpHeaders.Names.ACCEPT_RANGES, "bytes");
			output.headers().set(HttpHeaders.Names.CONNECTION, "keep-alive");
			output.headers().set(HttpHeaders.Names.EXPIRES, getFUTUREDATE() + " GMT");
			inputStream = getResourceInputStream(argument);
		} else if ((method.equals("GET") || method.equals("HEAD")) && (argument.equals("description/fetch") || argument.endsWith("1.0.xml"))) {
			output.headers().set(HttpHeaders.Names.CONTENT_TYPE, "text/xml; charset=\"utf-8\"");
			output.headers().set(HttpHeaders.Names.CACHE_CONTROL, "no-cache");
			output.headers().set(HttpHeaders.Names.EXPIRES, "0");
			output.headers().set(HttpHeaders.Names.ACCEPT_RANGES, "bytes");
			output.headers().set(HttpHeaders.Names.CONNECTION, "keep-alive");
			inputStream = getResourceInputStream((argument.equals("description/fetch") ? "PMS.xml" : argument));

			if (argument.equals("description/fetch")) {
				byte b[] = new byte[inputStream.available()];
				inputStream.read(b);
				String s = new String(b);
				s = s.replace("[uuid]", PMS.get().usn()); //.substring(0, PMS.get().usn().length()-2));

				String profileName = "";
				if (configuration.isAppendProfileName()) {
					profileName = " [" + configuration.getProfileName() + "]";
				}

				String serverName = configuration.getServerName();

				if (PMS.get().getServer().getHost() != null) {
					s = s.replace("[host]", PMS.get().getServer().getHost());
					s = s.replace("[port]", "" + PMS.get().getServer().getPort());
				}

				if (xbox) {
					LOGGER.debug("DLNA changes for Xbox 360");
					s = s.replace("Universal Media Server", serverName + profileName + " : Windows Media Connect");
					s = s.replace("<modelName>UMS</modelName>", "<modelName>Windows Media Connect</modelName>");
					s = s.replace("<serviceList>", "<serviceList>" + CRLF + "<service>" + CRLF +
						"<serviceType>urn:microsoft.com:service:X_MS_MediaReceiverRegistrar:1</serviceType>" + CRLF +
						"<serviceId>urn:microsoft.com:serviceId:X_MS_MediaReceiverRegistrar</serviceId>" + CRLF +
						"<SCPDURL>/upnp/mrr/scpd</SCPDURL>" + CRLF +
						"<controlURL>/upnp/mrr/control</controlURL>" + CRLF +
						"</service>" + CRLF);
				} else {
					s = s.replace("Universal Media Server", serverName + profileName);
				}

				response.append(s);
				inputStream = null;
			}
		} else if (method.equals("POST") && (argument.contains("MS_MediaReceiverRegistrar_control") || argument.contains("mrr/control"))) {
			output.headers().set(HttpHeaders.Names.CONTENT_TYPE, "text/xml; charset=\"utf-8\"");
			response.append(HTTPXMLHelper.XML_HEADER);
			response.append(CRLF);
			response.append(HTTPXMLHelper.SOAP_ENCODING_HEADER);
			response.append(CRLF);

			if (soapaction != null && soapaction.contains("IsAuthorized")) {
				response.append(HTTPXMLHelper.XBOX_2);
				response.append(CRLF);
			} else if (soapaction != null && soapaction.contains("IsValidated")) {
				response.append(HTTPXMLHelper.XBOX_1);
				response.append(CRLF);
			}

			response.append(HTTPXMLHelper.BROWSERESPONSE_FOOTER);
			response.append(CRLF);
			response.append(HTTPXMLHelper.SOAP_ENCODING_FOOTER);
			response.append(CRLF);
		} else if (method.equals("POST") && argument.endsWith("upnp/control/connection_manager")) {
			output.headers().set(HttpHeaders.Names.CONTENT_TYPE, "text/xml; charset=\"utf-8\"");

			if (soapaction != null && soapaction.indexOf("ConnectionManager:1#GetProtocolInfo") > -1) {
				response.append(HTTPXMLHelper.XML_HEADER);
				response.append(CRLF);
				response.append(HTTPXMLHelper.SOAP_ENCODING_HEADER);
				response.append(CRLF);
				response.append(HTTPXMLHelper.PROTOCOLINFO_RESPONSE);
				response.append(CRLF);
				response.append(HTTPXMLHelper.SOAP_ENCODING_FOOTER);
				response.append(CRLF);
			}
		} else if (method.equals("POST") && argument.endsWith("upnp/control/content_directory")) {
			output.headers().set(HttpHeaders.Names.CONTENT_TYPE, "text/xml; charset=\"utf-8\"");

			if (soapaction != null && soapaction.indexOf("ContentDirectory:1#GetSystemUpdateID") > -1) {
				response.append(HTTPXMLHelper.XML_HEADER);
				response.append(CRLF);
				response.append(HTTPXMLHelper.SOAP_ENCODING_HEADER);
				response.append(CRLF);
				response.append(HTTPXMLHelper.GETSYSTEMUPDATEID_HEADER);
				response.append(CRLF);
				response.append("<Id>").append(DLNAResource.getSystemUpdateId()).append("</Id>");
				response.append(CRLF);
				response.append(HTTPXMLHelper.GETSYSTEMUPDATEID_FOOTER);
				response.append(CRLF);
				response.append(HTTPXMLHelper.SOAP_ENCODING_FOOTER);
				response.append(CRLF);
			} else if (soapaction != null && soapaction.indexOf("ContentDirectory:1#X_GetFeatureList") > -1) { // Added for Samsung 2012 TVs
				response.append(HTTPXMLHelper.XML_HEADER);
				response.append(CRLF);
				response.append(HTTPXMLHelper.SOAP_ENCODING_HEADER);
				response.append(CRLF);
				response.append(HTTPXMLHelper.SAMSUNG_ERROR_RESPONSE);
				response.append(CRLF);
				response.append(HTTPXMLHelper.SOAP_ENCODING_FOOTER);
				response.append(CRLF);
			} else if (soapaction != null && soapaction.indexOf("ContentDirectory:1#GetSortCapabilities") > -1) {
				response.append(HTTPXMLHelper.XML_HEADER);
				response.append(CRLF);
				response.append(HTTPXMLHelper.SOAP_ENCODING_HEADER);
				response.append(CRLF);
				response.append(HTTPXMLHelper.SORTCAPS_RESPONSE);
				response.append(CRLF);
				response.append(HTTPXMLHelper.SOAP_ENCODING_FOOTER);
				response.append(CRLF);
			} else if (soapaction != null && soapaction.indexOf("ContentDirectory:1#GetSearchCapabilities") > -1) {
				response.append(HTTPXMLHelper.XML_HEADER);
				response.append(CRLF);
				response.append(HTTPXMLHelper.SOAP_ENCODING_HEADER);
				response.append(CRLF);
				response.append(HTTPXMLHelper.SEARCHCAPS_RESPONSE);
				response.append(CRLF);
				response.append(HTTPXMLHelper.SOAP_ENCODING_FOOTER);
				response.append(CRLF);
			} else if (soapaction != null && (soapaction.contains("ContentDirectory:1#Browse") || soapaction.contains("ContentDirectory:1#Search"))) {
				objectID = getEnclosingValue(content, "<ObjectID>", "</ObjectID>");
				String containerID = null;
				if ((objectID == null || objectID.length() == 0)) {
					containerID = getEnclosingValue(content, "<ContainerID>", "</ContainerID>");
					if (containerID == null || !containerID.contains("$")) {
						objectID = "0";
					} else {
						objectID = containerID;
						containerID = null;
					}
				}
				Object sI = getEnclosingValue(content, "<StartingIndex>", "</StartingIndex>");
				Object rC = getEnclosingValue(content, "<RequestedCount>", "</RequestedCount>");
				browseFlag = getEnclosingValue(content, "<BrowseFlag>", "</BrowseFlag>");

				if (sI != null) {
					startingIndex = Integer.parseInt(sI.toString());
				}

				if (rC != null) {
					requestCount = Integer.parseInt(rC.toString());
				}

				response.append(HTTPXMLHelper.XML_HEADER);
				response.append(CRLF);
				response.append(HTTPXMLHelper.SOAP_ENCODING_HEADER);
				response.append(CRLF);

				if (soapaction != null && soapaction.contains("ContentDirectory:1#Search")) {
					response.append(HTTPXMLHelper.SEARCHRESPONSE_HEADER);
				} else {
					response.append(HTTPXMLHelper.BROWSERESPONSE_HEADER);
				}

				response.append(CRLF);
				response.append(HTTPXMLHelper.RESULT_HEADER);
				response.append(HTTPXMLHelper.DIDL_HEADER);

				if (soapaction != null && soapaction.contains("ContentDirectory:1#Search")) {
					browseFlag = "BrowseDirectChildren";
				}

				// Xbox virtual containers ... d'oh!
				String searchCriteria = null;
				if (xbox && configuration.getUseCache() && PMS.get().getLibrary() != null && containerID != null) {
					if (containerID.equals("7") && PMS.get().getLibrary().getAlbumFolder() != null) {
						objectID = PMS.get().getLibrary().getAlbumFolder().getResourceId();
					} else if (containerID.equals("6") && PMS.get().getLibrary().getArtistFolder() != null) {
						objectID = PMS.get().getLibrary().getArtistFolder().getResourceId();
					} else if (containerID.equals("5") && PMS.get().getLibrary().getGenreFolder() != null) {
						objectID = PMS.get().getLibrary().getGenreFolder().getResourceId();
					} else if (containerID.equals("F") && PMS.get().getLibrary().getPlaylistFolder() != null) {
						objectID = PMS.get().getLibrary().getPlaylistFolder().getResourceId();
					} else if (containerID.equals("4") && PMS.get().getLibrary().getAllFolder() != null) {
						objectID = PMS.get().getLibrary().getAllFolder().getResourceId();
					} else if (containerID.equals("1")) {
						String artist = getEnclosingValue(content, "upnp:artist = &quot;", "&quot;)");
						if (artist != null) {
							objectID = PMS.get().getLibrary().getArtistFolder().getResourceId();
							searchCriteria = artist;
						}
					}
				} else if (soapaction.contains("ContentDirectory:1#Search")) {
					searchCriteria = getEnclosingValue(content, "<SearchCriteria>", "</SearchCriteria>");
				}

				List<DLNAResource> files = PMS.get().getRootFolder(mediaRenderer).getDLNAResources(
					objectID,
					browseFlag != null && browseFlag.equals("BrowseDirectChildren"),
					startingIndex,
					requestCount,
					mediaRenderer,
					searchCriteria
				);

				if (searchCriteria != null && files != null) {
					searchCriteria = searchCriteria.toLowerCase();

					for (int i = files.size() - 1; i >= 0; i--) {
						DLNAResource res = files.get(i);

						if (res.isSearched()) {
							continue;
						}

						boolean keep = res.getName().toLowerCase().indexOf(searchCriteria) != -1;
						final DLNAMediaInfo media = res.getMedia();

						if (media!=null) {
							for (int j = 0;j < media.getAudioTracksList().size(); j++) {
								DLNAMediaAudio audio = media.getAudioTracksList().get(j);
								keep |= audio.getAlbum().toLowerCase().indexOf(searchCriteria) != -1;
								keep |= audio.getArtist().toLowerCase().indexOf(searchCriteria) != -1;
								keep |= audio.getSongname().toLowerCase().indexOf(searchCriteria) != -1;
							}
						}

						if (!keep) { // dump it
							files.remove(i);
						}
					}

					if (xbox) {
						if (files.size() > 0) {
							files = files.get(0).getChildren();
						}
					}
				}

				int minus = 0;
				if (files != null) {
					for (DLNAResource uf : files) {
						if (xbox && containerID != null) {
							uf.setFakeParentId(containerID);
						}

						if (uf.isCompatible(mediaRenderer) && (uf.getPlayer() == null || uf.getPlayer().isPlayerCompatible(mediaRenderer))) {
							response.append(uf.getDidlString(mediaRenderer));
						} else {
							minus++;
						}
					}
				}

				response.append(HTTPXMLHelper.DIDL_FOOTER);
				response.append(HTTPXMLHelper.RESULT_FOOTER);
				response.append(CRLF);

				int filessize = 0;
				if (files != null) {
					filessize = files.size();
				}

				response.append("<NumberReturned>").append(filessize - minus).append("</NumberReturned>");
				response.append(CRLF);
				DLNAResource parentFolder = null;

				if (files != null && filessize > 0) {
					parentFolder = files.get(0).getParent();
				}

				if (browseFlag != null && browseFlag.equals("BrowseDirectChildren") && mediaRenderer.isMediaParserV2() && mediaRenderer.isDLNATreeHack()) {
					// with the new parser, files are parsed and analyzed *before*
					// creating the DLNA tree, every 10 items (the ps3 asks 10 by 10),
					// so we do not know exactly the total number of items in the DLNA folder to send
					// (regular files, plus the #transcode folder, maybe the #imdb one, also files can be
					// invalidated and hidden if format is broken or encrypted, etc.).
					// let's send a fake total size to force the renderer to ask following items
					int totalCount = startingIndex + requestCount + 1; // returns 11 when 10 asked

					// If no more elements, send the startingIndex
					if (filessize - minus <= 0) {
						totalCount = startingIndex;
					}

					response.append("<TotalMatches>").append(totalCount).append("</TotalMatches>");
				} else if (browseFlag != null && browseFlag.equals("BrowseDirectChildren")) {
					response.append("<TotalMatches>").append(((parentFolder != null) ? parentFolder.childrenNumber() : filessize) - minus).append("</TotalMatches>");
				} else {
					// From upnp spec: If BrowseMetadata is specified in the BrowseFlags then TotalMatches = 1
					response.append("<TotalMatches>1</TotalMatches>");
				}

				response.append(CRLF);
				response.append("<UpdateID>");

				if (parentFolder != null) {
					response.append(parentFolder.getUpdateId());
				} else {
					response.append("1");
				}

				response.append("</UpdateID>");
				response.append(CRLF);
				if (soapaction != null && soapaction.contains("ContentDirectory:1#Search")) {
					response.append(HTTPXMLHelper.SEARCHRESPONSE_FOOTER);
				} else {
					response.append(HTTPXMLHelper.BROWSERESPONSE_FOOTER);
				}
				response.append(CRLF);
				response.append(HTTPXMLHelper.SOAP_ENCODING_FOOTER);
				response.append(CRLF);
				LOGGER.trace(response.toString());
			}
		} else if (method.equals("SUBSCRIBE")) {
			output.headers().set("SID", PMS.get().usn());
			output.headers().set("TIMEOUT", "Second-1800");

			if (soapaction != null) {
				String cb = soapaction.replace("<", "").replace(">", "");

				try {
					URL soapActionUrl = new URL(cb);
					String addr = soapActionUrl.getHost();
					int port = soapActionUrl.getPort();
					Socket sock = new Socket(addr,port);
					OutputStream out = sock.getOutputStream();
					out.write(("NOTIFY /" + argument + " HTTP/1.1").getBytes());
					out.write(CRLF.getBytes());
					out.write(("SID: " + PMS.get().usn()).getBytes());
					out.write(CRLF.getBytes());
					out.write(("SEQ: " + 0).getBytes());
					out.write(CRLF.getBytes());
					out.write(("NT: upnp:event").getBytes());
					out.write(CRLF.getBytes());
					out.write(("NTS: upnp:propchange").getBytes());
					out.write(CRLF.getBytes());
					out.write(("HOST: " + addr + ":" + port).getBytes());
					out.write(CRLF.getBytes());
					out.flush();
					sock.close();
					out.close();
				} catch (MalformedURLException ex) {
					LOGGER.debug("Cannot parse address and port from soap action \"" + soapaction + "\"", ex);
				}
			} else {
				LOGGER.debug("Expected soap action in request");
			}

			if (argument.contains("connection_manager")) {
				response.append(HTTPXMLHelper.eventHeader("urn:schemas-upnp-org:service:ConnectionManager:1"));
				response.append(HTTPXMLHelper.eventProp("SinkProtocolInfo"));
				response.append(HTTPXMLHelper.eventProp("SourceProtocolInfo"));
				response.append(HTTPXMLHelper.eventProp("CurrentConnectionIDs"));
				response.append(HTTPXMLHelper.EVENT_FOOTER);
			} else if (argument.contains("content_directory")) {
				response.append(HTTPXMLHelper.eventHeader("urn:schemas-upnp-org:service:ContentDirectory:1"));
				response.append(HTTPXMLHelper.eventProp("TransferIDs"));
				response.append(HTTPXMLHelper.eventProp("ContainerUpdateIDs"));
				response.append(HTTPXMLHelper.eventProp("SystemUpdateID", "" + DLNAResource.getSystemUpdateId()));
				response.append(HTTPXMLHelper.EVENT_FOOTER);
			}
		} else if (method.equals("NOTIFY")) {
			output.headers().set(HttpHeaders.Names.CONTENT_TYPE, "text/xml");
			output.headers().set("NT", "upnp:event");
			output.headers().set("NTS", "upnp:propchange");
			output.headers().set("SID", PMS.get().usn());
			output.headers().set("SEQ", "0");
			response.append("<e:propertyset xmlns:e=\"urn:schemas-upnp-org:event-1-0\">");
			response.append("<e:property>");
			response.append("<TransferIDs></TransferIDs>");
			response.append("</e:property>");
			response.append("<e:property>");
			response.append("<ContainerUpdateIDs></ContainerUpdateIDs>");
			response.append("</e:property>");
			response.append("<e:property>");
			response.append("<SystemUpdateID>").append(DLNAResource.getSystemUpdateId()).append("</SystemUpdateID>");
			response.append("</e:property>");
			response.append("</e:propertyset>");
		}

		output.headers().set("Server", PMS.get().getServerName());

		if (response.length() > 0) {
			// A response message was constructed; convert it to data ready to be sent.
			byte responseData[] = response.toString().getBytes("UTF-8");
			output.headers().set(HttpHeaders.Names.CONTENT_LENGTH, "" + responseData.length);

			// HEAD requests only require headers to be set, no need to set contents.
			if (!method.equals("HEAD")) {
				// Not a HEAD request, so set the contents of the response.
				ChannelBuffer buf = ChannelBuffers.copiedBuffer(responseData);
				output.setContent(buf);
			}

			// Send the response to the client.
			future = e.getChannel().write(output);

			if (close) {
				// Close the channel after the response is sent.
				future.addListener(ChannelFutureListener.CLOSE);
			}
		} else if (inputStream != null) {
			// There is an input stream to send as a response.

			if (CLoverride > -2) {
				// Content-Length override has been set, send or omit as appropriate
				if (CLoverride > -1 && CLoverride != DLNAMediaInfo.TRANS_SIZE) {
					// Since PS3 firmware 2.50, it is wiser not to send an arbitrary Content-Length,
					// as the PS3 will display a network error and request the last seconds of the
					// transcoded video. Better to send no Content-Length at all.
					output.headers().set(HttpHeaders.Names.CONTENT_LENGTH, "" + CLoverride);
				}
			} else {
				int cl = inputStream.available();
				LOGGER.trace("Available Content-Length: " + cl);
				output.headers().set(HttpHeaders.Names.CONTENT_LENGTH, "" + cl);
			}

			if (range.isStartOffsetAvailable() && dlna != null) {
				// Add timeseek information headers.
				String timeseekValue = StringUtil.convertTimeToString(range.getStartOrZero(), StringUtil.DURATION_TIME_FORMAT);
				String timetotalValue = dlna.getMedia().getDurationString();
				String timeEndValue = range.isEndLimitAvailable() ? StringUtil.convertTimeToString(range.getEnd(), StringUtil.DURATION_TIME_FORMAT) : timetotalValue;
				output.headers().set("TimeSeekRange.dlna.org", "npt=" + timeseekValue + "-" + timeEndValue + "/" + timetotalValue);
				output.headers().set("X-Seek-Range", "npt=" + timeseekValue + "-" + timeEndValue + "/" + timetotalValue);
			}

			// Send the response headers to the client.
			future = e.getChannel().write(output);

			if (lowRange != DLNAMediaInfo.ENDFILE_POS && !method.equals("HEAD")) {
				// Send the response body to the client in chunks.
				ChannelFuture chunkWriteFuture = e.getChannel().write(new ChunkedStream(inputStream, BUFFER_SIZE));

				// Add a listener to clean up after sending the entire response body.
				chunkWriteFuture.addListener(new ChannelFutureListener() {
					@Override
					public void operationComplete(ChannelFuture future) {
						try {
							PMS.get().getRegistry().reenableGoToSleep();
							inputStream.close();
						} catch (IOException e) {
							LOGGER.debug("Caught exception", e);
						}

						// Always close the channel after the response is sent because of
						// a freeze at the end of video when the channel is not closed.
						future.getChannel().close();
						startStopListenerDelegate.stop();
					}
				});
			} else {
				// HEAD method is being used, so simply clean up after the response was sent.
				try {
					PMS.get().getRegistry().reenableGoToSleep();
					inputStream.close();
				} catch (IOException ioe) {
					LOGGER.debug("Caught exception", ioe);
				}

				if (close) {
					// Close the channel after the response is sent
					future.addListener(ChannelFutureListener.CLOSE);
				}

				startStopListenerDelegate.stop();
			}
		} else {
			// No response data and no input stream. Seems we are merely serving up headers.
			if (lowRange > 0 && highRange > 0) {
				// FIXME: There is no content, so why set a length?
				output.headers().set(HttpHeaders.Names.CONTENT_LENGTH, "" + (highRange - lowRange + 1));
			} else {
				output.headers().set(HttpHeaders.Names.CONTENT_LENGTH, "0");
			}

			// Send the response headers to the client.
			future = e.getChannel().write(output);

			if (close) {
				// Close the channel after the response is sent.
				future.addListener(ChannelFutureListener.CLOSE);
			}
		}

		// Log trace information
		Iterator<String> it = output.headers().names().iterator();

		while (it.hasNext()) {
			String headerName = it.next();
			LOGGER.trace("Sent to socket: " + headerName + ": " + output.headers().get(headerName));
		}

		return future;
	}

	/**
	 * Returns a date somewhere in the far future.
	 * @return The {@link String} containing the date
	 */
	private String getFUTUREDATE() {
		sdf.setTimeZone(TimeZone.getTimeZone("GMT"));
		return sdf.format(new Date(10000000000L + System.currentTimeMillis()));
	}

	/**
	 * Returns the string value that is enclosed by the left and right tag in a content string.
	 * Only the first match of each tag is used to determine positions. If either of the tags
	 * cannot be found, null is returned.
	 * @param content The entire {@link String} that needs to be searched for the left and right tag. 
	 * @param leftTag The {@link String} determining the match for the left tag. 
	 * @param rightTag The {@link String} determining the match for the right tag.
	 * @return The {@link String} that was enclosed by the left and right tag.
	 */
	private String getEnclosingValue(String content, String leftTag, String rightTag) {
		String result = null;
		int leftTagPos = content.indexOf(leftTag);
		int rightTagPos = content.indexOf(rightTag, leftTagPos + 1);

		if (leftTagPos > -1 && rightTagPos > leftTagPos) {
			result = content.substring(leftTagPos + leftTag.length(), rightTagPos);
		}

		return result;
	}
}<|MERGE_RESOLUTION|>--- conflicted
+++ resolved
@@ -346,22 +346,9 @@
 							lowRange == 0 &&
 							totalsize == DLNAMediaInfo.TRANS_SIZE
 						)
-<<<<<<< HEAD
-					) { 
-						if (dlna.isResume()) {
-							if (range.isStartOffsetAvailable() && range.getStartOrZero() > 0.0) {
-								dlna.getResume().stop(System.currentTimeMillis() + dlna.getResume().getTimeOffset() - (long) (range.getStart() * 1000), (long) (dlna.getMedia().getDuration() * 1000));
-							} else {
-								range.setStart(new Long(dlna.getResume().getTimeOffset()).doubleValue() / 1000);
-							}
-						}
-
-						inputStream = dlna.getInputStream(Range.create(lowRange, highRange, range.getStart(), range.getEnd()), mediaRenderer);
-=======
 					) {
 						// Pass the range itself for possible resume adjustments
 						inputStream = dlna.getInputStream(range, mediaRenderer);
->>>>>>> b0bc50da
 					} 
 
 					if (dlna.getMedia() != null && !configuration.isDisableSubtitles()) {
