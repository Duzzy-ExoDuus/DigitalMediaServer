--- conflicted
+++ resolved
@@ -193,14 +193,10 @@
 						data.put(o.getArgument().getName(), o.toString());
 //							if (DEBUG) LOGGER.debug(o.getArgument().getName() + ": " + o.toString());
 					}
-<<<<<<< HEAD
-					alert();
-=======
 					if (! active) {
 						data.put("TransportState", "STOPPED");
 						alert();
 					}
->>>>>>> 6a734427
 				}
 			}, "UPNP-" + d.getDetails().getFriendlyName());
 			monitor.start();
