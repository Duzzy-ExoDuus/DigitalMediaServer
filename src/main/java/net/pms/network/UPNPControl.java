package net.pms.network;

import java.awt.event.ActionEvent;
import java.awt.event.ActionListener;
import java.io.ByteArrayInputStream;
import java.net.InetAddress;
import java.net.URL;
import java.util.*;
import javax.xml.parsers.DocumentBuilder;
import javax.xml.parsers.DocumentBuilderFactory;
import net.pms.PMS;
import net.pms.util.BasicPlayer;
import org.apache.commons.lang.StringUtils;
import org.fourthline.cling.UpnpService;
import org.fourthline.cling.UpnpServiceImpl;
import org.fourthline.cling.controlpoint.ActionCallback;
import org.fourthline.cling.controlpoint.SubscriptionCallback;
import org.fourthline.cling.DefaultUpnpServiceConfiguration;
import org.fourthline.cling.model.action.*;
import org.fourthline.cling.model.gena.*;
import org.fourthline.cling.model.message.header.UpnpHeader;
import org.fourthline.cling.model.message.UpnpHeaders;
import org.fourthline.cling.model.message.UpnpResponse;
import org.fourthline.cling.model.message.header.DeviceTypeHeader;
import org.fourthline.cling.model.meta.*;
import org.fourthline.cling.model.ServerClientTokens;
import org.fourthline.cling.model.types.DeviceType;
import org.fourthline.cling.model.types.ServiceId;
import org.fourthline.cling.model.types.UDADeviceType;
import org.fourthline.cling.model.types.UDN;
import org.fourthline.cling.registry.DefaultRegistryListener;
import org.fourthline.cling.registry.Registry;
import org.fourthline.cling.registry.RegistryListener;
import org.slf4j.Logger;
import org.slf4j.LoggerFactory;
import org.w3c.dom.Document;
import org.w3c.dom.Element;
import org.w3c.dom.Node;
import org.w3c.dom.NodeList;

public class UPNPControl {
	// Logger ids to write messages to the logs.
	private static final Logger LOGGER = LoggerFactory.getLogger(UPNPControl.class);

	public static final DeviceType[] mediaRendererTypes = new DeviceType[] {
		new UDADeviceType("MediaRenderer", 1),
		// Older Sony Blurays provide only 'Basic' service
		new UDADeviceType("Basic", 1)
	};

	private static UpnpService upnpService;
	private static UpnpHeaders UMSHeaders;
	private static DocumentBuilder db;

	public static final int ACTIVE = 0;
	public static final int CONTROLS = 1;
	public static final int RENEW = 2;
	public static final int AVT = BasicPlayer.PLAYCONTROL;
	public static final int RC = BasicPlayer.VOLUMECONTROL;
	public static final int ANY = 0xff;

	private static final boolean DEBUG = true; // log upnp state vars

	protected static Map<String, Renderer> socketMap = new HashMap<String, Renderer>();

	public static class DeviceMap<T extends Renderer> extends HashMap<String, HashMap<String, T>> {
		private static final long serialVersionUID = 1510675619549915489L;

		private Class<T> TClass;

		public DeviceMap(Class<T> t) {
			TClass = t;
		}

		public T get(String uuid, String id) {
			if (!containsKey(uuid)) {
				put(uuid, new HashMap<String, T>());
			}
			HashMap<String, T> m = get(uuid);
			if (!m.containsKey(id)) {
				try {
					T newitem = TClass.newInstance();
					newitem.uuid = uuid;
					m.put(id, newitem);
				} catch (Exception e) {
					LOGGER.debug("Error instantiating item " + uuid + "[" + id + "]: " + e);
				}
			}
			return m.get(id);
		}

		public String get(String uuid, String id, String key) {
			return get(uuid, id).data.get(key);
		}

		public boolean containsKey(String uuid, String id) {
			return containsKey(uuid) && get(uuid).containsKey(id);
		}

		public HashMap<String, String> getData(String uuid, String id) {
			if (containsKey(uuid, id)) {
				return get(uuid, id).data;
			}
			return null;
		}

		public T put(String uuid, String id, T item) {
			item.uuid = uuid;
			if (!containsKey(uuid)) {
				get(uuid, "0");
			}
			return get(uuid).put(id, item);
		}

		public String put(String uuid, String id, String key, String value) {
			return get(uuid, id).data.put(key, value);
		}

		public void mark(String uuid, int property, Object value) {
<<<<<<< HEAD
			for (T i : get(uuid).values()) {
				/**
				 * Note: Cast to Boolean and Integer on Java 6 instead of boolean and int.
				 */
				if (property == ACTIVE) {
						i.setActive((Boolean) value);
				} else if (property == RENEW) {
						i.renew = (Boolean) value;
				} else if (property == CONTROLS) {
						i.controls = (Integer) value;
=======
			HashMap<String, T> m = get(uuid);
			if (m != null) {
				for (T i : m.values()) {
					switch (property) {
						case ACTIVE:
							i.setActive((boolean) value);
							break;
						case RENEW:
							i.renew = (boolean) value;
							break;
						case CONTROLS:
							i.controls = (int) value;
							break;
						default:
							break;
					}
>>>>>>> fa0f92c3
				}
			}
		}
	}
	protected static DeviceMap rendererMap;

	public static class Renderer {
		public int controls;
		protected ActionEvent event;
		public String uuid;
		public String instanceID = "0"; // FIXME: unclear in what precise context a media renderer's instanceID != 0
		public volatile HashMap<String, String> data;
		public Map<String, String> details;
		public LinkedHashSet<ActionListener> listeners;
		private Thread monitor;
		public volatile boolean active, renew;

		public Renderer(String uuid) {
			this();
			this.uuid = uuid;
		}

		public Renderer() {
			controls = 0;
			active = false;
			data = new HashMap<String, String>();
			details = null;
			listeners = new LinkedHashSet<ActionListener>();
			event = new ActionEvent(this, 0, null);
			monitor = null;
			renew = false;
			data.put("TransportState", "STOPPED");
		}

		public void alert() {
			if (isUpnpDevice(uuid) && (monitor == null || !monitor.isAlive()) && !"STOPPED".equals(data.get("TransportState"))) {
				monitor();
			}
			for (ActionListener l : listeners) {
				l.actionPerformed(event);
			}
		}

		public Map<String, String> connect(ActionListener listener) {
			listeners.add(listener);
			return data;
		}

		public void disconnect(ActionListener listener) {
			listeners.remove(listener);
		}

		public void monitor() {
			final Device d = getDevice(uuid);
			monitor = new Thread(new Runnable() {
				@Override
				public void run() {
					String id = data.get("InstanceID");
					while (active && !"STOPPED".equals(data.get("TransportState"))) {
						UPNPHelper.sleep(1000);
//						if (DEBUG) LOGGER.debug("InstanceID: " + id);
						for (ActionArgumentValue o : getPositionInfo(d, id)) {
							data.put(o.getArgument().getName(), o.toString());
//							if (DEBUG) LOGGER.debug(o.getArgument().getName() + ": " + o.toString());
						}
						alert();
					}
					if (! active) {
						data.put("TransportState", "STOPPED");
						alert();
					}
				}
			}, "UPNP-" + d.getDetails().getFriendlyName());
			monitor.start();
		}

		public boolean hasPlayControls() {
			return (controls & BasicPlayer.PLAYCONTROL) != 0;
		}

		public boolean hasVolumeControls() {
			return (controls & BasicPlayer.VOLUMECONTROL) != 0;
		}

		public boolean isActive() {
			return active;
		}

		public void setActive(boolean b) {
			active = b;
		}

		public boolean needsRenewal() {
			return !active || renew;
		}
	}

	public static Device getDevice(String uuid) {
		return uuid != null && upnpService != null ? upnpService.getRegistry().getDevice(UDN.valueOf(uuid), false) : null;
	}

	public static synchronized void xml2d(String uuid, String xml, Renderer item) {
		try {
			Document doc = db.parse(new ByteArrayInputStream(xml.getBytes()));
//			doc.getDocumentElement().normalize();
			NodeList ids = doc.getElementsByTagName("InstanceID");
			for (int i = 0; i < ids.getLength(); i++) {
				NodeList c = ids.item(i).getChildNodes();
				String id = ((Element) ids.item(i)).getAttribute("val");
//				if (DEBUG) LOGGER.debug("InstanceID: " + id);
				if (item == null) {
					item = rendererMap.get(uuid, id);
				}
				item.data.put("InstanceID", id);
				for (int n = 0; n < c.getLength(); n++) {
					if (c.item(n).getNodeType() != Node.ELEMENT_NODE) {
//						LOGGER.debug("skip this " + c.item(n));
						continue;
					}
					Element e = (Element) c.item(n);
					String name = e.getTagName();
					String val = e.getAttribute("val");
					if (DEBUG) {
						LOGGER.debug(name + ": " + val);
					}
					item.data.put(name, val);
				}
				item.alert();
			}
		} catch (Exception e) {
			LOGGER.debug("Error parsing xml: " + e);
		}
	}

	public UPNPControl() {
		rendererMap = new DeviceMap(Renderer.class);
	}

	public void init() {

		try {
			db = DocumentBuilderFactory.newInstance().newDocumentBuilder();
			UMSHeaders = new UpnpHeaders();
			UMSHeaders.add(UpnpHeader.Type.USER_AGENT.getHttpName(), "UMS/" + PMS.getVersion() + " " + new ServerClientTokens());

			DefaultUpnpServiceConfiguration sc = new DefaultUpnpServiceConfiguration() {
				@Override
				public UpnpHeaders getDescriptorRetrievalHeaders(RemoteDeviceIdentity identity) {
					return UMSHeaders;
				}
			};

			RegistryListener rl = new DefaultRegistryListener() {
				@Override
				public void remoteDeviceAdded(Registry registry, RemoteDevice d) {
					super.remoteDeviceAdded(registry, d);
					if (isBlocked(getUUID(d)) || !addRenderer(d)) {
						LOGGER.debug("Ignoring device: {} {}", d.getType().getType(), d.toString());
					}
					// This may be unnecessary, but we might as well be thorough
					if (d.hasEmbeddedDevices()) {
						for (Device e : d.getEmbeddedDevices()) {
							if (isBlocked(getUUID(e)) || !addRenderer(e)) {
								LOGGER.debug("Ignoring embedded device: {} {}", e.getType(), e.toString());
							}
						}
					}
				}

				@Override
				public void remoteDeviceRemoved(Registry registry, RemoteDevice d) {
					super.remoteDeviceRemoved(registry, d);
					String uuid = getUUID(d);
					if (rendererMap.containsKey(uuid)) {
						rendererMap.mark(uuid, ACTIVE, false);
						rendererRemoved(d);
					}
				}

				@Override
				public void remoteDeviceUpdated(Registry registry, RemoteDevice d) {
					super.remoteDeviceUpdated(registry, d);
					rendererUpdated(d);
				}
			};

			upnpService = new UpnpServiceImpl(sc, rl);

			// find all media renderers on the network
			for (DeviceType t : mediaRendererTypes) {
				upnpService.getControlPoint().search(new DeviceTypeHeader(t));
			}

			LOGGER.debug("UPNP Services are online, listening for media renderers");
		} catch (Exception ex) {
			LOGGER.debug("UPNP startup Error", ex);
		}
	}

	public void shutdown() {
		new Thread(new Runnable() {
			@Override
			public void run() {
				if (upnpService != null) {
					LOGGER.debug("Stopping UPNP Services...");
					upnpService.shutdown();
				}
			}
		}).start();
	}

	public static boolean isMediaRenderer(Device d) {
		String t = d.getType().getType();
		for (DeviceType r : mediaRendererTypes) {
			if (r.getType().equals(t)) {
				return true;
			}
		}
		return false;
	}

	public static boolean isUpnpDevice(String uuid) {
		return getDevice(uuid) != null;
	}

	public static boolean isActive(String uuid, String id) {
		if (rendererMap.containsKey(uuid, id)) {
			return rendererMap.get(uuid, id).active;
		}
		return false;
	}

	public static boolean isUpnpControllable(String uuid) {
		if (rendererMap.containsKey(uuid)) {
			return rendererMap.get(uuid, "0").controls != 0;
		}
		return false;
	}

	public static String getFriendlyName(String uuid) {
		return getFriendlyName(getDevice(uuid));
	}

	public static String getFriendlyName(Device d) {
		return d.getDetails().getFriendlyName();
	}

	public static String getUUID(Device d) {
		return d.getIdentity().getUdn().toString();
	}

	public static URL getURL(Device d) {
		return d instanceof RemoteDevice ? ((RemoteDevice) d).getIdentity().getDescriptorURL() :
			d.getDetails().getBaseURL();
	}

	public static List<String> getServiceNames(Device d) {
		ArrayList<String> services = new ArrayList<String>();
		for (Service s : d.getServices()) {
			services.add(s.getServiceId().getId());
		}
		return services;
	}

	public static Map<String, String> getDeviceDetails(Device d) {
		if (d == null) {
			return null;
		}
		DeviceDetails dev = d.getDetails();
		ManufacturerDetails man = dev.getManufacturerDetails();
		ModelDetails model = dev.getModelDetails();
		LinkedHashMap<String, String> details = new LinkedHashMap<String, String>();
		details.put("friendlyName", dev.getFriendlyName());
		details.put("address", getURL(d).getHost());
		details.put("udn", getUUID(d));
		Object detail;
		if ((detail = man.getManufacturer()) != null) {
			details.put("manufacturer", (String) detail);
		}
		if ((detail = model.getModelName()) != null) {
			details.put("modelName", (String) detail);
		}
		if ((detail = model.getModelNumber()) != null) {
			details.put("modelNumber", (String) detail);
		}
		if ((detail = model.getModelDescription()) != null) {
			details.put("modelDescription", (String) detail);
		}
		if ((detail = man.getManufacturerURI()) != null) {
			details.put("manufacturerURL", detail.toString());
		}
		if ((detail = model.getModelURI()) != null) {
			details.put("modelURL", detail.toString());
		}
		return details;
	}

	public static String getDeviceDetailsString(Device d) {
		return StringUtils.join(getDeviceDetails(d).values(), " ");
	}

	public static String getDeviceIcon(Renderer r, int maxHeight) {
		if (isUpnpDevice(r.uuid)) {
			return getDeviceIcon(getDevice(r.uuid), maxHeight);
		}
		return null;
	}

	public static String getDeviceIcon(Device d, int maxHeight) {
		URL base = getURL(d);
		Icon icon = null;
		String url = null;
		int maxH = maxHeight == 0 ? 99999 : maxHeight, height = 0;
		for (Icon i : d.getIcons()) {
			int h = i.getHeight();
			if (h < maxH && h > height) {
				icon = i;
				height = h;
			}
		}
		try {
			url = icon != null ? new URL(base, icon.getUri().toString()).toString() : null;
		} catch (Exception e) {}
		LOGGER.debug("Device icon: " + url);
		return url;
	}

	protected boolean addRenderer(String uuid) {
		Device d = getDevice(uuid);
		return d != null ? addRenderer(d) : false;
	}

	protected synchronized boolean addRenderer(Device d) {
		if (d != null) {
			String uuid = getUUID(d);
			if (isMediaRenderer(d) && rendererFound(d, uuid) != null) {
				LOGGER.debug("Adding device: {} {}", d.getType(), d.toString());
				rendererMap.mark(uuid, ACTIVE, true);
				subscribeAll(d, uuid);
				rendererReady(uuid);
				return true;
			}
		}
		return false;
	}

	protected void subscribeAll(Device d, String uuid) {
		String name = getFriendlyName(d);
		int ctrl = 0;
		for (Service s : d.getServices()) {
			String sid = s.getServiceId().getId();
			LOGGER.debug("Subscribing to " + sid + " service on " + name);
			if (sid.contains("AVTransport")) {
				ctrl |= AVT;
			} else if (sid.contains("RenderingControl")) {
				ctrl |= RC;
			}
			upnpService.getControlPoint().execute(new SubscriptionCB(s));
		}
		rendererMap.mark(uuid, RENEW, false);
		rendererMap.mark(uuid, CONTROLS, ctrl);
	}

	protected Renderer rendererFound(Device d, String uuid) {
		// Create an instance
		return rendererMap.get(uuid, "0");
	}

	protected void rendererReady(String uuid) {
	}

	protected boolean isBlocked(String uuid) {
		return false;
	}

	protected void rendererUpdated(Device d) {
		String uuid = getUUID(d);
		if (rendererMap.containsKey(uuid)) {
			if (rendererMap.get(uuid, "0").needsRenewal()) {
				LOGGER.debug("Renewing subscriptions to ", getFriendlyName(d));
				subscribeAll(d, uuid);
			}
			rendererMap.mark(uuid, ACTIVE, true);
		}
	}

	protected void rendererRemoved(Device d) {
		LOGGER.debug(getFriendlyName(d) + " is now offline.");
	}

	public static String getUUID(String addr) {
		try {
			return getUUID(InetAddress.getByName(addr));
		} catch (Exception e) {
			return null;
		}
	}

	public static String getUUID(InetAddress socket) {
		Device d = getDevice(socket);
		if (d != null) {
			return getUUID(d);
		}
		return null;
	}

	// Returns the first device regardless of type at the given address, if any
	public static Device getAnyDevice(InetAddress socket) {
		if (upnpService != null) {
			for (Device d : upnpService.getRegistry().getDevices()) {
				try {
					InetAddress devsocket = InetAddress.getByName(getURL(d).getHost());
					if (devsocket.equals(socket)) {
						return d;
					}
				} catch (Exception e) {}
			}
		}
		return null;
	}

	// Returns the first renderer at the given address, if any
	public static Device getDevice(InetAddress socket) {
		if (upnpService != null) {
			for (DeviceType r : mediaRendererTypes) {
				for (Device d : upnpService.getRegistry().getDevices(r)) {
					try {
						InetAddress devsocket = InetAddress.getByName(getURL(d).getHost());
						if (devsocket.equals(socket)) {
							return d;
						}
					} catch (Exception e) {}
				}
			}
		}
		return null;
	}

	public static Renderer getRenderer(String uuid) {
		if (rendererMap.containsKey(uuid)) {
			return rendererMap.get(uuid, "0");
		}
		return null;
	}

	public static boolean isNonRenderer(InetAddress socket) {
		Device d = getDevice(socket);
		boolean b = (d != null && !isMediaRenderer(d));
		if (b) {
			LOGGER.debug("Device at {} is {}: {}", socket, d.getType(), d.toString());
		}
		return b;
	}

	public static void connect(String uuid, String instanceID, ActionListener listener) {
		rendererMap.get(uuid, instanceID).connect(listener);
	}

	public static Map<String, String> getData(String uuid, String instanceID) {
		return rendererMap.get(uuid, instanceID).data;
	}

	public UpnpService getService() {
		return upnpService;
	}

	public static class SubscriptionCB extends SubscriptionCallback {
		private String uuid;

		public SubscriptionCB(Service s) {
			super(s);
			uuid = getUUID(s.getDevice());
		}

		@Override
		public void eventReceived(GENASubscription subscription) {
			rendererMap.mark(uuid, ACTIVE, true);
			if (subscription.getCurrentValues().containsKey("LastChange")) {
				xml2d(uuid, subscription.getCurrentValues().get("LastChange").toString(), null);
			}
		}

		@Override
		public void established(GENASubscription sub) {
			LOGGER.debug("Subscription established: " + sub.getService().getServiceId().getId() + 
				" on " + getFriendlyName(uuid));
		}

		@Override
		public void failed(GENASubscription sub, UpnpResponse response, Exception ex, String defaultMsg) {
			LOGGER.debug("Subscription failed: " + sub.getService().getServiceId().getId() +
				" on " + getFriendlyName(uuid) + ": " + defaultMsg.split(": ", 2)[1]);
		}

		@Override
		public void failed(GENASubscription sub, UpnpResponse response, Exception ex) {
			LOGGER.debug("Subscription failed: " + sub.getService().getServiceId().getId() +
				" on " + getFriendlyName(uuid) + ": " + createDefaultFailureMessage(response, ex).split(": ", 2)[1]);
		}

		@Override
		public void ended(GENASubscription sub, CancelReason reason, UpnpResponse response) {
			// Reason should be null, or it didn't end regularly
			if (reason != null) {
				LOGGER.debug("Subscription cancelled: " + sub.getService().getServiceId().getId() +
					" on " + uuid + ": " + reason);
			}
			rendererMap.mark(uuid, RENEW, true);
		}

		@Override
		public void eventsMissed(GENASubscription sub, int numberOfMissedEvents) {
			LOGGER.debug("Missed events: " + numberOfMissedEvents + " for subscription " + sub.getService().getServiceId().getId() + " on " + getFriendlyName(uuid));
		}
	}

	// Convenience functions for sending various upnp service requests
	public static ActionInvocation send(final Device dev, String instanceID, String service, String action, String... args) {
		Service svc = dev.findService(ServiceId.valueOf("urn:upnp-org:serviceId:" + service));
		final String uuid = getUUID(dev);
		if (svc != null) {
			Action x = svc.getAction(action);
			String name = getFriendlyName(dev);
			boolean log = !action.equals("GetPositionInfo");
			if (x != null) {
				ActionInvocation a = new ActionInvocation(x);
				a.setInput("InstanceID", instanceID);
				for (int i = 0; i < args.length; i += 2) {
					a.setInput(args[i], args[i + 1]);
				}
				if (log) {
					LOGGER.debug("Sending upnp {}.{} {} to {}[{}]", service, action, args, name, instanceID);
				}
				new ActionCallback(a, upnpService.getControlPoint()) {
					@Override
					public void success(ActionInvocation invocation) {
						rendererMap.mark(uuid, ACTIVE, true);
					}

					@Override
					public void failure(ActionInvocation invocation, UpnpResponse operation, String defaultMsg) {
						LOGGER.debug("Action failed: {}", defaultMsg);
						rendererMap.mark(uuid, ACTIVE, false);
					}
				}.run();

				if (log) {
					for (ActionArgumentValue arg : a.getOutput()) {
						LOGGER.debug("Received from {}[{}]: {}={}", name, instanceID, arg.getArgument().getName(), arg.toString());
					}
				}
				return a;
			}
		}
		return null;
	}

	// ConnectionManager
	public static String getProtocolInfo(Device dev, String instanceID, String dir) {
		return send(dev, instanceID, "ConnectionManager", "GetProtocolInfo")
			.getOutput(dir).toString();
	}

	// AVTransport
	// Play modes
	public final static String NORMAL = "NORMAL";
	public final static String REPEAT_ONE = "REPEAT_ONE";
	public final static String REPEAT_ALL = "REPEAT_ALL";
	public final static String RANDOM = "RANDOM";
	// Seek modes
	public final static String REL_BYTE = "X_DLNA_REL_BYTE";
	public final static String REL_TIME = "REL_TIME";
	public final static String TRACK_NR = "TRACK_NR";

	public static void play(Device dev, String instanceID) {
		send(dev, instanceID, "AVTransport", "Play", "Speed", "1");
	}

	public static void pause(Device dev, String instanceID) {
		send(dev, instanceID, "AVTransport", "Pause");
	}

	public static void next(Device dev, String instanceID) {
		send(dev, instanceID, "AVTransport", "Next");
	}

	public static void previous(Device dev, String instanceID) {
		send(dev, instanceID, "AVTransport", "Previous");
	}

	public static void seek(Device dev, String instanceID, String mode, String target) {
		// REL_TIME target format is "hh:mm:ss"
		send(dev, instanceID, "AVTransport", "Seek", "Unit", mode, "Target", target);
	}

	public static void stop(Device dev, String instanceID) {
		send(dev, instanceID, "AVTransport", "Stop");
	}

	public static String getCurrentTransportState(Device dev, String instanceID) {
		return send(dev, instanceID, "AVTransport", "GetTransportInfo")
			.getOutput("CurrentTransportState").toString();
	}

	public static String getCurrentTransportActions(Device dev, String instanceID) {
		return send(dev, instanceID, "AVTransport", "GetCurrentTransportActions")
			.getOutput("CurrentTransportActions").toString();
	}

	public static String getDeviceCapabilities(Device dev, String instanceID) {
		return send(dev, instanceID, "AVTransport", "GetDeviceCapabilities")
			.getOutput("DeviceCapabilities").toString();
	}

	public static String getMediaInfo(Device dev, String instanceID) {
		return send(dev, instanceID, "AVTransport", "GetMediaInfo")
			.getOutput("MediaInfo").toString();
	}

	public static ActionArgumentValue[] getPositionInfo(Device dev, String instanceID) {
		return send(dev, instanceID, "AVTransport", "GetPositionInfo").getOutput();
	}

	public static String getTransportInfo(Device dev, String instanceID) {
		return send(dev, instanceID, "AVTransport", "GetTransportInfo")
			.getOutput("TransportInfo").toString();
	}

	public static String getTransportSettings(Device dev, String instanceID) {
		return send(dev, instanceID, "AVTransport", "GetTransportSettings")
			.getOutput("TransportSettings").toString();
	}

	public static void setAVTransportURI(Device dev, String instanceID, String uri, String metaData) {
		send(dev, instanceID, "AVTransport", "SetAVTransportURI", "CurrentURI", uri, "CurrentURIMetaData", metaData);
	}

	public static void setPlayMode(Device dev, String instanceID, String mode) {
		send(dev, instanceID, "AVTransport", "SetPlayMode", "NewPlayMode", mode);
	}

	public static String X_DLNA_GetBytePositionInfo(Device dev, String instanceID, String trackSize) {
		return send(dev, instanceID, "AVTransport", "X_DLNA_GetBytePositionInfo", "TrackSize", trackSize)
			.getOutput("BytePositionInfo").toString();
	}

	// RenderingControl
	// Audio channels
	public final static String MASTER = "Master";
	public final static String LF = "LF";
	public final static String RF = "RF";

	public static String getMute(Device dev, String instanceID) {
		return getMute(dev, instanceID, MASTER);
	}

	public static String getMute(Device dev, String instanceID, String channel) {
		return send(dev, instanceID, "RenderingControl", "GetMute", "Channel", channel)
			.getOutput("Mute").toString();
	}

	public static String getVolume(Device dev, String instanceID) {
		return getVolume(dev, instanceID, MASTER);
	}

	public static String getVolume(Device dev, String instanceID, String channel) {
		return send(dev, instanceID, "RenderingControl", "GetVolume", "Channel", channel)
			.getOutput("Volume").toString();
	}

	public static void setMute(Device dev, String instanceID, boolean on) {
		setMute(dev, instanceID, on, MASTER);
	}

	public static void setMute(Device dev, String instanceID, boolean on, String channel) {
		send(dev, instanceID, "RenderingControl", "SetMute", "DesiredMute", on ? "1" : "0", "Channel", channel);
	}

	public static void setVolume(Device dev, String instanceID, int volume) {
		setVolume(dev, instanceID, volume, MASTER);
	}

	public static void setVolume(Device dev, String instanceID, int volume, String channel) {
		// volume = 1 to 100
		send(dev, instanceID, "RenderingControl", "SetVolume", "DesiredVolume", String.valueOf(volume), "Channel", channel);
	}

}<|MERGE_RESOLUTION|>--- conflicted
+++ resolved
@@ -117,8 +117,9 @@
 		}
 
 		public void mark(String uuid, int property, Object value) {
-<<<<<<< HEAD
-			for (T i : get(uuid).values()) {
+			HashMap<String, T> m = get(uuid);
+			if (m != null) {
+				for (T i : m.values()) {
 				/**
 				 * Note: Cast to Boolean and Integer on Java 6 instead of boolean and int.
 				 */
@@ -128,24 +129,7 @@
 						i.renew = (Boolean) value;
 				} else if (property == CONTROLS) {
 						i.controls = (Integer) value;
-=======
-			HashMap<String, T> m = get(uuid);
-			if (m != null) {
-				for (T i : m.values()) {
-					switch (property) {
-						case ACTIVE:
-							i.setActive((boolean) value);
-							break;
-						case RENEW:
-							i.renew = (boolean) value;
-							break;
-						case CONTROLS:
-							i.controls = (int) value;
-							break;
-						default:
-							break;
-					}
->>>>>>> fa0f92c3
+				}
 				}
 			}
 		}
