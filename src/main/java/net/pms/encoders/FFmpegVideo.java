/*
 * PS3 Media Server, for streaming any medias to your PS3.
 * Copyright (C) 2008  A.Brochard
 *
 * This program is free software; you can redistribute it and/or
 * modify it under the terms of the GNU General Public License
 * as published by the Free Software Foundation; version 2
 * of the License only.
 *
 * This program is distributed in the hope that it will be useful,
 * but WITHOUT ANY WARRANTY; without even the implied warranty of
 * MERCHANTABILITY or FITNESS FOR A PARTICULAR PURPOSE.  See the
 * GNU General Public License for more details.
 *
 * You should have received a copy of the GNU General Public License
 * along with this program; if not, write to the Free Software
 * Foundation, Inc., 51 Franklin Street, Fifth Floor, Boston, MA  02110-1301, USA.
 */
package net.pms.encoders;

import com.jgoodies.forms.builder.PanelBuilder;
import com.jgoodies.forms.factories.Borders;
import com.jgoodies.forms.layout.CellConstraints;
import com.jgoodies.forms.layout.FormLayout;
import com.sun.jna.Platform;
import java.awt.Font;
import java.awt.event.ItemEvent;
import java.awt.event.ItemListener;
import java.io.File;
import java.io.IOException;
import java.io.PrintWriter;
import java.text.CharacterIterator;
import java.text.StringCharacterIterator;
import java.util.ArrayList;
import java.util.Arrays;
import java.util.List;
import javax.swing.JCheckBox;
import javax.swing.JComponent;
import net.pms.Messages;
import net.pms.PMS;
import net.pms.configuration.PmsConfiguration;
import net.pms.configuration.RendererConfiguration;
import net.pms.dlna.DLNAMediaInfo;
import net.pms.dlna.DLNAMediaSubtitle;
import net.pms.dlna.DLNAResource;
import net.pms.formats.Format;
import net.pms.formats.v2.SubtitleType;
import net.pms.io.OutputParams;
import net.pms.io.PipeIPCProcess;
import net.pms.io.PipeProcess;
import net.pms.io.ProcessWrapper;
import net.pms.io.ProcessWrapperImpl;
import net.pms.io.StreamModifier;
import net.pms.network.HTTPResource;
import net.pms.util.ProcessUtil;
import org.apache.commons.lang.StringUtils;
import static org.apache.commons.lang.StringUtils.isBlank;
import org.slf4j.Logger;
import org.slf4j.LoggerFactory;

/*
 * Pure FFmpeg video player.
 *
 * Design note:
 *
 * Helper methods that return lists of <code>String</code>s representing options are public
 * to facilitate composition e.g. a custom engine (plugin) that uses tsMuxeR for videos without
 * subtitles and FFmpeg otherwise needs to compose and call methods on both players.
 *
 * To avoid API churn, and to provide wiggle room for future functionality, all of these methods
 * take RendererConfiguration (renderer) and DLNAMediaInfo (media) parameters, even if one or
 * both of these parameters are unused.
 */
public class FFmpegVideo extends Player {
	private static final Logger LOGGER = LoggerFactory.getLogger(FFmpegVideo.class);
	private static final String DEFAULT_QSCALE = "3";
	private static final PmsConfiguration configuration = PMS.getConfiguration();

	// FIXME we have an id() accessor for this; no need for the field to be public
	@Deprecated
	public static final String ID = "ffmpegvideo";

	/**
	 * Returns a list of strings representing the rescale options for this transcode i.e. the ffmpeg -vf
	 * options used to resize a video that's too wide and/or high for the specified renderer.
	 * If the renderer has no size limits, or there's no media metadata, or the video is within the renderer's
	 * size limits, an empty list is returned.
	 *
	 * @param renderer the DLNA renderer the video is being streamed to
	 * @param media metadata for the DLNA resource which is being transcoded
	 * @return a {@link List} of <code>String</code>s representing the rescale options for this video,
	 * or an empty list if the video doesn't need to be resized.
	 */
	public List<String> getVideoFilterOptions(RendererConfiguration renderer, DLNAMediaInfo media, OutputParams params) throws IOException {
		List<String> videoFilterOptions = new ArrayList<String>();
		String subsOption = null;

		boolean isResolutionTooHighForRenderer = renderer.isVideoRescale() && // renderer defines a max width/height
			(media != null) &&
			(
				(media.getWidth() > renderer.getMaxVideoWidth()) ||
				(media.getHeight() > renderer.getMaxVideoHeight())
			);

		if (params.sid != null && !configuration.isMencoderDisableSubs() && params.sid.isExternal()) {
			String externalSubtitlesFileName = ProcessUtil.getShortFileNameIfWideChars(params.sid.getExternalFile().getAbsolutePath());
			StringBuilder s = new StringBuilder(externalSubtitlesFileName.length());
			CharacterIterator it = new StringCharacterIterator(externalSubtitlesFileName);

			for (char ch = it.first(); ch != CharacterIterator.DONE; ch = it.next()) {
				switch (ch) {
					case ':':
						s.append("\\\\:");
						break;
					case '\\':
						s.append("/");
						break;
					case ']':
					case '[':
						s.append("\\");	
					default:
						s.append(ch);
						break;
				}
			}

			String subsFile = s.toString();
			subsFile = subsFile.replace(",", "\\,");
			LOGGER.debug("subfile "+subsFile);

			if (params.sid.getType() == SubtitleType.ASS) {
				subsOption = "ass=" + subsFile;
			} else if (params.sid.getType() == SubtitleType.SUBRIP) {
			    subsOption = "subtitles=" + subsFile;
			}
		}

		String rescaleSpec = null;

		if (isResolutionTooHighForRenderer) {
			rescaleSpec = String.format(
				// http://stackoverflow.com/a/8351875
				"scale=iw*min(%1$d/iw\\,%2$d/ih):ih*min(%1$d/iw\\,%2$d/ih),pad=%1$d:%2$d:(%1$d-iw)/2:(%2$d-ih)/2",
				renderer.getMaxVideoWidth(),
				renderer.getMaxVideoHeight()
			);
		}

		if (subsOption != null || rescaleSpec != null) {
			videoFilterOptions.add("-vf");
			StringBuilder filterParams = new StringBuilder();
			if (Platform.isWindows()) {
				filterParams.append("\"");
			}

			if (rescaleSpec != null) {
				filterParams.append(rescaleSpec);
				if (subsOption != null) {
					filterParams.append(", ");
				}
			}

			if (subsOption != null) {
				filterParams.append(subsOption);
			}

			if (Platform.isWindows()) {
				filterParams.append("\"");
			}
			videoFilterOptions.add(filterParams.toString());
		}

		return videoFilterOptions;
	}

	/**
	 * Takes a renderer and returns a list of <code>String</code>s representing ffmpeg output options
	 * (i.e. options that define the output file's video codec, audio codec and container)
	 * compatible with the renderer's <code>TranscodeVideo</code> profile.
	 *
	 * @param renderer The {@link RendererConfiguration} instance whose <code>TranscodeVideo</code> profile is to be processed.
	 * @param media the media metadata for the video being streamed. May contain unset/null values (e.g. for web videos).
	 * @param params output parameters
	 * @return a {@link List} of <code>String</code>s representing the ffmpeg output parameters for the renderer according
	 * to its <code>TranscodeVideo</code> profile.
	 */
	public List<String> getTranscodeVideoOptions(RendererConfiguration renderer, DLNAMediaInfo media, OutputParams params) {
		List<String> transcodeOptions = new ArrayList<String>();

		if (renderer.isTranscodeToWMV()) { // WMV
			transcodeOptions.add("-c:v");
			transcodeOptions.add("wmv2");

			transcodeOptions.add("-c:a");
			transcodeOptions.add("wmav2");

			transcodeOptions.add("-f");
			transcodeOptions.add("asf");
		} else { // MPEGPSAC3 or MPEGTSAC3
			final boolean isTsMuxeRVideoEngineEnabled = configuration.getEnginesAsList(PMS.get().getRegistry()).contains(TsMuxeRVideo.ID);

			// Output audio codec
			dtsRemux = isTsMuxeRVideoEngineEnabled &&
				configuration.isDTSEmbedInPCM() &&
				params.aid != null &&
				params.aid.isDTS() &&
				!avisynth() &&
				renderer.isDTSPlayable();

			if (configuration.isRemuxAC3() && params.aid != null && params.aid.isAC3() && !avisynth() && renderer.isTranscodeToAC3()) {
				// AC-3 remux
				transcodeOptions.add("-c:a");
				transcodeOptions.add("copy");
			} else {
				if (dtsRemux) {
					// Audio is added in a separate process later
					transcodeOptions.add("-an");
				} else if (type() == Format.AUDIO) {
					// Skip
				} else {
					transcodeOptions.add("-c:a");
					transcodeOptions.add("ac3");
				}
			}

			// Output file format
			transcodeOptions.add("-f");
			if (dtsRemux) {
				transcodeOptions.add("mpeg2video");
			} else if (renderer.isTranscodeToMPEGTSAC3()) { // MPEGTSAC3
				transcodeOptions.add("mpegts");
			} else { // default: MPEGPSAC3
				transcodeOptions.add("vob");
			}

			// Output video codec
			if (!dtsRemux) {
				transcodeOptions.add("-c:v");
				transcodeOptions.add("mpeg2video");
			}
		}

		return transcodeOptions;
	}

	/**
	 * Takes a renderer and metadata for the current video and returns the video bitrate spec for the current transcode according to
	 * the limits/requirements of the renderer.
	 *
	 * @param renderer a {@link RendererConfiguration} instance representing the renderer being streamed to
	 * @param media the media metadata for the video being streamed. May contain unset/null values (e.g. for web videos).
	 * @return a {@link List} of <code>String</code>s representing the video bitrate options for this transcode
	 */
	public List<String> getVideoBitrateOptions(RendererConfiguration renderer, DLNAMediaInfo media) { // media is currently unused
		List<String> videoBitrateOptions = new ArrayList<String>();
		String sMaxVideoBitrate = renderer.getMaxVideoBitrate(); // currently Mbit/s
		int iMaxVideoBitrate = 0;

		if (sMaxVideoBitrate != null) {
			try {
				iMaxVideoBitrate = Integer.parseInt(sMaxVideoBitrate);
			} catch (NumberFormatException nfe) {
				LOGGER.error("Can't parse max video bitrate", nfe); // XXX this should be handled in RendererConfiguration
			}
		}

		if (iMaxVideoBitrate == 0) { // unlimited: try to preserve the bitrate
			videoBitrateOptions.add("-q:v"); // video qscale
			videoBitrateOptions.add(DEFAULT_QSCALE);
		} else { // limit the bitrate FIXME untested
			// convert megabits-per-second (as per the current option name: MaxVideoBitrateMbps) to bps
			// FIXME rather than dealing with megabit vs mebibit issues here, this should be left up to the client i.e.
			// the renderer.conf unit should be bits-per-second (and the option should be renamed: MaxVideoBitrateMbps -> MaxVideoBitrate)
			videoBitrateOptions.add("-maxrate");
			videoBitrateOptions.add("" + iMaxVideoBitrate * 1000 * 1000);
		}

		return videoBitrateOptions;
	}

	/**
	 * Takes a renderer and metadata for the current video and returns the audio bitrate spec for the current transcode according to
	 * the limits/requirements of the renderer.
	 *
	 * @param renderer a {@link RendererConfiguration} instance representing the renderer being streamed to
	 * @param media the media metadata for the video being streamed. May contain unset/null values (e.g. for web videos).
	 * @return a {@link List} of <code>String</code>s representing the audio bitrate options for this transcode
	 */
	public List<String> getAudioBitrateOptions(RendererConfiguration renderer, DLNAMediaInfo media) {
		List<String> audioBitrateOptions = new ArrayList<String>();

		audioBitrateOptions.add("-q:a");
		audioBitrateOptions.add(DEFAULT_QSCALE);

		return audioBitrateOptions;
	}

	protected boolean dtsRemux;
	protected boolean ac3Remux;

	@Override
	public int purpose() {
		return VIDEO_SIMPLEFILE_PLAYER;
	}

	@Override
	// TODO make this static so it can replace ID, instead of having both
	public String id() {
		return ID;
	}

	@Override
	public boolean isTimeSeekable() {
		return true;
	}

	@Override
	public boolean avisynth() {
		return false;
	}

	public String initialString() {
		String threads = "";
		if (configuration.isFfmpegMultithreading()) {
			threads = " -threads " + configuration.getNumberOfCpuCores();
		}
		return configuration.getFfmpegSettings() + threads;
	}

	@Override
	public String name() {
		return "FFmpeg";
	}

	@Override
	public int type() {
		return Format.VIDEO;
	}

	// unused; return this array for backwards-compatibility
	@Deprecated
	protected String[] getDefaultArgs() {
		List<String> defaultArgsList = new ArrayList<String>();

		defaultArgsList.add("-loglevel");
		defaultArgsList.add("fatal");

		String[] defaultArgsArray = new String[defaultArgsList.size()];
		defaultArgsList.toArray(defaultArgsArray);

		return defaultArgsArray;
	}

	private int[] getVideoBitrateConfig(String bitrate) {
		int bitrates[] = new int[2];

		if (bitrate.contains("(") && bitrate.contains(")")) {
			bitrates[1] = Integer.parseInt(bitrate.substring(bitrate.indexOf("(") + 1, bitrate.indexOf(")")));
		}

		if (bitrate.contains("(")) {
			bitrate = bitrate.substring(0, bitrate.indexOf("(")).trim();
		}

		if (isBlank(bitrate)) {
			bitrate = "0";
		}

		bitrates[0] = (int) Double.parseDouble(bitrate);

		return bitrates;
	}

	@Override
	@Deprecated
	public String[] args() {
		return getDefaultArgs(); // unused; return this array for for backwards compatibility
	}

	private List<String> getCustomArgs() {
		String customOptionsString = configuration.getFfmpegSettings();

		if (StringUtils.isNotBlank(customOptionsString)) {
			LOGGER.debug("Custom ffmpeg output options: {}", customOptionsString);
		}

		String[] customOptions = StringUtils.split(customOptionsString);
		return new ArrayList<String>(Arrays.asList(customOptions));
	}

	// XXX hardwired to false and not referenced anywhere else in the codebase
	@Deprecated
	public boolean mplayer() {
		return false;
	}

	@Override
	public String mimeType() {
		return HTTPResource.VIDEO_TRANSCODE;
	}

	@Override
	public String executable() {
		return configuration.getFfmpegPath();
	}

	@Override
	public ProcessWrapper launchTranscode(
		String fileName,
		DLNAResource dlna,
		DLNAMediaInfo media,
		OutputParams params
	) throws IOException {
		int nThreads = configuration.getNumberOfCpuCores();
		List<String> cmdList = new ArrayList<String>();
		RendererConfiguration renderer = params.mediaRenderer;
		setAudioAndSubs(fileName, media, params, configuration);

		boolean avisynth = avisynth();

		cmdList.add(executable());

		// Prevent FFmpeg timeout
		cmdList.add("-y");

		cmdList.add("-loglevel");
		cmdList.add("warning");

		if (params.timeseek > 0) {
			cmdList.add("-ss");
			cmdList.add("" + params.timeseek);
		}

		// decoder threads
		cmdList.add("-threads");
		cmdList.add("" + nThreads);

		final boolean isTsMuxeRVideoEngineEnabled = configuration.getEnginesAsList(PMS.get().getRegistry()).contains(TsMuxeRVideo.ID);

		ac3Remux = false;
		dtsRemux = false;

		if (configuration.isRemuxAC3() && params.aid != null && params.aid.isAC3() && !avisynth() && params.mediaRenderer.isTranscodeToAC3()) {
			// AC-3 remux takes priority
			ac3Remux = true;
		} else {
			// Now check for DTS remux and LPCM streaming
			dtsRemux = isTsMuxeRVideoEngineEnabled &&
				configuration.isDTSEmbedInPCM() &&
				params.aid != null &&
				params.aid.isDTS() &&
				!avisynth() &&
				params.mediaRenderer.isDTSPlayable();
		}

		String frameRateRatio = null;
		String frameRateNumber = null;

		if (media != null) {
			frameRateRatio = media.getValidFps(true);
			frameRateNumber = media.getValidFps(false);
		}

		// Input filename
		cmdList.add("-i");
		if (avisynth && !fileName.toLowerCase().endsWith(".iso")) {
			File avsFile = AviSynthFFmpeg.getAVSScript(fileName, params.sid, params.fromFrame, params.toFrame, frameRateRatio, frameRateNumber);
			cmdList.add(ProcessUtil.getShortFileNameIfWideChars(avsFile.getAbsolutePath()));
		} else {
			cmdList.add(fileName);
			
			if (media.getAudioTracksList().size() > 1) {
				// Set the video stream
				cmdList.add("-map");
				cmdList.add("0:0");

<<<<<<< HEAD
				// Set the proper audio stream
=======
			// Set the proper audio stream
			if (media.getAudioTracksList().size() == 1) {
				cmdList.add("-map");
				cmdList.add("0:1");
			} else if (media.getAudioTracksList().size() > 1) {
>>>>>>> 61f42ca4
				cmdList.add("-map");
				cmdList.add("0:" + (params.aid.getId() + 1));
			}
		}

		// Encoder threads
		cmdList.add("-threads");
		cmdList.add("" + nThreads);

		if (params.timeend > 0) {
			cmdList.add("-t");
			cmdList.add("" + params.timeend);
		}

		// add video bitrate options
		// TODO: Integrate our (more comprehensive) code with this function
		// from PMS to make keeping synchronised easier.
		// Until then, leave the following line commented out.
		// cmdList.addAll(getVideoBitrateOptions(renderer, media));

		// add audio bitrate options
		// TODO: Integrate our (more comprehensive) code with this function
		// from PMS to make keeping synchronised easier.
		// Until then, leave the following line commented out.
		// cmdList.addAll(getAudioBitrateOptions(renderer, media));

		// if the source is too large for the renderer, resize it
		// and/or add subtitles to video filter
		// FFmpeg must be compiled with --enable-libass parameter
		cmdList.addAll(getVideoFilterOptions(renderer, media, params));

		int defaultMaxBitrates[] = getVideoBitrateConfig(configuration.getMaximumBitrate());
		int rendererMaxBitrates[] = new int[2];

		if (renderer.getMaxVideoBitrate() != null) {
			rendererMaxBitrates = getVideoBitrateConfig(renderer.getMaxVideoBitrate());
		}

		if ((defaultMaxBitrates[0] == 0 && rendererMaxBitrates[0] > 0) || rendererMaxBitrates[0] < defaultMaxBitrates[0] && rendererMaxBitrates[0] > 0) {
			defaultMaxBitrates = rendererMaxBitrates;
		}

		if (params.mediaRenderer.getCBRVideoBitrate() == 0 && defaultMaxBitrates[0] > 0) {
			// Convert value from Mb to Kb
			defaultMaxBitrates[0] = 1000 * defaultMaxBitrates[0];

			// Halve it since it seems to send up to 1 second of video in advance
			defaultMaxBitrates[0] = defaultMaxBitrates[0] / 2;

			int bufSize = 1835;
			if (media.isHDVideo()) {
				bufSize = defaultMaxBitrates[0] / 3;
			}

			if (bufSize > 7000) {
				bufSize = 7000;
			}

			if (defaultMaxBitrates[1] > 0) {
				bufSize = defaultMaxBitrates[1];
			}

			if (params.mediaRenderer.isDefaultVBVSize() && rendererMaxBitrates[1] == 0) {
				bufSize = 1835;
			}

			// Audio is always AC3 right now, so subtract the configured amount (usually 640)
			defaultMaxBitrates[0] = defaultMaxBitrates[0] - configuration.getAudioBitrate();

			// Round down to the nearest Mb
			defaultMaxBitrates[0] = defaultMaxBitrates[0] / 1000 * 1000;

			// FFmpeg uses bytes for inputs instead of kbytes like MEncoder
			bufSize = bufSize * 1000;
			defaultMaxBitrates[0] = defaultMaxBitrates[0] * 1000;

			cmdList.add("-bufsize");
			cmdList.add("" + bufSize);

			cmdList.add("-maxrate");
			cmdList.add("" + defaultMaxBitrates[0]);
		}

		int channels;
		if (ac3Remux) {
			channels = params.aid.getAudioProperties().getNumberOfChannels(); // AC-3 remux
		} else if (dtsRemux) {
			channels = 2;
		} else {
			channels = configuration.getAudioChannelCount(); // 5.1 max for AC-3 encoding
		}
		LOGGER.trace("channels=" + channels);

		// Audio bitrate
		if (!(params.aid != null && params.aid.isAC3() && !ac3Remux) && !(type() == Format.AUDIO)) {
			cmdList.add("-ab");
			// Check if audio bitrate meets mp2 specification
			if (!renderer.isTranscodeToMPEGPSAC3() && configuration.getAudioBitrate() <= 384) {
				cmdList.add(configuration.getAudioBitrate() + "k");
			} else {
				cmdList.add("384k");
			}
		}

		// add custom args
		cmdList.addAll(getCustomArgs());

		// add the output options (-f, -acodec, -vcodec)
		cmdList.addAll(getTranscodeVideoOptions(renderer, media, params));

		if (!dtsRemux) {
			cmdList.add("pipe:");

		}

		String[] cmdArray = new String[cmdList.size()];
		cmdList.toArray(cmdArray);

		cmdArray = finalizeTranscoderArgs(
			fileName,
			dlna,
			media,
			params,
			cmdArray
		);

		ProcessWrapperImpl pw = new ProcessWrapperImpl(cmdArray, params);

		if (dtsRemux) {
			PipeProcess pipe;
			pipe = new PipeProcess(System.currentTimeMillis() + "tsmuxerout.ts");

			TsMuxeRVideo ts = new TsMuxeRVideo(configuration);
			File f = new File(configuration.getTempFolder(), "pms-tsmuxer.meta");
			String cmd[] = new String[]{ ts.executable(), f.getAbsolutePath(), pipe.getInputPipe() };
			pw = new ProcessWrapperImpl(cmd, params);

			PipeIPCProcess ffVideoPipe = new PipeIPCProcess(System.currentTimeMillis() + "ffmpegvideo", System.currentTimeMillis() + "videoout", false, true);

			cmdList.add(ffVideoPipe.getInputPipe());

			OutputParams ffparams = new OutputParams(configuration);
			ffparams.maxBufferSize = 1;
			ffparams.stdin = params.stdin;

			String[] cmdArrayDts = new String[cmdList.size()];
			cmdList.toArray(cmdArrayDts);

			cmdArrayDts = finalizeTranscoderArgs(
				fileName,
				dlna,
				media,
				params,
				cmdArrayDts
			);

			ProcessWrapperImpl ffVideo = new ProcessWrapperImpl(cmdArrayDts, ffparams);

			ProcessWrapper ff_video_pipe_process = ffVideoPipe.getPipeProcess();
			pw.attachProcess(ff_video_pipe_process);
			ff_video_pipe_process.runInNewThread();
			ffVideoPipe.deleteLater();

			pw.attachProcess(ffVideo);
			ffVideo.runInNewThread();

			PipeIPCProcess ffAudioPipe = new PipeIPCProcess(System.currentTimeMillis() + "ffmpegaudio01", System.currentTimeMillis() + "audioout", false, true);
			StreamModifier sm = new StreamModifier();
			sm.setPcm(false);
			sm.setDtsEmbed(dtsRemux);
			sm.setSampleFrequency(48000);
			sm.setBitsPerSample(16);
			sm.setNbChannels(channels);

			String ffmpegLPCMextract[] = new String[]{
				executable(),
				"-y",
				"-ss", "0",
				"-i", fileName,
				"-ac", "" + channels,
				"-f", "dts",
				"-c:a", "copy",
				ffAudioPipe.getInputPipe()
			};

			if (!params.mediaRenderer.isMuxDTSToMpeg()) { // No need to use the PCM trick when media renderer supports DTS
				ffAudioPipe.setModifier(sm);
			}

			if (params.stdin != null) {
				ffmpegLPCMextract[4] = "-";
			}

			if (params.timeseek > 0) {
				ffmpegLPCMextract[3] = "" + params.timeseek;
			}

			OutputParams ffaudioparams = new OutputParams(configuration);
			ffaudioparams.maxBufferSize = 1;
			ffaudioparams.stdin = params.stdin;
			ProcessWrapperImpl ffAudio = new ProcessWrapperImpl(ffmpegLPCMextract, ffaudioparams);

			params.stdin = null;

			PrintWriter pwMux = new PrintWriter(f);
			pwMux.println("MUXOPT --no-pcr-on-video-pid --no-asyncio --new-audio-pes --vbr --vbv-len=500");
			String videoType = "V_MPEG-2";

			if (params.no_videoencode && params.forceType != null) {
				videoType = params.forceType;
			}

			String fps = "";
			if (params.forceFps != null) {
				fps = "fps=" + params.forceFps + ", ";
			}

			String audioType = "A_AC3";
			if (dtsRemux) {
				if (params.mediaRenderer.isMuxDTSToMpeg()) {
					// Renderer can play proper DTS track
					audioType = "A_DTS";
				} else {
					// DTS padded in LPCM trick
					audioType = "A_LPCM";
				}
			}

			pwMux.println(videoType + ", \"" + ffVideoPipe.getOutputPipe() + "\", " + fps + "level=4.1, insertSEI, contSPS, track=1");
			pwMux.println(audioType + ", \"" + ffAudioPipe.getOutputPipe() + "\", track=2");
			pwMux.close();

			ProcessWrapper pipe_process = pipe.getPipeProcess();
			pw.attachProcess(pipe_process);
			pipe_process.runInNewThread();

			try {
				Thread.sleep(50);
			} catch (InterruptedException e) {
			}

			pipe.deleteLater();
			params.input_pipes[0] = pipe;

			ProcessWrapper ff_pipe_process = ffAudioPipe.getPipeProcess();
			pw.attachProcess(ff_pipe_process);
			ff_pipe_process.runInNewThread();

			try {
				Thread.sleep(50);
			} catch (InterruptedException e) {
			}

			ffAudioPipe.deleteLater();
			pw.attachProcess(ffAudio);
			ffAudio.runInNewThread();
		}

		pw.runInNewThread();
		return pw;
	}

	private JCheckBox multithreading;

	@Override
	public JComponent config() {
		return config("NetworkTab.5");
	}

	protected JComponent config(String languageLabel) {
		FormLayout layout = new FormLayout(
			"left:pref, 0:grow",
			"p, 3dlu, p, 3dlu"
		);
		PanelBuilder builder = new PanelBuilder(layout);
		builder.setBorder(Borders.EMPTY_BORDER);
		builder.setOpaque(false);

		CellConstraints cc = new CellConstraints();

		JComponent cmp = builder.addSeparator(Messages.getString(languageLabel), cc.xyw(2, 1, 1));
		cmp = (JComponent) cmp.getComponent(0);
		cmp.setFont(cmp.getFont().deriveFont(Font.BOLD));

		multithreading = new JCheckBox(Messages.getString("MEncoderVideo.35"));
		multithreading.setContentAreaFilled(false);
		if (configuration.isFfmpegMultithreading()) {
			multithreading.setSelected(true);
		}
		multithreading.addItemListener(new ItemListener() {
			@Override
			public void itemStateChanged(ItemEvent e) {
				configuration.setFfmpegMultithreading(e.getStateChange() == ItemEvent.SELECTED);
			}
		});
		builder.add(multithreading, cc.xy(2, 3));

		return builder.getPanel();
	}

	/**
	 * {@inheritDoc}
	 */
	@Override
	public boolean isCompatible(DLNAResource resource) {
		if (resource == null || resource.getFormat().getType() != Format.VIDEO) {
			return false;
		}

		DLNAMediaSubtitle subtitle = resource.getMediaSubtitle();

		// Check whether the subtitle actually has a language defined,
		// uninitialized DLNAMediaSubtitle objects have a null language.
		// For now supports only external subtitles
		if (
			subtitle != null && subtitle.getLang() != null &&
			subtitle.getType() != SubtitleType.ASS &&
			subtitle.getType() != SubtitleType.SUBRIP &&
			subtitle.getExternalFile() == null
		) {
			return false;
		}

		Format format = resource.getFormat();

		if (format != null) {
			Format.Identifier id = format.getIdentifier();

			if (id.equals(Format.Identifier.MKV) || id.equals(Format.Identifier.MPG)) {
				return true;
			}
		}

		return false;
	}
}<|MERGE_RESOLUTION|>--- conflicted
+++ resolved
@@ -473,16 +473,8 @@
 				// Set the video stream
 				cmdList.add("-map");
 				cmdList.add("0:0");
-
-<<<<<<< HEAD
 				// Set the proper audio stream
-=======
-			// Set the proper audio stream
-			if (media.getAudioTracksList().size() == 1) {
-				cmdList.add("-map");
-				cmdList.add("0:1");
-			} else if (media.getAudioTracksList().size() > 1) {
->>>>>>> 61f42ca4
+				
 				cmdList.add("-map");
 				cmdList.add("0:" + (params.aid.getId() + 1));
 			}
