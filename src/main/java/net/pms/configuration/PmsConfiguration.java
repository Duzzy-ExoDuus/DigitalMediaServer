/*
 * PS3 Media Server, for streaming any medias to your PS3.
 * Copyright (C) 2008  A.Brochard
 *
 * This program is free software; you can redistribute it and/or
 * modify it under the terms of the GNU General Public License
 * as published by the Free Software Foundation; version 2
 * of the License only.
 *
 * This program is distributed in the hope that it will be useful,
 * but WITHOUT ANY WARRANTY; without even the implied warranty of
 * MERCHANTABILITY or FITNESS FOR A PARTICULAR PURPOSE.  See the
 * GNU General Public License for more details.
 *
 * You should have received a copy of the GNU General Public License
 * along with this program; if not, write to the Free Software
 * Foundation, Inc., 51 Franklin Street, Fifth Floor, Boston, MA  02110-1301, USA.
 */
package net.pms.configuration;

import com.sun.jna.Platform;
import java.awt.Component;
import java.io.File;
import java.io.FileOutputStream;
import java.io.IOException;
import java.net.InetAddress;
import java.net.UnknownHostException;
import java.util.*;
import javax.swing.JFrame;
import javax.swing.JOptionPane;
import javax.swing.SwingUtilities;
import net.pms.Messages;
import net.pms.PMS;
import net.pms.formats.Format;
import net.pms.io.SystemUtils;
import net.pms.util.FileUtil;
import net.pms.util.FileUtil.FileLocation;
import net.pms.util.PropertiesUtil;
import net.pms.util.UMSUtils;
import net.pms.util.WindowsRegistry;
import org.apache.commons.configuration.Configuration;
import org.apache.commons.configuration.ConfigurationException;
import org.apache.commons.configuration.PropertiesConfiguration;
import org.apache.commons.configuration.event.ConfigurationListener;
import org.apache.commons.io.FileUtils;
import org.apache.commons.io.FilenameUtils;
import org.apache.commons.lang3.StringUtils;
import org.slf4j.Logger;
import org.slf4j.LoggerFactory;

/**
 * Container for all configurable PMS settings. Settings are typically defined by three things:
 * a unique key for use in the configuration file "UMS.conf", a getter (and setter) method and
 * a default value. When a key cannot be found in the current configuration, the getter will
 * return a default value. Setters only store a value, they do not permanently save it to
 * file.
 */
public class PmsConfiguration extends RendererConfiguration {
	private static final Logger LOGGER = LoggerFactory.getLogger(PmsConfiguration.class);
	protected static final int DEFAULT_PROXY_SERVER_PORT = -1;
	protected static final int DEFAULT_SERVER_PORT = 5001;

	/*
	 * MEncoder has a hardwired maximum of 8 threads for -lavcopts and 16
	 * for -lavdopts.
	 * The Windows SubJunk Builds can take 16 for both, but we keep it at 8
	 * for compatibility with other operating systems.
	 */
	protected static final int MENCODER_MAX_THREADS = 8;

	// TODO: Get this out of here
	protected static boolean avsHackLogged = false;

	protected static final String KEY_ALTERNATE_SUBTITLES_FOLDER = "alternate_subtitles_folder";
	protected static final String KEY_ALTERNATE_THUMB_FOLDER = "alternate_thumb_folder";
	protected static final String KEY_APPEND_PROFILE_NAME = "append_profile_name";
	protected static final String KEY_AUTOMATIC_MAXIMUM_BITRATE = "automatic_maximum_bitrate";
	protected static final String KEY_AUTOMATIC_DISCOVER = "automatic_discover";
	protected static final String KEY_SHOW_APERTURE_LIBRARY = "show_aperture_library";
	protected static final String KEY_ATZ_LIMIT = "atz_limit";
	protected static final String KEY_AUDIO_BITRATE = "audio_bitrate";
	protected static final String KEY_AUDIO_CHANNEL_COUNT = "audio_channels";
	protected static final String KEY_AUDIO_LANGUAGES = "audio_languages";
	protected static final String KEY_AUDIO_RESAMPLE = "audio_resample";
	protected static final String KEY_AUDIO_SUB_LANGS = "audio_subtitles_languages";
	protected static final String KEY_AUDIO_THUMBNAILS_METHOD = "audio_thumbnails_method";
	protected static final String KEY_AUTO_UPDATE = "auto_update";
	protected static final String KEY_AUTOLOAD_SUBTITLES = "autoload_external_subtitles";
	protected static final String KEY_AVISYNTH_CONVERT_FPS = "avisynth_convert_fps";
	protected static final String KEY_AVISYNTH_INTERFRAME = "avisynth_interframe";
	protected static final String KEY_AVISYNTH_INTERFRAME_GPU = "avisynth_interframegpu";
	protected static final String KEY_AVISYNTH_MULTITHREADING = "avisynth_multithreading";
	protected static final String KEY_AVISYNTH_SCRIPT = "avisynth_script";
	protected static final String KEY_ASS_MARGIN = "subtitles_ass_margin";
	protected static final String KEY_ASS_OUTLINE = "subtitles_ass_outline";
	protected static final String KEY_ASS_SCALE = "subtitles_ass_scale";
	protected static final String KEY_ASS_SHADOW = "subtitles_ass_shadow";
	protected static final String KEY_BUFFER_MAX = "buffer_max";
	protected static final String KEY_CHAPTER_INTERVAL = "chapter_interval";
	protected static final String KEY_CHAPTER_SUPPORT = "chapter_support";
	protected static final String KEY_MENCODER_CODEC_SPECIFIC_SCRIPT = "mencoder_codec_specific_script";
	protected static final String KEY_DISABLE_FAKESIZE = "disable_fakesize";
	public static final String KEY_DISABLE_SUBTITLES = "disable_subtitles";
	protected static final String KEY_DVDISO_THUMBNAILS = "dvd_isos_thumbnails";
	protected static final String KEY_AUDIO_EMBED_DTS_IN_PCM = "audio_embed_dts_in_pcm";
	protected static final String KEY_ENCODED_AUDIO_PASSTHROUGH = "encoded_audio_passthrough";
	protected static final String KEY_ENGINES = "engines";
	protected static final String KEY_FFMPEG_ALTERNATIVE_PATH = "alternativeffmpegpath"; // TODO: FFmpegDVRMSRemux will be removed and DVR-MS will be transcoded
	protected static final String KEY_FFMPEG_MULTITHREADING = "ffmpeg_multithreading";
	protected static final String KEY_FFMPEG_AVISYNTH_MULTITHREADING = "ffmpeg_avisynth_multithreading";
	protected static final String KEY_FFMPEG_AVISYNTH_CONVERT_FPS = "ffmpeg_avisynth_convertfps";
	protected static final String KEY_FFMPEG_AVISYNTH_INTERFRAME = "ffmpeg_avisynth_interframe";
	protected static final String KEY_FFMPEG_AVISYNTH_INTERFRAME_GPU = "ffmpeg_avisynth_interframegpu";
	protected static final String KEY_FFMPEG_FONTCONFIG = "ffmpeg_fontconfig";
	protected static final String KEY_FFMPEG_MUX_TSMUXER_COMPATIBLE = "ffmpeg_mux_tsmuxer_compatible";
	protected static final String KEY_FIX_25FPS_AV_MISMATCH = "fix_25fps_av_mismatch";
	protected static final String KEY_FOLDERS = "folders";
	protected static final String KEY_FOLDERS_IGNORED = "folders_ignored";
	protected static final String KEY_FOLDERS_MONITORED = "folders_monitored";
	protected static final String KEY_FONT = "subtitles_font";
	protected static final String KEY_FORCED_SUBTITLE_LANGUAGE = "forced_subtitle_language";
	protected static final String KEY_FORCED_SUBTITLE_TAGS = "forced_subtitle_tags";
	protected static final String KEY_FORCE_EXTERNAL_SUBTITLES = "force_external_subtitles";
	protected static final String KEY_FORCE_TRANSCODE_FOR_EXTENSIONS = "force_transcode_for_extensions";
	protected static final String KEY_FOLDER_LIMIT = "folder_limit";
	public static final String KEY_GPU_ACCELERATION = "gpu_acceleration";
<<<<<<< HEAD
	private static final String KEY_HIDE_ADVANCED_OPTIONS = "hide_advanced_options";
	private static final String KEY_HIDE_EMPTY_FOLDERS = "hide_empty_folders";
	private static final String KEY_HIDE_ENGINENAMES = "hide_enginenames";
	private static final String KEY_HIDE_EXTENSIONS = "hide_extensions";
	private static final String KEY_HIDE_RECENTLY_PLAYED_FOLDER = "hide_recently_played_folder";
	private static final String KEY_HIDE_LIVE_SUBTITLES_FOLDER = "hide_live_subtitles_folder";
	private static final String KEY_HIDE_MEDIA_LIBRARY_FOLDER = "hide_media_library_folder";
	private static final String KEY_HIDE_SUBS_INFO = "hide_subs_info";
	private static final String KEY_HIDE_TRANSCODE_FOLDER = "hide_transcode_folder";
	private static final String KEY_HIDE_VIDEO_SETTINGS = "hide_video_settings";
	private static final String KEY_HTTP_ENGINE_V2 = "http_engine_v2";
	private static final String KEY_IGNORE_THE_WORD_THE = "ignore_the_word_the";
	private static final String KEY_IGNORED_RENDERERS = "ignored_renderers";
	private static final String KEY_IMAGE_THUMBNAILS_ENABLED = "image_thumbnails";
	private static final String KEY_IP_FILTER = "ip_filter";
	private static final String KEY_ITUNES_LIBRARY_PATH = "itunes_library_path";
	private static final String KEY_SHOW_IPHOTO_LIBRARY = "show_iphoto_library";
	private static final String KEY_SHOW_ITUNES_LIBRARY = "show_itunes_library";
	private static final String KEY_LANGUAGE = "language";
	private static final String KEY_MAX_AUDIO_BUFFER = "maximum_audio_buffer_size";
	private static final String KEY_MAX_BITRATE = "maximum_bitrate";
	private static final String KEY_MAX_MEMORY_BUFFER_SIZE = "maximum_video_buffer_size";
	private static final String KEY_MENCODER_ASS = "mencoder_ass";
	private static final String KEY_MENCODER_AC3_FIXED = "mencoder_ac3_fixed";
	private static final String KEY_MENCODER_ASS_DEFAULTSTYLE = "mencoder_ass_defaultstyle";
	private static final String KEY_MENCODER_CUSTOM_OPTIONS = "mencoder_custom_options";
	private static final String KEY_MENCODER_FONT_CONFIG = "mencoder_fontconfig";
	private static final String KEY_MENCODER_FORCE_FPS = "mencoder_forcefps";
	private static final String KEY_MENCODER_INTELLIGENT_SYNC = "mencoder_intelligent_sync";
	private static final String KEY_MENCODER_MAX_THREADS = "mencoder_max_threads";
	private static final String KEY_MENCODER_MT = "mencoder_mt";
	private static final String KEY_MENCODER_MUX_COMPATIBLE = "mencoder_mux_compatible";
	private static final String KEY_MENCODER_NOASS_BLUR = "mencoder_noass_blur";
	private static final String KEY_MENCODER_NOASS_OUTLINE = "mencoder_noass_outline";
	private static final String KEY_MENCODER_NOASS_SCALE = "mencoder_noass_scale";
	private static final String KEY_MENCODER_NOASS_SUBPOS = "mencoder_noass_subpos";
	private static final String KEY_MENCODER_NO_OUT_OF_SYNC = "mencoder_nooutofsync";
	private static final String KEY_MENCODER_NORMALIZE_VOLUME = "mencoder_normalize_volume";
	private static final String KEY_MENCODER_OVERSCAN_COMPENSATION_HEIGHT = "mencoder_overscan_compensation_height";
	private static final String KEY_MENCODER_OVERSCAN_COMPENSATION_WIDTH = "mencoder_overscan_compensation_width";
	private static final String KEY_AUDIO_REMUX_AC3 = "audio_remux_ac3";
	private static final String KEY_MENCODER_REMUX_MPEG2 = "mencoder_remux_mpeg2";
	private static final String KEY_MENCODER_SCALER = "mencoder_scaler";
	private static final String KEY_MENCODER_SCALEX = "mencoder_scalex";
	private static final String KEY_MENCODER_SCALEY = "mencoder_scaley";
	private static final String KEY_MENCODER_SUB_FRIBIDI = "mencoder_subfribidi";
	private static final String KEY_MENCODER_USE_PCM_FOR_HQ_AUDIO_ONLY = "mencoder_usepcm_for_hq_audio_only";
	private static final String KEY_MENCODER_VOBSUB_SUBTITLE_QUALITY = "mencoder_vobsub_subtitle_quality";
	private static final String KEY_MENCODER_YADIF = "mencoder_yadif";
	private static final String KEY_MIN_MEMORY_BUFFER_SIZE = "minimum_video_buffer_size";
	private static final String KEY_MIN_PLAY_TIME = "min_playtime";
	private static final String KEY_MIN_PLAY_TIME_WEB = "min_playtime_web";
	private static final String KEY_MIN_PLAY_TIME_FILE = "min_playtime_file";
	private static final String KEY_MIN_STREAM_BUFFER = "minimum_web_buffer_size";
	private static final String KEY_MINIMIZED = "minimized";
	private static final String KEY_MPEG2_MAIN_SETTINGS = "mpeg2_main_settings";
	private static final String KEY_MUX_ALLAUDIOTRACKS = "tsmuxer_mux_all_audiotracks";
	private static final String KEY_NETWORK_INTERFACE = "network_interface";
	private static final String KEY_HIDE_NEW_MEDIA_FOLDER = "hide_new_media_folder";
	private static final String KEY_DISABLE_TRANSCODE_FOR_EXTENSIONS = "disable_transcode_for_extensions";
	private static final String KEY_NUMBER_OF_CPU_CORES = "number_of_cpu_cores";
	private static final String KEY_OPEN_ARCHIVES = "enable_archive_browsing";
	private static final String KEY_LIVE_SUBTITLES_LIMIT = "live_subtitles_limit";
	private static final String KEY_LIVE_SUBTITLES_KEEP = "live_subtitles_keep";
	private static final String KEY_OVERSCAN = "mencoder_overscan";
	private static final String KEY_PING_PATH = "ping_path";
	private static final String KEY_PLUGIN_DIRECTORY = "plugins";
	private static final String KEY_PLUGIN_PURGE_ACTION = "plugin_purge";
	private static final String KEY_PREVENTS_SLEEP = "prevents_sleep_mode";
	private static final String KEY_PRETTIFY_FILENAMES = "prettify_filenames";
	private static final String KEY_PROFILE_NAME = "name";
	private static final String KEY_PROXY_SERVER_PORT = "proxy";
	private static final String KEY_RENDERER_DEFAULT = "renderer_default";
	private static final String KEY_RENDERER_FORCE_DEFAULT = "renderer_force_default";
	private static final String KEY_RESUME = "resume";
	private static final String KEY_RESUME_REWIND = "resume_rewind";
	private static final String KEY_RESUME_BACK = "resume_back";
	private static final String KEY_RESUME_KEEP_TIME = "resume_keep_time";
	private static final String KEY_RUN_WIZARD = "run_wizard";
	private static final String KEY_SCRIPT_DIR = "script_dir";
	private static final String KEY_SEARCH_FOLDER = "search_folder";
	private static final String KEY_SEARCH_IN_FOLDER = "search_in_folder";
	private static final String KEY_SEARCH_RECURSE = "search_recurse"; // legacy option
	private static final String KEY_SEARCH_RECURSE_DEPTH = "search_recurse_depth";
	private static final String KEY_SERVER_HOSTNAME = "hostname";
	private static final String KEY_SERVER_NAME = "server_name";
	private static final String KEY_SERVER_PORT = "port";
	private static final String KEY_SHARES = "shares";
	private static final String KEY_SINGLE = "single_instance";
	private static final String KEY_SKIP_LOOP_FILTER_ENABLED = "mencoder_skip_loop_filter";
	private static final String KEY_SKIP_NETWORK_INTERFACES = "skip_network_interfaces";
	private static final String KEY_SORT_METHOD = "sort_method";
	private static final String KEY_SORT_PATHS = "sort_paths";
	private static final String KEY_SPEED_DBG = "speed_debug";
	private static final String KEY_SUBS_COLOR = "subtitles_color";
	private static final String KEY_SUBTITLES_CODEPAGE = "subtitles_codepage";
	private static final String KEY_SUBTITLES_LANGUAGES = "subtitles_languages";
	private static final String KEY_TEMP_FOLDER_PATH = "temp_directory";
	private static final String KEY_THUMBNAIL_GENERATION_ENABLED = "generate_thumbnails";
	private static final String KEY_THUMBNAIL_SEEK_POS = "thumbnail_seek_position";
	private static final String KEY_TRANSCODE_BLOCKS_MULTIPLE_CONNECTIONS = "transcode_block_multiple_connections";
	private static final String KEY_TRANSCODE_FOLDER_NAME = "transcode_folder_name";
	private static final String KEY_TRANSCODE_KEEP_FIRST_CONNECTION = "transcode_keep_first_connection";
	private static final String KEY_TSMUXER_FORCEFPS = "tsmuxer_forcefps";
	private static final String KEY_UPNP_PORT = "upnp_port";
	private static final String KEY_USE_CACHE = "use_cache";
	private static final String KEY_USE_MPLAYER_FOR_THUMBS = "use_mplayer_for_video_thumbs";
	private static final String KEY_AUDIO_USE_PCM = "audio_use_pcm";
	private static final String KEY_UUID = "uuid";
	private static final String KEY_VIDEOTRANSCODE_START_DELAY = "videotranscode_start_delay";
	private static final String KEY_VIRTUAL_FOLDERS = "virtual_folders";
	private static final String KEY_VIRTUAL_FOLDERS_FILE = "virtual_folders_file";
	private static final String KEY_VLC_USE_HW_ACCELERATION = "vlc_use_hw_acceleration";
	private static final String KEY_VLC_USE_EXPERIMENTAL_CODECS = "vlc_use_experimental_codecs";
	private static final String KEY_VLC_AUDIO_SYNC_ENABLED = "vlc_audio_sync_enabled";
	private static final String KEY_VLC_SUBTITLE_ENABLED = "vlc_subtitle_enabled";
	private static final String KEY_VLC_SCALE = "vlc_scale";
	private static final String KEY_VLC_SAMPLE_RATE_OVERRIDE = "vlc_sample_rate_override";
	private static final String KEY_VLC_SAMPLE_RATE = "vlc_sample_rate";
	private static final String KEY_WEB_AUTHENTICATE = "web_authenticate";
	private static final String KEY_WEB_CHROME_TRICK = "web_chrome";
	private static final String KEY_WEB_CONF_PATH = "web_conf";
	private static final String KEY_WEB_CONT_AUDIO = "web_continue_audio";
	private static final String KEY_WEB_CONT_IMAGE = "web_continue_image";
	private static final String KEY_WEB_CONT_VIDEO = "web_continue_video";
	private static final String KEY_WEB_ENABLE = "web_enable";
	private static final String KEY_WEB_FLASH = "web_flash";
	private static final String KEY_WEB_HEIGHT = "web_height";
	private static final String KEY_WEB_IMAGE_SLIDE = "web_image_show_delay";
	private static final String KEY_WEB_LOOP_AUDIO = "web_loop_audio";
	private static final String KEY_WEB_LOOP_IMAGE = "web_loop_image";
	private static final String KEY_WEB_LOOP_VIDEO = "web_loop_video";
	private static final String KEY_WEB_MP4_TRANS = "web_mp4_trans";
	private static final String KEY_WEB_SIZE = "web_size";
	private static final String KEY_WEB_THREADS = "web_threads";
	private static final String KEY_WEB_WIDTH = "web_width";
	private static final String KEY_WEB_PATH = "web_path";
	private static final String KEY_X264_CONSTANT_RATE_FACTOR = "x264_constant_rate_factor";
	private static final String KEY_BUMP_ADDRESS = "bump";
	private static final String KEY_BUMP_JS = "bump.js";
	private static final String KEY_BUMP_SKIN_DIR = "bump.skin";
=======
	protected static final String KEY_HIDE_ADVANCED_OPTIONS = "hide_advanced_options";
	protected static final String KEY_HIDE_EMPTY_FOLDERS = "hide_empty_folders";
	protected static final String KEY_HIDE_ENGINENAMES = "hide_enginenames";
	protected static final String KEY_HIDE_EXTENSIONS = "hide_extensions";
	protected static final String KEY_HIDE_RECENTLY_PLAYED_FOLDER = "hide_recently_played_folder";
	protected static final String KEY_HIDE_LIVE_SUBTITLES_FOLDER = "hide_live_subtitles_folder";
	protected static final String KEY_HIDE_MEDIA_LIBRARY_FOLDER = "hide_media_library_folder";
	protected static final String KEY_HIDE_SUBS_INFO = "hide_subs_info";
	protected static final String KEY_HIDE_TRANSCODE_FOLDER = "hide_transcode_folder";
	protected static final String KEY_HIDE_VIDEO_SETTINGS = "hide_video_settings";
	protected static final String KEY_HTTP_ENGINE_V2 = "http_engine_v2";
	protected static final String KEY_IGNORE_THE_WORD_THE = "ignore_the_word_the";
	protected static final String KEY_IGNORED_RENDERERS = "ignored_renderers";
	protected static final String KEY_IMAGE_THUMBNAILS_ENABLED = "image_thumbnails";
	protected static final String KEY_IP_FILTER = "ip_filter";
	protected static final String KEY_ITUNES_LIBRARY_PATH = "itunes_library_path";
	protected static final String KEY_SHOW_IPHOTO_LIBRARY = "show_iphoto_library";
	protected static final String KEY_SHOW_ITUNES_LIBRARY = "show_itunes_library";
	protected static final String KEY_LANGUAGE = "language";
	protected static final String KEY_MAX_AUDIO_BUFFER = "maximum_audio_buffer_size";
	protected static final String KEY_MAX_BITRATE = "maximum_bitrate";
	protected static final String KEY_MEDIA_LIB_SORT = "media_lib_sort";
	protected static final String KEY_MAX_MEMORY_BUFFER_SIZE = "maximum_video_buffer_size";
	protected static final String KEY_MENCODER_ASS = "mencoder_ass";
	protected static final String KEY_MENCODER_AC3_FIXED = "mencoder_ac3_fixed";
	protected static final String KEY_MENCODER_CUSTOM_OPTIONS = "mencoder_custom_options";
	protected static final String KEY_MENCODER_FONT_CONFIG = "mencoder_fontconfig";
	protected static final String KEY_MENCODER_FORCE_FPS = "mencoder_forcefps";
	protected static final String KEY_MENCODER_INTELLIGENT_SYNC = "mencoder_intelligent_sync";
	protected static final String KEY_MENCODER_MAX_THREADS = "mencoder_max_threads";
	protected static final String KEY_MENCODER_MT = "mencoder_mt";
	protected static final String KEY_MENCODER_MUX_COMPATIBLE = "mencoder_mux_compatible";
	protected static final String KEY_MENCODER_NOASS_BLUR = "mencoder_noass_blur";
	protected static final String KEY_MENCODER_NOASS_OUTLINE = "mencoder_noass_outline";
	protected static final String KEY_MENCODER_NOASS_SCALE = "mencoder_noass_scale";
	protected static final String KEY_MENCODER_NOASS_SUBPOS = "mencoder_noass_subpos";
	protected static final String KEY_MENCODER_NO_OUT_OF_SYNC = "mencoder_nooutofsync";
	protected static final String KEY_MENCODER_NORMALIZE_VOLUME = "mencoder_normalize_volume";
	protected static final String KEY_MENCODER_OVERSCAN_COMPENSATION_HEIGHT = "mencoder_overscan_compensation_height";
	protected static final String KEY_MENCODER_OVERSCAN_COMPENSATION_WIDTH = "mencoder_overscan_compensation_width";
	protected static final String KEY_AUDIO_REMUX_AC3 = "audio_remux_ac3";
	protected static final String KEY_MENCODER_REMUX_MPEG2 = "mencoder_remux_mpeg2";
	protected static final String KEY_MENCODER_SCALER = "mencoder_scaler";
	protected static final String KEY_MENCODER_SCALEX = "mencoder_scalex";
	protected static final String KEY_MENCODER_SCALEY = "mencoder_scaley";
	protected static final String KEY_MENCODER_SUB_FRIBIDI = "mencoder_subfribidi";
	protected static final String KEY_MENCODER_USE_PCM_FOR_HQ_AUDIO_ONLY = "mencoder_usepcm_for_hq_audio_only";
	protected static final String KEY_MENCODER_VOBSUB_SUBTITLE_QUALITY = "mencoder_vobsub_subtitle_quality";
	protected static final String KEY_MENCODER_YADIF = "mencoder_yadif";
	protected static final String KEY_MIN_MEMORY_BUFFER_SIZE = "minimum_video_buffer_size";
	protected static final String KEY_MIN_PLAY_TIME = "min_playtime";
	protected static final String KEY_MIN_PLAY_TIME_WEB = "min_playtime_web";
	protected static final String KEY_MIN_PLAY_TIME_FILE = "min_playtime_file";
	protected static final String KEY_MIN_STREAM_BUFFER = "minimum_web_buffer_size";
	protected static final String KEY_MINIMIZED = "minimized";
	protected static final String KEY_MPEG2_MAIN_SETTINGS = "mpeg2_main_settings";
	protected static final String KEY_MUX_ALLAUDIOTRACKS = "tsmuxer_mux_all_audiotracks";
	protected static final String KEY_NETWORK_INTERFACE = "network_interface";
	protected static final String KEY_HIDE_NEW_MEDIA_FOLDER = "hide_new_media_folder";
	protected static final String KEY_DISABLE_TRANSCODE_FOR_EXTENSIONS = "disable_transcode_for_extensions";
	protected static final String KEY_NUMBER_OF_CPU_CORES = "number_of_cpu_cores";
	protected static final String KEY_OPEN_ARCHIVES = "enable_archive_browsing";
	protected static final String KEY_LIVE_SUBTITLES_LIMIT = "live_subtitles_limit";
	protected static final String KEY_LIVE_SUBTITLES_KEEP = "live_subtitles_keep";
	protected static final String KEY_OVERSCAN = "mencoder_overscan";
	protected static final String KEY_PING_PATH = "ping_path";
	protected static final String KEY_PLUGIN_DIRECTORY = "plugins";
	protected static final String KEY_PLUGIN_PURGE_ACTION = "plugin_purge";
	protected static final String KEY_PREVENTS_SLEEP = "prevents_sleep_mode";
	protected static final String KEY_PRETTIFY_FILENAMES = "prettify_filenames";
	protected static final String KEY_PROFILE_NAME = "name";
	protected static final String KEY_PROXY_SERVER_PORT = "proxy";
	protected static final String KEY_RENDERER_DEFAULT = "renderer_default";
	protected static final String KEY_RENDERER_FORCE_DEFAULT = "renderer_force_default";
	protected static final String KEY_RESUME = "resume";
	protected static final String KEY_RESUME_REWIND = "resume_rewind";
	protected static final String KEY_RESUME_BACK = "resume_back";
	protected static final String KEY_RESUME_KEEP_TIME = "resume_keep_time";
	protected static final String KEY_RUN_WIZARD = "run_wizard";
	protected static final String KEY_SCRIPT_DIR = "script_dir";
	protected static final String KEY_SEARCH_FOLDER = "search_folder";
	protected static final String KEY_SEARCH_IN_FOLDER = "search_in_folder";
	protected static final String KEY_SEARCH_RECURSE = "search_recurse"; // legacy option
	protected static final String KEY_SEARCH_RECURSE_DEPTH = "search_recurse_depth";
	protected static final String KEY_SERVER_HOSTNAME = "hostname";
	protected static final String KEY_SERVER_NAME = "server_name";
	protected static final String KEY_SERVER_PORT = "port";
	protected static final String KEY_SHARES = "shares";
	protected static final String KEY_SINGLE = "single_instance";
	protected static final String KEY_SKIP_LOOP_FILTER_ENABLED = "mencoder_skip_loop_filter";
	protected static final String KEY_SKIP_NETWORK_INTERFACES = "skip_network_interfaces";
	protected static final String KEY_SORT_METHOD = "sort_method";
	protected static final String KEY_SORT_PATHS = "sort_paths";
	protected static final String KEY_SPEED_DBG = "speed_debug";
	protected static final String KEY_SUBS_COLOR = "subtitles_color";
	protected static final String KEY_USE_EMBEDDED_SUBTITLES_STYLE = "use_embedded_subtitles_style";
	protected static final String KEY_SUBTITLES_CODEPAGE = "subtitles_codepage";
	protected static final String KEY_SUBTITLES_LANGUAGES = "subtitles_languages";
	protected static final String KEY_TEMP_FOLDER_PATH = "temp_directory";
	protected static final String KEY_THUMBNAIL_GENERATION_ENABLED = "generate_thumbnails";
	protected static final String KEY_THUMBNAIL_SEEK_POS = "thumbnail_seek_position";
	protected static final String KEY_TRANSCODE_BLOCKS_MULTIPLE_CONNECTIONS = "transcode_block_multiple_connections";
	protected static final String KEY_TRANSCODE_FOLDER_NAME = "transcode_folder_name";
	protected static final String KEY_TRANSCODE_KEEP_FIRST_CONNECTION = "transcode_keep_first_connection";
	protected static final String KEY_TSMUXER_FORCEFPS = "tsmuxer_forcefps";
	protected static final String KEY_UPNP_PORT = "upnp_port";
	protected static final String KEY_USE_CACHE = "use_cache";
	protected static final String KEY_USE_MPLAYER_FOR_THUMBS = "use_mplayer_for_video_thumbs";
	protected static final String KEY_AUDIO_USE_PCM = "audio_use_pcm";
	protected static final String KEY_UUID = "uuid";
	protected static final String KEY_VIDEOTRANSCODE_START_DELAY = "videotranscode_start_delay";
	protected static final String KEY_VIRTUAL_FOLDERS = "virtual_folders";
	protected static final String KEY_VIRTUAL_FOLDERS_FILE = "virtual_folders_file";
	protected static final String KEY_VLC_USE_HW_ACCELERATION = "vlc_use_hw_acceleration";
	protected static final String KEY_VLC_USE_EXPERIMENTAL_CODECS = "vlc_use_experimental_codecs";
	protected static final String KEY_VLC_AUDIO_SYNC_ENABLED = "vlc_audio_sync_enabled";
	protected static final String KEY_VLC_SUBTITLE_ENABLED = "vlc_subtitle_enabled";
	protected static final String KEY_VLC_SCALE = "vlc_scale";
	protected static final String KEY_VLC_SAMPLE_RATE_OVERRIDE = "vlc_sample_rate_override";
	protected static final String KEY_VLC_SAMPLE_RATE = "vlc_sample_rate";
	protected static final String KEY_WEB_AUTHENTICATE = "web_authenticate";
	protected static final String KEY_WEB_CONF_PATH = "web_conf";
	protected static final String KEY_WEB_CONT_AUDIO = "web_continue_audio";
	protected static final String KEY_WEB_CONT_IMAGE = "web_continue_image";
	protected static final String KEY_WEB_CONT_VIDEO = "web_continue_video";
	protected static final String KEY_WEB_ENABLE = "web_enable";
	protected static final String KEY_WEB_IMAGE_SLIDE = "web_image_show_delay";
	protected static final String KEY_WEB_LOOP_AUDIO = "web_loop_audio";
	protected static final String KEY_WEB_LOOP_IMAGE = "web_loop_image";
	protected static final String KEY_WEB_LOOP_VIDEO = "web_loop_video";
	protected static final String KEY_WEB_MP4_TRANS = "web_mp4_trans";
	protected static final String KEY_WEB_THREADS = "web_threads";
	protected static final String KEY_WEB_PATH = "web_path";
	protected static final String KEY_X264_CONSTANT_RATE_FACTOR = "x264_constant_rate_factor";
	protected static final String KEY_BUMP_ADDRESS = "bump";
	protected static final String KEY_BUMP_JS = "bump.js";
	protected static final String KEY_BUMP_SKIN_DIR = "bump.skin";

	// Deprecated settings
	@Deprecated
	protected static final String KEY_MENCODER_ASS_DEFAULTSTYLE = "mencoder_ass_defaultstyle";
>>>>>>> f38e4d12

	// The name of the subdirectory under which UMS config files are stored for this build (default: UMS).
	// See Build for more details
	protected static final String PROFILE_DIRECTORY_NAME = Build.getProfileDirectoryName();

	// The default profile name displayed on the renderer
	protected static String HOSTNAME;

	protected static String DEFAULT_AVI_SYNTH_SCRIPT;
	protected static final int MAX_MAX_MEMORY_DEFAULT_SIZE = 400;
	protected static final int BUFFER_MEMORY_FACTOR = 368;
	protected static int MAX_MAX_MEMORY_BUFFER_SIZE = MAX_MAX_MEMORY_DEFAULT_SIZE;
	protected static final char LIST_SEPARATOR = ',';

	public TempFolder tempFolder;
	public ProgramPaths programPaths;
	public IpFilter filter;

	/**
	 * The set of keys defining when the HTTP server has to restarted due to a configuration change
	 */
	public static final Set<String> NEED_RELOAD_FLAGS = new HashSet<>(
		Arrays.asList(
			KEY_ALTERNATE_THUMB_FOLDER,
			KEY_ATZ_LIMIT,
			KEY_AUDIO_THUMBNAILS_METHOD,
			KEY_CHAPTER_SUPPORT,
			KEY_DISABLE_TRANSCODE_FOR_EXTENSIONS,
			KEY_ENGINES,
			KEY_FOLDERS,
			KEY_FORCE_TRANSCODE_FOR_EXTENSIONS,
			KEY_HIDE_EMPTY_FOLDERS,
			KEY_HIDE_ENGINENAMES,
			KEY_HIDE_EXTENSIONS,
			KEY_HIDE_LIVE_SUBTITLES_FOLDER,
			KEY_HIDE_MEDIA_LIBRARY_FOLDER,
			KEY_HIDE_TRANSCODE_FOLDER,
			KEY_HIDE_VIDEO_SETTINGS,
			KEY_IGNORE_THE_WORD_THE,
			KEY_IP_FILTER,
			KEY_NETWORK_INTERFACE,
			KEY_OPEN_ARCHIVES,
			KEY_PRETTIFY_FILENAMES,
			KEY_SERVER_HOSTNAME,
			KEY_SERVER_NAME,
			KEY_SERVER_PORT,
			KEY_SHOW_APERTURE_LIBRARY,
			KEY_SHOW_IPHOTO_LIBRARY,
			KEY_SHOW_ITUNES_LIBRARY,
			KEY_SORT_METHOD,
			KEY_USE_CACHE
		)
	);

	/*
		The following code enables a single setting - UMS_PROFILE - to be used to
		initialize PROFILE_PATH i.e. the path to the current session's profile (AKA UMS.conf).
		It also initializes PROFILE_DIRECTORY - i.e. the directory the profile is located in -
		which is needed to detect the default WEB.conf location (anything else?).

		While this convention - and therefore PROFILE_DIRECTORY - will remain,
		adding more configurables - e.g. web_conf = ... - is on the TODO list.

		UMS_PROFILE is read (in this order) from the property ums.profile.path or the
		environment variable UMS_PROFILE. If UMS is launched with the command-line option
		"profiles" (e.g. from a shortcut), it displays a file chooser dialog that
		allows the ums.profile.path property to be set. This makes it easy to run UMS
		under multiple profiles without fiddling with environment variables, properties or
		command-line arguments.

		1) if UMS_PROFILE is not set, UMS.conf is located in: 

			Windows:             %ALLUSERSPROFILE%\$build
			Mac OS X:            $HOME/Library/Application Support/$build
			Everything else:     $HOME/.config/$build

		- where $build is a subdirectory that ensures incompatible UMS builds don't target/clobber
		the same configuration files. The default value for $build is "UMS". Other builds might use e.g.
		"UMS Rendr Edition" or "ums-mlx".

		2) if a relative or absolute *directory path* is supplied (the directory must exist),
		it is used as the profile directory and the profile is located there under the default profile name (UMS.conf):

			UMS_PROFILE = /absolute/path/to/dir
			UMS_PROFILE = relative/path/to/dir # relative to the working directory

		Amongst other things, this can be used to restore the legacy behaviour of locating UMS.conf in the current
		working directory e.g.:

			UMS_PROFILE=. ./UMS.sh

		3) if a relative or absolute *file path* is supplied (the file doesn't have to exist),
		it is taken to be the profile, and its parent dir is taken to be the profile (i.e. config file) dir:

			UMS_PROFILE = UMS.conf            # profile dir = .
			UMS_PROFILE = folder/dev.conf     # profile dir = folder
			UMS_PROFILE = /path/to/some.file  # profile dir = /path/to/
	 */
	protected static final String DEFAULT_PROFILE_FILENAME = "UMS.conf";
	protected static final String ENV_PROFILE_PATH = "UMS_PROFILE";
	protected static final String DEFAULT_WEB_CONF_FILENAME = "WEB.conf";

	// Path to directory containing UMS config files
	protected static final String PROFILE_DIRECTORY;

	// Absolute path to profile file e.g. /path/to/UMS.conf
	protected static final String PROFILE_PATH;

	// Absolute path to WEB.conf file e.g. /path/to/WEB.conf
	protected static String WEB_CONF_PATH;

	// Absolute path to skel (default) profile file e.g. /etc/skel/.config/universalmediaserver/UMS.conf
	// "project.skelprofile.dir" project property
	protected static final String SKEL_PROFILE_PATH;

	protected static final String PROPERTY_PROFILE_PATH = "ums.profile.path";
	protected static final String SYSTEM_PROFILE_DIRECTORY;

	static {
		// first of all, set up the path to the default system profile directory
		if (Platform.isWindows()) {
			String programData = System.getenv("ALLUSERSPROFILE");

			if (programData != null) {
				SYSTEM_PROFILE_DIRECTORY = String.format("%s\\%s", programData, PROFILE_DIRECTORY_NAME);
			} else {
				SYSTEM_PROFILE_DIRECTORY = ""; // i.e. current (working) directory
			}
		} else if (Platform.isMac()) {
			SYSTEM_PROFILE_DIRECTORY = String.format(
				"%s/%s/%s",
				System.getProperty("user.home"),
				"/Library/Application Support",
				PROFILE_DIRECTORY_NAME
			);
		} else {
			String xdgConfigHome = System.getenv("XDG_CONFIG_HOME");

			if (xdgConfigHome == null) {
				SYSTEM_PROFILE_DIRECTORY = String.format("%s/.config/%s", System.getProperty("user.home"), PROFILE_DIRECTORY_NAME);
			} else {
				SYSTEM_PROFILE_DIRECTORY = String.format("%s/%s", xdgConfigHome, PROFILE_DIRECTORY_NAME);
			}
		}

		// now set the profile path. first: check for a custom setting.
		// try the system property, typically set via the profile chooser
		String customProfilePath = System.getProperty(PROPERTY_PROFILE_PATH);

		// failing that, try the environment variable
		if (StringUtils.isBlank(customProfilePath)) {
			customProfilePath = System.getenv(ENV_PROFILE_PATH);
		}

		// if customProfilePath is still blank, the default profile dir/filename is used
		FileLocation profileLocation = FileUtil.getFileLocation(
			customProfilePath,
			SYSTEM_PROFILE_DIRECTORY,
			DEFAULT_PROFILE_FILENAME
		);
		PROFILE_PATH = profileLocation.getFilePath();
		PROFILE_DIRECTORY = profileLocation.getDirectoryPath();

		// Set SKEL_PROFILE_PATH for Linux systems
		String skelDir = PropertiesUtil.getProjectProperties().get("project.skelprofile.dir");
		if (Platform.isLinux() && StringUtils.isNotBlank(skelDir)) {
			SKEL_PROFILE_PATH = FilenameUtils.normalize(
				new File(
					new File(
						skelDir,
						PROFILE_DIRECTORY_NAME
					).getAbsolutePath(),
					DEFAULT_PROFILE_FILENAME
				).getAbsolutePath()
			);
		} else {
			SKEL_PROFILE_PATH = null;
		}
	}

	/**
	 * Default constructor that will attempt to load the PMS configuration file
	 * from the profile path.
	 *
	 * @throws org.apache.commons.configuration.ConfigurationException
	 */
	public PmsConfiguration() throws ConfigurationException {
		this(true);
	}

	/**
	 * Constructor that will initialize the PMS configuration.
	 *
	 * @param loadFile Set to true to attempt to load the PMS configuration
	 *                 file from the profile path. Set to false to skip
	 *                 loading.
	 * @throws org.apache.commons.configuration.ConfigurationException
	 */
	public PmsConfiguration(boolean loadFile) throws ConfigurationException {
		super(0);

		if (loadFile) {
			File pmsConfFile = new File(PROFILE_PATH);

			if (pmsConfFile.isFile()) {
				if (FileUtil.isFileReadable(pmsConfFile)) {
					((PropertiesConfiguration)configuration).load(PROFILE_PATH);
				} else {
					LOGGER.warn("Can't load {}", PROFILE_PATH);
				}
			} else if (SKEL_PROFILE_PATH != null) {
				File pmsSkelConfFile = new File(SKEL_PROFILE_PATH);

				if (pmsSkelConfFile.isFile()) {
					if (FileUtil.isFileReadable(pmsSkelConfFile)) {
						// Load defaults from skel file, save them later to PROFILE_PATH
						((PropertiesConfiguration)configuration).load(pmsSkelConfFile);
						LOGGER.info("Default configuration loaded from " + SKEL_PROFILE_PATH);
					} else {
						LOGGER.warn("Can't load {}", SKEL_PROFILE_PATH);
					}
				}
			}
		}

		((PropertiesConfiguration)configuration).setPath(PROFILE_PATH);

		tempFolder = new TempFolder(getString(KEY_TEMP_FOLDER_PATH, null));
		programPaths = createProgramPathsChain(configuration);
		filter = new IpFilter();
		Locale.setDefault(new Locale(getLanguage()));

		// Set DEFAULT_AVI_SYNTH_SCRIPT according to language
		DEFAULT_AVI_SYNTH_SCRIPT = "<movie>\n<sub>\n";

		long usableMemory = (Runtime.getRuntime().maxMemory() / 1048576) - BUFFER_MEMORY_FACTOR;
		if (usableMemory > MAX_MAX_MEMORY_DEFAULT_SIZE) {
			MAX_MAX_MEMORY_BUFFER_SIZE = (int) usableMemory;
		}
	}

	/**
	 * The following 2 constructors are for minimal instantiation in the context of subclasses
	 * (i.e. DeviceConfiguration) that use our getters and setters on another Configuration object.
	 * Here our main purpose is to initialize RendererConfiguration as required.
	 */
	protected PmsConfiguration(int ignored) {
		// Just instantiate
		super(0);
		tempFolder = null;
		programPaths = null;
		filter = null;
	}

	protected PmsConfiguration(File f, String uuid) throws ConfigurationException {
		// Just initialize super
		super(f, uuid);
		tempFolder = null;
		programPaths = null;
		filter = null;
	}

	/**
	 * Check if we have disabled something first, then check the config file,
	 * then the Windows registry, then check for a platform-specific
	 * default.
	 */
	protected static ProgramPaths createProgramPathsChain(Configuration configuration) {
		return new ConfigurationProgramPaths(
			configuration,
			new WindowsRegistryProgramPaths(
				new PlatformSpecificDefaultPathsFactory().get()
			)
		);
	}

	public File getTempFolder() throws IOException {
		return tempFolder.getTempFolder();
	}

	public String getVlcPath() {
		return programPaths.getVlcPath();
	}

	public String getMencoderPath() {
		return programPaths.getMencoderPath();
	}

	public int getMencoderMaxThreads() {
		return Math.min(getInt(KEY_MENCODER_MAX_THREADS, getNumberOfCpuCores()), MENCODER_MAX_THREADS);
	}

	public String getDCRawPath() {
		return programPaths.getDCRaw();
	}

	public String getFfmpegPath() {
		return programPaths.getFfmpegPath();
	}

	public String getMplayerPath() {
		return programPaths.getMplayerPath();
	}

	public String getTsmuxerPath() {
		return programPaths.getTsmuxerPath();
	}

	public String getTsmuxerNewPath() {
		return programPaths.getTsmuxerNewPath();
	}

	public String getFlacPath() {
		return programPaths.getFlacPath();
	}

	public String getInterFramePath() {
		return programPaths.getInterFramePath();
	}

	/**
	 * If the framerate is not recognized correctly and the video runs too fast or too
	 * slow, tsMuxeR can be forced to parse the fps from FFmpeg. Default value is true.
	 * @return True if tsMuxeR should parse fps from FFmpeg.
	 */
	public boolean isTsmuxerForceFps() {
		return getBoolean(KEY_TSMUXER_FORCEFPS, true);
	}

	/**
	 * The AC-3 audio bitrate determines the quality of digital audio sound. An AV-receiver
	 * or amplifier has to be capable of playing this quality. Default value is 640.
	 * @return The AC-3 audio bitrate.
	 */
	public int getAudioBitrate() {
		return getInt(KEY_AUDIO_BITRATE, 640);
	}

	/**
	 * If the framerate is not recognized correctly and the video runs too fast or too
	 * slow, tsMuxeR can be forced to parse the fps from FFmpeg.
	 * @param value Set to true if tsMuxeR should parse fps from FFmpeg.
	 */
	public void setTsmuxerForceFps(boolean value) {
		configuration.setProperty(KEY_TSMUXER_FORCEFPS, value);
	}

	/**
	 * The server port where PMS listens for TCP/IP traffic. Default value is 5001.
	 * @return The port number.
	 */
	public int getServerPort() {
		return getInt(KEY_SERVER_PORT, DEFAULT_SERVER_PORT);
	}

	/**
	 * Set the server port where PMS must listen for TCP/IP traffic.
	 * @param value The TCP/IP port number.
	 */
	public void setServerPort(int value) {
		configuration.setProperty(KEY_SERVER_PORT, value);
	}

	/**
	 * The hostname of the server.
	 * @return The hostname if it is defined, otherwise <code>null</code>.
	 */
	public String getServerHostname() {
		return getString(KEY_SERVER_HOSTNAME, null);
	}

	/**
	 * Set the hostname of the server.
	 * @param value The hostname.
	 */
	public void setHostname(String value) {
		configuration.setProperty(KEY_SERVER_HOSTNAME, value);
	}

	/**
	 * The name of the server.
	 *
	 * @return The name of the server.
	 */
	public String getServerName() {
		return getString(KEY_SERVER_NAME, "Universal Media Server");
	}

	/**
	 * Set the name of the server.
	 *
	 * @param value The name.
	 */
	public void setServerName(String value) {
		configuration.setProperty(KEY_SERVER_NAME, value);
	}

	/**
	 * The TCP/IP port number for a proxy server. Default value is -1.
	 *
	 * @return The proxy port number.
	 */
	// no longer used
	@Deprecated
	public int getProxyServerPort() {
		return getInt(KEY_PROXY_SERVER_PORT, DEFAULT_PROXY_SERVER_PORT);
	}

	/**
	 * Get the code of the preferred language for the PMS user interface. Default
	 * is based on the locale.
	 * @return The ISO 639 language code.
	 */
	public String getLanguage() {
		String def = Locale.getDefault().getLanguage();

		if (def == null) {
			def = "en";
		}

		return getString(KEY_LANGUAGE, def);
	}

	/**
	 * Returns the preferred minimum size for the transcoding memory buffer in megabytes.
	 * Default value is 12.
	 * @return The minimum memory buffer size.
	 */
	public int getMinMemoryBufferSize() {
		return getInt(KEY_MIN_MEMORY_BUFFER_SIZE, 12);
	}

	/**
	 * Returns the preferred maximum size for the transcoding memory buffer in megabytes.
	 * The value returned has a top limit of {@link #MAX_MAX_MEMORY_BUFFER_SIZE}. Default
	 * value is 200.
	 *
	 * @return The maximum memory buffer size.
	 */
	public int getMaxMemoryBufferSize() {
		return Math.max(0, Math.min(MAX_MAX_MEMORY_BUFFER_SIZE, getInt(KEY_MAX_MEMORY_BUFFER_SIZE, 200)));
	}

	/**
	 * Set the preferred maximum for the transcoding memory buffer in megabytes. The top
	 * limit for the value is {@link #MAX_MAX_MEMORY_BUFFER_SIZE}.
	 *
	 * @param value The maximum buffer size.
	 */
	public void setMaxMemoryBufferSize(int value) {
		configuration.setProperty(KEY_MAX_MEMORY_BUFFER_SIZE, Math.max(0, Math.min(MAX_MAX_MEMORY_BUFFER_SIZE, value)));
	}

	/**
	 * Returns the font scale used for ASS subtitling. Default value is 1.4.
	 * @return The ASS font scale.
	 */
	public String getAssScale() {
		return getString(KEY_ASS_SCALE, "1.4");
	}

	/**
	 * Some versions of MEncoder produce garbled audio because the "ac3" codec is used
	 * instead of the "ac3_fixed" codec. Returns true if "ac3_fixed" should be used.
	 * Default is false.
	 * See https://code.google.com/p/ps3mediaserver/issues/detail?id=1092#c1
	 * @return True if "ac3_fixed" should be used.
	 */
	public boolean isMencoderAc3Fixed() {
		return getBoolean(KEY_MENCODER_AC3_FIXED, false);
	}

	/**
	 * Returns the margin used for ASS subtitling. Default value is 10.
	 * @return The ASS margin.
	 */
	public String getAssMargin() {
		return getString(KEY_ASS_MARGIN, "10");
	}

	/**
	 * Returns the outline parameter used for ASS subtitling. Default value is 1.
	 * @return The ASS outline parameter.
	 */
	public String getAssOutline() {
		return getString(KEY_ASS_OUTLINE, "1");
	}

	/**
	 * Returns the shadow parameter used for ASS subtitling. Default value is 1.
	 * @return The ASS shadow parameter.
	 */
	public String getAssShadow() {
		return getString(KEY_ASS_SHADOW, "1");
	}

	/**
	 * Returns the subfont text scale parameter used for subtitling without ASS.
	 * Default value is 3.
	 * @return The subfont text scale parameter.
	 */
	public String getMencoderNoAssScale() {
		return getString(KEY_MENCODER_NOASS_SCALE, "3");
	}

	/**
	 * Returns the subpos parameter used for subtitling without ASS.
	 * Default value is 2.
	 * @return The subpos parameter.
	 */
	public String getMencoderNoAssSubPos() {
		return getString(KEY_MENCODER_NOASS_SUBPOS, "2");
	}

	/**
	 * Returns the subfont blur parameter used for subtitling without ASS.
	 * Default value is 1.
	 * @return The subfont blur parameter.
	 */
	public String getMencoderNoAssBlur() {
		return getString(KEY_MENCODER_NOASS_BLUR, "1");
	}

	/**
	 * Returns the subfont outline parameter used for subtitling without ASS.
	 * Default value is 1.
	 * @return The subfont outline parameter.
	 */
	public String getMencoderNoAssOutline() {
		return getString(KEY_MENCODER_NOASS_OUTLINE, "1");
	}

	/**
	 * Set the subfont outline parameter used for subtitling without ASS.
	 * @param value The subfont outline parameter value to set.
	 */
	public void setMencoderNoAssOutline(String value) {
		configuration.setProperty(KEY_MENCODER_NOASS_OUTLINE, value);
	}

	/**
	 * Some versions of MEncoder produce garbled audio because the "ac3" codec is used
	 * instead of the "ac3_fixed" codec.
	 * See https://code.google.com/p/ps3mediaserver/issues/detail?id=1092#c1
	 * @param value Set to true if "ac3_fixed" should be used.
	 */
	public void setMencoderAc3Fixed(boolean value) {
		configuration.setProperty(KEY_MENCODER_AC3_FIXED, value);
	}

	/**
	 * Set the margin used for ASS subtitling.
	 * @param value The ASS margin value to set.
	 */
	public void setAssMargin(String value) {
		configuration.setProperty(KEY_ASS_MARGIN, value);
	}

	/**
	 * Set the outline parameter used for ASS subtitling.
	 * @param value The ASS outline parameter value to set.
	 */
	public void setAssOutline(String value) {
		configuration.setProperty(KEY_ASS_OUTLINE, value);
	}

	/**
	 * Set the shadow parameter used for ASS subtitling.
	 * @param value The ASS shadow parameter value to set.
	 */
	public void setAssShadow(String value) {
		configuration.setProperty(KEY_ASS_SHADOW, value);
	}

	/**
	 * Set the font scale used for ASS subtitling.
	 * @param value The ASS font scale value to set.
	 */
	public void setAssScale(String value) {
		configuration.setProperty(KEY_ASS_SCALE, value);
	}

	/**
	 * Set the subfont text scale parameter used for subtitling without ASS.
	 * @param value The subfont text scale parameter value to set.
	 */
	public void setMencoderNoAssScale(String value) {
		configuration.setProperty(KEY_MENCODER_NOASS_SCALE, value);
	}

	/**
	 * Set the subfont blur parameter used for subtitling without ASS.
	 * @param value The subfont blur parameter value to set.
	 */
	public void setMencoderNoAssBlur(String value) {
		configuration.setProperty(KEY_MENCODER_NOASS_BLUR, value);
	}

	/**
	 * Set the subpos parameter used for subtitling without ASS.
	 * @param value The subpos parameter value to set.
	 */
	public void setMencoderNoAssSubPos(String value) {
		configuration.setProperty(KEY_MENCODER_NOASS_SUBPOS, value);
	}

	/**
	 * Set the maximum number of concurrent MEncoder threads.
	 * XXX Currently unused.
	 * @param value The maximum number of concurrent threads.
	 */
	public void setMencoderMaxThreads(int value) {
		configuration.setProperty(KEY_MENCODER_MAX_THREADS, value);
	}

	/**
	 * Set the preferred language for the PMS user interface.
	 * @param value The ISO 639 language code.
	 */
	public void setLanguage(String value) {
		configuration.setProperty(KEY_LANGUAGE, value);
		Locale.setDefault(new Locale(getLanguage()));
	}

	/**
	 * Returns the number of seconds from the start of a video file (the seek
	 * position) where the thumbnail image for the movie should be extracted
	 * from. Default is 2 seconds.
	 * @return The seek position in seconds.
	 */
	public int getThumbnailSeekPos() {
		return getInt(KEY_THUMBNAIL_SEEK_POS, 2);
	}

	/**
	 * Sets the number of seconds from the start of a video file (the seek
	 * position) where the thumbnail image for the movie should be extracted
	 * from.
	 * @param value The seek position in seconds.
	 */
	public void setThumbnailSeekPos(int value) {
		configuration.setProperty(KEY_THUMBNAIL_SEEK_POS, value);
	}

	/**
	 * Returns whether the user wants ASS/SSA subtitle support. Default is
	 * true.
	 *
	 * @return True if MEncoder should use ASS/SSA support.
	 */
	public boolean isMencoderAss() {
		return getBoolean(KEY_MENCODER_ASS, true);
	}

	/**
	 * Returns whether or not subtitles should be disabled for all
	 * transcoding engines. Default is false, meaning subtitles should not
	 * be disabled.
	 *
	 * @return True if subtitles should be disabled, false otherwise.
	 */
	public boolean isDisableSubtitles() {
		return getBoolean(KEY_DISABLE_SUBTITLES, false);
	}

	/**
	 * Set whether or not subtitles should be disabled for
	 * all transcoding engines.
	 *
	 * @param value Set to true if subtitles should be disabled.
	 */
	public void setDisableSubtitles(boolean value) {
		configuration.setProperty(KEY_DISABLE_SUBTITLES, value);
	}

	/**
	 * Returns whether or not the Pulse Code Modulation audio format should be
	 * forced. The default is false.
	 * @return True if PCM should be forced, false otherwise.
	 */
	public boolean isAudioUsePCM() {
		return getBoolean(KEY_AUDIO_USE_PCM, false);
	}

	/**
	 * Returns whether or not the Pulse Code Modulation audio format should be
	 * used only for HQ audio codecs. The default is false.
	 * @return True if PCM should be used only for HQ audio codecs, false otherwise.
	 */
	public boolean isMencoderUsePcmForHQAudioOnly() {
		return getBoolean(KEY_MENCODER_USE_PCM_FOR_HQ_AUDIO_ONLY, false);
	}

	/**
	 * Returns the name of a TrueType font to use for subtitles.
	 * Default is <code>""</code>.
	 * @return The font name.
	 */
	public String getFont() {
		return getString(KEY_FONT, "");
	}

	/**
	 * Returns the audio language priority as a comma separated
	 * string. For example: <code>"eng,fre,jpn,ger,und"</code>, where "und"
	 * stands for "undefined".
	 * Can be a blank string.
	 * Default value is "loc,eng,fre,jpn,ger,und".
	 *
	 * @return The audio language priority string.
	 */
	public String getAudioLanguages() {
		return configurationReader.getPossiblyBlankConfigurationString(
				KEY_AUDIO_LANGUAGES,
				Messages.getString("MEncoderVideo.126")
		);
	}

	/**
	 * Returns the subtitle language priority as a comma-separated
	 * string. For example: <code>"eng,fre,jpn,ger,und"</code>, where "und"
	 * stands for "undefined".
	 * Can be a blank string.
	 * Default value is a localized list (e.g. "eng,fre,jpn,ger,und").
	 *
	 * @return The subtitle language priority string.
	 */
	public String getSubtitlesLanguages() {
		return configurationReader.getPossiblyBlankConfigurationString(
				KEY_SUBTITLES_LANGUAGES,
				Messages.getString("MEncoderVideo.127")
		);
	}

	/**
	 * Returns the ISO 639 language code for the subtitle language that should
	 * be forced.
	 * Can be a blank string.
	 * @return The subtitle language code.
	 */
	public String getForcedSubtitleLanguage() {
		return configurationReader.getPossiblyBlankConfigurationString(
				KEY_FORCED_SUBTITLE_LANGUAGE,
				getLanguage()
		);
	}

	/**
	 * Returns the tag string that identifies the subtitle language that
	 * should be forced.
	 * @return The tag string.
	 */
	public String getForcedSubtitleTags() {
		return getString(KEY_FORCED_SUBTITLE_TAGS, "forced");
	}

	/**
	 * Returns a string of audio language and subtitle language pairs
	 * ordered by priority to try to match. Audio language
	 * and subtitle language should be comma separated as a pair,
	 * individual pairs should be semicolon separated. "*" can be used to
	 * match any language. Subtitle language can be defined as "off".
	 * Default value is <code>"*,*"</code>.
	 *
	 * @return The audio and subtitle languages priority string.
	 */
	public String getAudioSubLanguages() {
		return configurationReader.getPossiblyBlankConfigurationString(
				KEY_AUDIO_SUB_LANGS,
				Messages.getString("MEncoderVideo.128")
		);
	}

	/**
	 * Returns whether or not MEncoder should use FriBiDi mode, which
	 * is needed to display subtitles in languages that read from right to
	 * left, like Arabic, Farsi, Hebrew, Urdu, etc. Default value is false.
	 * @return True if FriBiDi mode should be used, false otherwise.
	 */
	public boolean isMencoderSubFribidi() {
		return getBoolean(KEY_MENCODER_SUB_FRIBIDI, false);
	}

	/**
	 * Returns the character encoding (or code page) that should used
	 * for displaying non-Unicode external subtitles. Default is empty string
	 * (do not force encoding with -subcp key).
	 * @return The character encoding.
	 */
	public String getSubtitlesCodepage() {
		return getString(KEY_SUBTITLES_CODEPAGE, "");
	}

	/**
	 * Returns whether or not MEncoder should use fontconfig for displaying
	 * subtitles. Default is false.
	 * @return True if fontconfig should be used, false otherwise.
	 */
	public boolean isMencoderFontConfig() {
		return getBoolean(KEY_MENCODER_FONT_CONFIG, true);
	}

	/**
	 * Set to true if MEncoder should be forced to use the framerate that is
	 * parsed by FFmpeg.
	 * @param value Set to true if the framerate should be forced, false
	 *              otherwise.
	 */
	public void setMencoderForceFps(boolean value) {
		configuration.setProperty(KEY_MENCODER_FORCE_FPS, value);
	}

	/**
	 * Returns true if MEncoder should be forced to use the framerate that is
	 * parsed by FFmpeg.
	 * @return True if the framerate should be forced, false otherwise.
	 */
	public boolean isMencoderForceFps() {
		return getBoolean(KEY_MENCODER_FORCE_FPS, false);
	}

	/**
	 * Sets the audio language priority as a comma separated
	 * string. For example: <code>"eng,fre,jpn,ger,und"</code>, where "und"
	 * stands for "undefined".
	 * @param value The audio language priority string.
	 */
	public void setAudioLanguages(String value) {
		configuration.setProperty(KEY_AUDIO_LANGUAGES, value);
	}

	/**
	 * Sets the subtitle language priority as a comma
	 * separated string. For example: <code>"eng,fre,jpn,ger,und"</code>,
	 * where "und" stands for "undefined".
	 * @param value The subtitle language priority string.
	 */
	public void setSubtitlesLanguages(String value) {
		configuration.setProperty(KEY_SUBTITLES_LANGUAGES, value);
	}

	/**
	 * Sets the ISO 639 language code for the subtitle language that should
	 * be forced.
	 * @param value The subtitle language code.
	 */
	public void setForcedSubtitleLanguage(String value) {
		configuration.setProperty(KEY_FORCED_SUBTITLE_LANGUAGE, value);
	}

	/**
	 * Sets the tag string that identifies the subtitle language that
	 * should be forced.
	 * @param value The tag string.
	 */
	public void setForcedSubtitleTags(String value) {
		configuration.setProperty(KEY_FORCED_SUBTITLE_TAGS, value);
	}

	/**
	 * Sets a string of audio language and subtitle language pairs
	 * ordered by priority to try to match. Audio language
	 * and subtitle language should be comma separated as a pair,
	 * individual pairs should be semicolon separated. "*" can be used to
	 * match any language. Subtitle language can be defined as "off". For
	 * example: <code>"en,off;jpn,eng;*,eng;*;*"</code>.
	 * @param value The audio and subtitle languages priority string.
	 */
	public void setAudioSubLanguages(String value) {
		configuration.setProperty(KEY_AUDIO_SUB_LANGS, value);
	}

	/**
	 * Returns custom commandline options to pass on to MEncoder.
	 * @return The custom options string.
	 */
	public String getMencoderCustomOptions() {
		return getString(KEY_MENCODER_CUSTOM_OPTIONS, "");
	}

	/**
	 * Sets custom commandline options to pass on to MEncoder.
	 * @param value The custom options string.
	 */
	public void setMencoderCustomOptions(String value) {
		configuration.setProperty(KEY_MENCODER_CUSTOM_OPTIONS, value);
	}

	/**
	 * Sets the character encoding (or code page) that should be used
	 * for displaying non-Unicode external subtitles. Default is empty (autodetect).
	 * @param value The character encoding.
	 */
	public void setSubtitlesCodepage(String value) {
		configuration.setProperty(KEY_SUBTITLES_CODEPAGE, value);
	}

	/**
	 * Sets whether or not MEncoder should use FriBiDi mode, which
	 * is needed to display subtitles in languages that read from right to
	 * left, like Arabic, Farsi, Hebrew, Urdu, etc. Default value is false.
	 * @param value Set to true if FriBiDi mode should be used.
	 */
	public void setMencoderSubFribidi(boolean value) {
		configuration.setProperty(KEY_MENCODER_SUB_FRIBIDI, value);
	}

	/**
	 * Sets the name of a TrueType font to use for subtitles.
	 * @param value The font name.
	 */
	public void setFont(String value) {
		configuration.setProperty(KEY_FONT, value);
	}

	/**
	 * Older versions of MEncoder do not support ASS/SSA subtitles on all
	 * platforms. Set to true if MEncoder supports them. Default should be
	 * true on Windows and OS X, false otherwise.
	 * See https://code.google.com/p/ps3mediaserver/issues/detail?id=1097
	 * @param value Set to true if MEncoder supports ASS/SSA subtitles.
	 */
	public void setMencoderAss(boolean value) {
		configuration.setProperty(KEY_MENCODER_ASS, value);
	}

	/**
	 * Sets whether or not MEncoder should use fontconfig for displaying
	 * subtitles.
	 * @param value Set to true if fontconfig should be used.
	 */
	public void setMencoderFontConfig(boolean value) {
		configuration.setProperty(KEY_MENCODER_FONT_CONFIG, value);
	}

	/**
	 * Sets whether or not the Pulse Code Modulation audio format should be
	 * forced.
	 * @param value Set to true if PCM should be forced.
	 */
	public void setAudioUsePCM(boolean value) {
		configuration.setProperty(KEY_AUDIO_USE_PCM, value);
	}

	/**
	 * Sets whether or not the Pulse Code Modulation audio format should be
	 * used only for HQ audio codecs.
	 * @param value Set to true if PCM should be used only for HQ audio.
	 */
	public void setMencoderUsePcmForHQAudioOnly(boolean value) {
		configuration.setProperty(KEY_MENCODER_USE_PCM_FOR_HQ_AUDIO_ONLY, value);
	}

	/**
	 * Returns true if archives (e.g. .zip or .rar) should be browsable by
	 * PMS, false otherwise.
	 * @return True if archives should be browsable.
	 */
	public boolean isArchiveBrowsing() {
		return getBoolean(KEY_OPEN_ARCHIVES, false);
	}

	/**
	 * Set to true if archives (e.g. .zip or .rar) should be browsable by
	 * PMS, false otherwise.
	 * @param value Set to true if archives should be browsable.
	 */
	public void setArchiveBrowsing(boolean value) {
		configuration.setProperty(KEY_OPEN_ARCHIVES, value);
	}

	/**
	 * Returns true if MEncoder should use the deinterlace filter, false
	 * otherwise.
	 * @return True if the deinterlace filter should be used.
	 */
	public boolean isMencoderYadif() {
		return getBoolean(KEY_MENCODER_YADIF, false);
	}

	/**
	 * Set to true if MEncoder should use the deinterlace filter, false
	 * otherwise.
	 * @param value Set ot true if the deinterlace filter should be used.
	 */
	public void setMencoderYadif(boolean value) {
		configuration.setProperty(KEY_MENCODER_YADIF, value);
	}

	/**
	 * Returns true if MEncoder should be used to upscale the video to an
	 * optimal resolution. Default value is false, meaning the renderer will
	 * upscale the video itself.
	 *
	 * @return True if MEncoder should be used, false otherwise.
	 * @see #getMencoderScaleX()
	 * @see #getMencoderScaleY()
	 */
	public boolean isMencoderScaler() {
		return getBoolean(KEY_MENCODER_SCALER, false);
	}

	/**
	 * Set to true if MEncoder should be used to upscale the video to an
	 * optimal resolution. Set to false to leave upscaling to the renderer.
	 *
	 * @param value Set to true if MEncoder should be used to upscale.
	 * @see #setMencoderScaleX(int)
	 * @see #setMencoderScaleY(int)
	 */
	public void setMencoderScaler(boolean value) {
		configuration.setProperty(KEY_MENCODER_SCALER, value);
	}

	/**
	 * Returns the width in pixels to which a video should be scaled when
	 * {@link #isMencoderScaler()} returns true.
	 *
	 * @return The width in pixels.
	 */
	public int getMencoderScaleX() {
		return getInt(KEY_MENCODER_SCALEX, 0);
	}

	/**
	 * Sets the width in pixels to which a video should be scaled when
	 * {@link #isMencoderScaler()} returns true.
	 *
	 * @param value The width in pixels.
	 */
	public void setMencoderScaleX(int value) {
		configuration.setProperty(KEY_MENCODER_SCALEX, value);
	}

	/**
	 * Returns the height in pixels to which a video should be scaled when
	 * {@link #isMencoderScaler()} returns true.
	 *
	 * @return The height in pixels.
	 */
	public int getMencoderScaleY() {
		return getInt(KEY_MENCODER_SCALEY, 0);
	}

	/**
	 * Sets the height in pixels to which a video should be scaled when
	 * {@link #isMencoderScaler()} returns true.
	 *
	 * @param value The height in pixels.
	 */
	public void setMencoderScaleY(int value) {
		configuration.setProperty(KEY_MENCODER_SCALEY, value);
	}

	/**
	 * Returns the number of audio channels that should be used for
	 * transcoding. Default value is 6 (for 5.1 audio).
	 *
	 * @return The number of audio channels.
	 */
	public int getAudioChannelCount() {
		int valueFromUserConfig = getInt(KEY_AUDIO_CHANNEL_COUNT, 6);

		if (valueFromUserConfig != 6 && valueFromUserConfig != 2) {
			return 6;
		}

		return valueFromUserConfig;
	}

	/**
	 * Sets the number of audio channels that MEncoder should use for
	 * transcoding.
	 *
	 * @param value The number of audio channels.
	 */
	public void setAudioChannelCount(int value) {
		if (value != 6 && value != 2) {
			value = 6;
		}
		configuration.setProperty(KEY_AUDIO_CHANNEL_COUNT, value);
	}

	/**
	 * Sets the AC3 audio bitrate, which determines the quality of digital
	 * audio sound. An AV-receiver or amplifier has to be capable of playing
	 * this quality.
	 *
	 * @param value The AC3 audio bitrate.
	 */
	public void setAudioBitrate(int value) {
		configuration.setProperty(KEY_AUDIO_BITRATE, value);
	}

	/**
	 * Returns the maximum video bitrate to be used by MEncoder and FFmpeg.
	 *
	 * @return The maximum video bitrate.
	 */
	public String getMaximumBitrate() {
		String maximumBitrate = getString(KEY_MAX_BITRATE, "110");
		if ("0".equals(maximumBitrate)) {
			maximumBitrate = "1000";
		}
		return maximumBitrate;
	}

	/**
	 * The same as getMaximumBitrate() but this value is displayed to the user
	 * because for our own uses we turn the value "0" into the value "1000" but
	 * that can be confusing for the user.
	 *
	 * @return The maximum video bitrate to display in the GUI.
	 */
	public String getMaximumBitrateDisplay() {
		return getString(KEY_MAX_BITRATE, "110");
	}

	/**
	 * Sets the maximum video bitrate to be used by MEncoder.
	 *
	 * @param value The maximum video bitrate.
	 */
	public void setMaximumBitrate(String value) {
		configuration.setProperty(KEY_MAX_BITRATE, value);
	}

	/**
	 * @return The ignored renderers as a list.
	 */
	public List<String> getIgnoredRenderers() {
		return getStringList(KEY_IGNORED_RENDERERS, "");
	}

	/**
	 * @param value The comma-separated list of ignored renderers.
	 */
	public void setIgnoredRenderers(String value) {
		configuration.setProperty(KEY_IGNORED_RENDERERS, value);
	}

	/**
	 * Returns true if thumbnail generation is enabled, false otherwise.
	 *
	 * @return boolean indicating whether thumbnail generation is enabled.
	 */
	public boolean isThumbnailGenerationEnabled() {
		return getBoolean(KEY_THUMBNAIL_GENERATION_ENABLED, true);
	}

	/**
	 * Sets the thumbnail generation option.
	 */
	public void setThumbnailGenerationEnabled(boolean value) {
		configuration.setProperty(KEY_THUMBNAIL_GENERATION_ENABLED, value);
	}

	/**
	 * Returns true if PMS should generate thumbnails for images. Default value
	 * is true.
	 *
	 * @return True if image thumbnails should be generated.
	 */
	public boolean getImageThumbnailsEnabled() {
		return getBoolean(KEY_IMAGE_THUMBNAILS_ENABLED, true);
	}

	/**
	 * Set to true if PMS should generate thumbnails for images.
	 *
	 * @param value True if image thumbnails should be generated.
	 */
	public void setImageThumbnailsEnabled(boolean value) {
		configuration.setProperty(KEY_IMAGE_THUMBNAILS_ENABLED, value);
	}

	/**
	 * Returns the number of CPU cores that should be used for transcoding.
	 *
	 * @return The number of CPU cores.
	 */
	public int getNumberOfCpuCores() {
		int nbcores = Runtime.getRuntime().availableProcessors();
		if (nbcores < 1) {
			nbcores = 1;
		}
		return getInt(KEY_NUMBER_OF_CPU_CORES, nbcores);
	}

	/**
	 * Sets the number of CPU cores that should be used for transcoding. The
	 * maximum value depends on the physical available count of "real processor
	 * cores". That means hyperthreading virtual CPU cores do not count! If you
	 * are not sure, analyze your CPU with the free tool CPU-z on Windows
	 * systems. On Linux have a look at the virtual proc-filesystem: in the
	 * file "/proc/cpuinfo" you will find more details about your CPU. You also
	 * get much information about CPUs from AMD and Intel from their Wikipedia
	 * articles.
	 * <p>
	 * PMS will detect and set the correct amount of cores as the default value.
	 *
	 * @param value The number of CPU cores.
	 */
	public void setNumberOfCpuCores(int value) {
		configuration.setProperty(KEY_NUMBER_OF_CPU_CORES, value);
	}

	/**
	 * Returns true if PMS should start minimized, i.e. without its window
	 * opened. Default value false: to start with a window.
	 *
	 * @return True if PMS should start minimized, false otherwise.
	 */
	public boolean isMinimized() {
		return getBoolean(KEY_MINIMIZED, false);
	}

	/**
	 * Set to true if PMS should start minimized, i.e. without its window
	 * opened.
	 *
	 * @param value True if PMS should start minimized, false otherwise.
	 */
	public void setMinimized(boolean value) {
		configuration.setProperty(KEY_MINIMIZED, value);
	}

	/**
	 * Returns true if UMS should automatically start on Windows.
	 *
	 * @return True if UMS should start automatically, false otherwise.
	 */
	public boolean isAutoStart() {
		if (Platform.isWindows()) {
			File f = new File(WindowsRegistry.readRegistry("HKLM\\SOFTWARE\\Microsoft\\Windows\\CurrentVersion\\Explorer\\Shell Folders", "Common Startup") + "\\Universal Media Server.lnk");

			if (f.exists()) {
				return true;
			}
		}

		return false;
	}

	/**
	 * Set to true if UMS should automatically start on Windows.
	 *
	 * @param value True if UMS should start automatically, false otherwise.
	 */
	public void setAutoStart(boolean value) {
		File sourceFile = new File(WindowsRegistry.readRegistry("HKLM\\SOFTWARE\\Microsoft\\Windows\\CurrentVersion\\Explorer\\Shell Folders", "Common Programs") + "\\Universal Media Server.lnk");
		File destinationFile = new File(WindowsRegistry.readRegistry("HKLM\\SOFTWARE\\Microsoft\\Windows\\CurrentVersion\\Explorer\\Shell Folders", "Common Startup") + "\\Universal Media Server.lnk");

		if (value) {
			try {
				FileUtils.copyFile(sourceFile, destinationFile);
				if (destinationFile.exists()) {
					LOGGER.info("UMS will start automatically with Windows");
				} else {
					LOGGER.info("An error occurred while trying to make UMS start automatically with Windows");
				}
			} catch (IOException e) {
				if (!isAdmin()) {
					try {
						JOptionPane.showMessageDialog(
							(JFrame) (SwingUtilities.getWindowAncestor((Component) PMS.get().getFrame())),
							Messages.getString("NetworkTab.58"),
							Messages.getString("Dialog.PermissionsError"),
							JOptionPane.ERROR_MESSAGE
						);
					} catch (NullPointerException e2) {
						// This happens on the initial program load, ignore it
					}
				} else {
					LOGGER.info("An error occurred while trying to make UMS start automatically with Windows");
				}
			}
		} else {
			if (destinationFile.delete()) {
				LOGGER.info("UMS will not start automatically with Windows");
			} else {
				LOGGER.info("An error occurred while trying to make UMS not start automatically with Windows");
			}
		}
	}

	/**
	 * Whether we should check for external subtitle files with the same
	 * name as the media (*.srt, *.sub, *.ass, etc.).
	 *
	 * Note: This will return true if either the autoload external subtitles
	 * setting is enabled or the force external subtitles setting is enabled
	 *
	 * @return Whether we should check for external subtitle files.
	 */
	public boolean isAutoloadExternalSubtitles() {
		return getBoolean(KEY_AUTOLOAD_SUBTITLES, true) || isForceExternalSubtitles();
	}

	/**
	 * Whether we should check for external subtitle files with the same
	 * name as the media (*.srt, *.sub, *.ass etc.).
	 *
	 * @param value Whether we should check for external subtitle files.
	 */
	public void setAutoloadExternalSubtitles(boolean value) {
		configuration.setProperty(KEY_AUTOLOAD_SUBTITLES, value);
	}

	/**
	 * Whether we should force external subtitles with the same name as the
	 * media (*.srt, *.sub, *.ass, etc.) to display, regardless of whether
	 * language preferences disable them.
	 *
	 * @return Whether we should force external subtitle files.
	 */
	public boolean isForceExternalSubtitles() {
		return getBoolean(KEY_FORCE_EXTERNAL_SUBTITLES, true);
	}

	/**
	 * Whether we should force external subtitles with the same name as the
	 * media (*.srt, *.sub, *.ass, etc.) to display, regardless of whether
	 * language preferences disable them.
	 *
	 * @param value Whether we should force external subtitle files.
	 */
	public void setForceExternalSubtitles(boolean value) {
		configuration.setProperty(KEY_FORCE_EXTERNAL_SUBTITLES, value);
	}

	/**
	 * Returns true if PMS should hide the "# Videosettings #" folder on the
	 * DLNA device. The default value is false: PMS will display the folder.
	 *
	 * @return True if PMS should hide the folder, false othewise.
	 */
	public boolean getHideVideoSettings() {
		return getBoolean(KEY_HIDE_VIDEO_SETTINGS, true);
	}

	/**
	 * Set to true if PMS should hide the "# Videosettings #" folder on the
	 * DLNA device, or set to false to make PMS display the folder.
	 *
	 * @param value True if PMS should hide the folder.
	 */
	public void setHideVideoSettings(boolean value) {
		configuration.setProperty(KEY_HIDE_VIDEO_SETTINGS, value);
	}

	/**
	 * Returns true if PMS should cache scanned media in its internal database,
	 * speeding up later retrieval. When false is returned, PMS will not use
	 * cache and media will have to be rescanned.
	 *
	 * @return True if PMS should cache media.
	 */
	public boolean getUseCache() {
		return getBoolean(KEY_USE_CACHE, false);
	}

	/**
	 * Set to true if PMS should cache scanned media in its internal database,
	 * speeding up later retrieval.
	 *
	 * @param value True if PMS should cache media.
	 */
	public void setUseCache(boolean value) {
		configuration.setProperty(KEY_USE_CACHE, value);
	}

	/**
	 * Whether we should pass the flag "convertfps=true" to AviSynth.
	 *
	 * @param value True if we should pass the flag.
	 */
	public void setAvisynthConvertFps(boolean value) {
		configuration.setProperty(KEY_AVISYNTH_CONVERT_FPS, value);
	}

	/**
	 * Returns true if we should pass the flag "convertfps=true" to AviSynth.
	 *
	 * @return True if we should pass the flag.
	 */
	public boolean getAvisynthConvertFps() {
		return getBoolean(KEY_AVISYNTH_CONVERT_FPS, true);
	}

	public void setAvisynthInterFrame(boolean value) {
		configuration.setProperty(KEY_AVISYNTH_INTERFRAME, value);
	}

	public boolean getAvisynthInterFrame() {
		return getBoolean(KEY_AVISYNTH_INTERFRAME, false);
	}

	public void setAvisynthInterFrameGPU(boolean value) {
		configuration.setProperty(KEY_AVISYNTH_INTERFRAME_GPU, value);
	}

	public boolean getAvisynthInterFrameGPU() {
		return getBoolean(KEY_AVISYNTH_INTERFRAME_GPU, false);
	}

	public void setAvisynthMultiThreading(boolean value) {
		configuration.setProperty(KEY_AVISYNTH_MULTITHREADING, value);
	}

	public boolean getAvisynthMultiThreading() {
		return getBoolean(KEY_AVISYNTH_MULTITHREADING, false);
	}

	/**
	 * Returns the template for the AviSynth script. The script string can
	 * contain the character "\u0001", which should be treated as the newline
	 * separator character.
	 *
	 * @return The AviSynth script template.
	 */
	public String getAvisynthScript() {
		return getString(KEY_AVISYNTH_SCRIPT, DEFAULT_AVI_SYNTH_SCRIPT);
	}

	/**
	 * Sets the template for the AviSynth script. The script string may contain
	 * the character "\u0001", which will be treated as newline character.
	 *
	 * @param value The AviSynth script template.
	 */
	public void setAvisynthScript(String value) {
		configuration.setProperty(KEY_AVISYNTH_SCRIPT, value);
	}

	/**
	 * Returns additional codec specific configuration options for MEncoder.
	 *
	 * @return The configuration options.
	 */
	public String getMencoderCodecSpecificConfig() {
		return getString(KEY_MENCODER_CODEC_SPECIFIC_SCRIPT, "");
	}

	/**
	 * Sets additional codec specific configuration options for MEncoder.
	 *
	 * @param value The additional configuration options.
	 */
	public void setMencoderCodecSpecificConfig(String value) {
		configuration.setProperty(KEY_MENCODER_CODEC_SPECIFIC_SCRIPT, value);
	}

	/**
	 * Returns the maximum size (in MB) that PMS should use for buffering
	 * audio.
	 *
	 * @return The maximum buffer size.
	 */
	public int getMaxAudioBuffer() {
		return getInt(KEY_MAX_AUDIO_BUFFER, 100);
	}

	/**
	 * Returns the minimum size (in MB) that PMS should use for the buffer used
	 * for streaming media.
	 *
	 * @return The minimum buffer size.
	 */
	public int getMinStreamBuffer() {
		return getInt(KEY_MIN_STREAM_BUFFER, 1);
	}

	/**
	 * Converts the getMPEG2MainSettings() from MEncoder's format to FFmpeg's.
	 *
	 * @return MPEG-2 settings formatted for FFmpeg.
	 */
	public String getMPEG2MainSettingsFFmpeg() {
		String mpegSettings = getMPEG2MainSettings();

		if (mpegSettings.contains("Automatic")) {
			return mpegSettings;
		}

		String mpegSettingsArray[] = mpegSettings.split(":");

		String pairArray[];
		StringBuilder returnString = new StringBuilder();
		for (String pair : mpegSettingsArray) {
			pairArray = pair.split("=");
			switch (pairArray[0]) {
				case "keyint":
					returnString.append("-g ").append(pairArray[1]).append(" ");
					break;
				case "vqscale":
					returnString.append("-q:v ").append(pairArray[1]).append(" ");
					break;
				case "vqmin":
					returnString.append("-qmin ").append(pairArray[1]).append(" ");
					break;
				case "vqmax":
					returnString.append("-qmax ").append(pairArray[1]).append(" ");
					break;
				default:
					break;
			}
		}

		return returnString.toString();
	}

	public void setFfmpegMultithreading(boolean value) {
		configuration.setProperty(KEY_FFMPEG_MULTITHREADING, value);
	}

	public boolean isFfmpegMultithreading() {
		boolean isMultiCore = getNumberOfCpuCores() > 1;
		return getBoolean(KEY_FFMPEG_MULTITHREADING, isMultiCore);
	}

	public void setFfmpegAviSynthMultithreading(boolean value) {
		configuration.setProperty(KEY_FFMPEG_AVISYNTH_MULTITHREADING, value);
	}

	public boolean isFfmpegAviSynthMultithreading() {
		boolean isMultiCore = getNumberOfCpuCores() > 1;
		return getBoolean(KEY_FFMPEG_AVISYNTH_MULTITHREADING, isMultiCore);
	}

	/**
	 * Whether we should pass the flag "convertfps=true" to AviSynth.
	 *
	 * @param value True if we should pass the flag.
	 */
	public void setFfmpegAvisynthConvertFps(boolean value) {
		configuration.setProperty(KEY_AVISYNTH_CONVERT_FPS, value);
	}

	/**
	 * Returns true if we should pass the flag "convertfps=true" to AviSynth.
	 *
	 * @return True if we should pass the flag.
	 */
	public boolean getFfmpegAvisynthConvertFps() {
		return getBoolean(KEY_FFMPEG_AVISYNTH_CONVERT_FPS, true);
	}

	public void setFfmpegAvisynthInterFrame(boolean value) {
		configuration.setProperty(KEY_FFMPEG_AVISYNTH_INTERFRAME, value);
	}

	public boolean getFfmpegAvisynthInterFrame() {
		return getBoolean(KEY_FFMPEG_AVISYNTH_INTERFRAME, false);
	}

	public void setFfmpegAvisynthInterFrameGPU(boolean value) {
		configuration.setProperty(KEY_FFMPEG_AVISYNTH_INTERFRAME_GPU, value);
	}

	public boolean getFfmpegAvisynthInterFrameGPU() {
		return getBoolean(KEY_FFMPEG_AVISYNTH_INTERFRAME_GPU, false);
	}

	public boolean isMencoderNoOutOfSync() {
		return getBoolean(KEY_MENCODER_NO_OUT_OF_SYNC, true);
	}

	public void setMencoderNoOutOfSync(boolean value) {
		configuration.setProperty(KEY_MENCODER_NO_OUT_OF_SYNC, value);
	}

	public boolean getTrancodeBlocksMultipleConnections() {
		return getBoolean(KEY_TRANSCODE_BLOCKS_MULTIPLE_CONNECTIONS, false);
	}

	public void setTranscodeBlocksMultipleConnections(boolean value) {
		configuration.setProperty(KEY_TRANSCODE_BLOCKS_MULTIPLE_CONNECTIONS, value);
	}

	public boolean getTrancodeKeepFirstConnections() {
		return getBoolean(KEY_TRANSCODE_KEEP_FIRST_CONNECTION, true);
	}

	public void setTrancodeKeepFirstConnections(boolean value) {
		configuration.setProperty(KEY_TRANSCODE_KEEP_FIRST_CONNECTION, value);
	}

	public boolean isMencoderIntelligentSync() {
		return getBoolean(KEY_MENCODER_INTELLIGENT_SYNC, true);
	}

	public void setMencoderIntelligentSync(boolean value) {
		configuration.setProperty(KEY_MENCODER_INTELLIGENT_SYNC, value);
	}

	@Deprecated
	public String getFfmpegAlternativePath() {
		return getString(KEY_FFMPEG_ALTERNATIVE_PATH, null);
	}

	@Deprecated
	public void setFfmpegAlternativePath(String value) {
		configuration.setProperty(KEY_FFMPEG_ALTERNATIVE_PATH, value);
	}

	public boolean getSkipLoopFilterEnabled() {
		return getBoolean(KEY_SKIP_LOOP_FILTER_ENABLED, false);
	}

	/**
	 * The list of network interfaces that should be skipped when checking
	 * for an available network interface. Entries should be comma separated
	 * and typically exclude the number at the end of the interface name.
	 * <p>
	 * Default is to skip the interfaces created by Virtualbox, OpenVPN and
	 * Parallels: "tap,vmnet,vnic,virtualbox".
	 * @return The string of network interface names to skip.
	 */
	public List<String> getSkipNetworkInterfaces() {
		return getStringList(KEY_SKIP_NETWORK_INTERFACES, "tap,vmnet,vnic,virtualbox");
	}

	public void setSkipLoopFilterEnabled(boolean value) {
		configuration.setProperty(KEY_SKIP_LOOP_FILTER_ENABLED, value);
	}

	public String getMPEG2MainSettings() {
		return getString(KEY_MPEG2_MAIN_SETTINGS, "Automatic (Wired)");
	}

	public void setMPEG2MainSettings(String value) {
		configuration.setProperty(KEY_MPEG2_MAIN_SETTINGS, value);
	}

	public String getx264ConstantRateFactor() {
		return getString(KEY_X264_CONSTANT_RATE_FACTOR, "Automatic");
	}

	public void setx264ConstantRateFactor(String value) {
		configuration.setProperty(KEY_X264_CONSTANT_RATE_FACTOR, value);
	}

	public String getMencoderVobsubSubtitleQuality() {
		return getString(KEY_MENCODER_VOBSUB_SUBTITLE_QUALITY, "3");
	}

	public void setMencoderVobsubSubtitleQuality(String value) {
		configuration.setProperty(KEY_MENCODER_VOBSUB_SUBTITLE_QUALITY, value);
	}

	public String getMencoderOverscanCompensationWidth() {
		return getString(KEY_MENCODER_OVERSCAN_COMPENSATION_WIDTH, "0");
	}

	public void setMencoderOverscanCompensationWidth(String value) {
		if (value.trim().length() == 0) {
			value = "0";
		}
		configuration.setProperty(KEY_MENCODER_OVERSCAN_COMPENSATION_WIDTH, value);
	}

	public String getMencoderOverscanCompensationHeight() {
		return getString(KEY_MENCODER_OVERSCAN_COMPENSATION_HEIGHT, "0");
	}

	public void setMencoderOverscanCompensationHeight(String value) {
		if (value.trim().length() == 0) {
			value = "0";
		}
		configuration.setProperty(KEY_MENCODER_OVERSCAN_COMPENSATION_HEIGHT, value);
	}

	public void setEnginesAsList(ArrayList<String> enginesAsList) {
		configuration.setProperty(KEY_ENGINES, listToString(enginesAsList));
	}

	/**
	 * TODO look at the changes that were made to this in PMS and if they seem
	 * stable, merge them.
	 */
	public List<String> getEnginesAsList(SystemUtils registry) {
		String defaultEngines = StringUtils.join(
			new String[] {
				"ffmpegvideo",
				"mencoder",
				"tsmuxer",
				"ffmpegaudio",
				"tsmuxeraudio",
				"ffmpegwebvideo",
				"vlcwebvideo", // (VLCWebVideo)
				"vlcvideo", // (VideoLanVideoStreaming) TODO (legacy web video engine): remove
				"mencoderwebvideo",
				"vlcaudio", // (VideoLanAudioStreaming) TODO (legacy web audio engine): remove
				"ffmpegdvrmsremux",
				"rawthumbs"
			},
			","
		);
		List<String> engines = stringToList(
			// Possibly blank: An empty string means: disable all engines
			// http://www.ps3mediaserver.org/forum/viewtopic.php?f=6&t=15416
			configurationReader.getPossiblyBlankConfigurationString(
				KEY_ENGINES,
				defaultEngines
			)
		);

		engines = hackAvs(registry, engines);
		return engines;
	}

	private static String listToString(List<String> enginesAsList) {
		return StringUtils.join(enginesAsList, LIST_SEPARATOR);
	}

	private static List<String> stringToList(String input) {
		List<String> output = new ArrayList<>();
		Collections.addAll(output, StringUtils.split(input, LIST_SEPARATOR));
		return output;
	}

	// TODO: Get this out of here
	private static List<String> hackAvs(SystemUtils registry, List<String> input) {
		List<String> toBeRemoved = new ArrayList<>();
		for (String engineId : input) {
			if (engineId.startsWith("avs") && !registry.isAvis() && Platform.isWindows()) {
				if (!avsHackLogged) {
					LOGGER.info("AviSynth is not installed. You cannot use " + engineId + " as a transcoding engine.");
					avsHackLogged = true;
				}

				toBeRemoved.add(engineId);
			}
		}

		List<String> output = new ArrayList<>();
		output.addAll(input);
		output.removeAll(toBeRemoved);
		return output;
	}

	public void save() throws ConfigurationException {
		((PropertiesConfiguration)configuration).save();
		LOGGER.info("Configuration saved to: " + PROFILE_PATH);
	}

	public String getFolders(ArrayList<String> tags) {
		return tagLoop(tags, ".folders", KEY_FOLDERS);
	}

	public String getFoldersIgnored(ArrayList<String> tags) {
		return tagLoop(tags, ".ignore", KEY_FOLDERS_IGNORED);
	}

	public void setFolders(String value) {
		configuration.setProperty(KEY_FOLDERS, value);
	}

	public String getFoldersMonitored() {
		return getString(KEY_FOLDERS_MONITORED, "");
	}

	public void setFoldersMonitored(String value) {
		configuration.setProperty(KEY_FOLDERS_MONITORED, value);
	}

	public String getNetworkInterface() {
		return getString(KEY_NETWORK_INTERFACE, "");
	}

	public void setNetworkInterface(String value) {
		configuration.setProperty(KEY_NETWORK_INTERFACE, value);
	}

	public boolean isHideEngineNames() {
		return getBoolean(KEY_HIDE_ENGINENAMES, true);
	}

	public void setHideEngineNames(boolean value) {
		configuration.setProperty(KEY_HIDE_ENGINENAMES, value);
	}

	public boolean isHideExtensions() {
		return getBoolean(KEY_HIDE_EXTENSIONS, true);
	}

	public void setHideExtensions(boolean value) {
		configuration.setProperty(KEY_HIDE_EXTENSIONS, value);
	}

	public String getShares() {
		return getString(KEY_SHARES, "");
	}

	public void setShares(String value) {
		configuration.setProperty(KEY_SHARES, value);
	}

	public String getDisableTranscodeForExtensions() {
		return getString(KEY_DISABLE_TRANSCODE_FOR_EXTENSIONS, "");
	}

	public void setDisableTranscodeForExtensions(String value) {
		configuration.setProperty(KEY_DISABLE_TRANSCODE_FOR_EXTENSIONS, value);
	}

	public String getForceTranscodeForExtensions() {
		return getString(KEY_FORCE_TRANSCODE_FOR_EXTENSIONS, "");
	}

	public void setForceTranscodeForExtensions(String value) {
		configuration.setProperty(KEY_FORCE_TRANSCODE_FOR_EXTENSIONS, value);
	}

	public void setMencoderMT(boolean value) {
		configuration.setProperty(KEY_MENCODER_MT, value);
	}

	public boolean getMencoderMT() {
		boolean isMultiCore = getNumberOfCpuCores() > 1;
		return getBoolean(KEY_MENCODER_MT, isMultiCore);
	}

	public void setAudioRemuxAC3(boolean value) {
		configuration.setProperty(KEY_AUDIO_REMUX_AC3, value);
	}

	public boolean isAudioRemuxAC3() {
		return getBoolean(KEY_AUDIO_REMUX_AC3, true);
	}

	public void setMencoderRemuxMPEG2(boolean value) {
		configuration.setProperty(KEY_MENCODER_REMUX_MPEG2, value);
	}

	public boolean isMencoderRemuxMPEG2() {
		return getBoolean(KEY_MENCODER_REMUX_MPEG2, true);
	}

	public void setDisableFakeSize(boolean value) {
		configuration.setProperty(KEY_DISABLE_FAKESIZE, value);
	}

	public boolean isDisableFakeSize() {
		return getBoolean(KEY_DISABLE_FAKESIZE, false);
	}

	/**
	 * Whether the style rules defined by styled subtitles (ASS/SSA) should
	 * be followed (true) or overridden by our style rules (false) when
	 * using MEncoder.
	 *
	 * @see #setUseEmbeddedSubtitlesStyle(boolean)
	 * @param value whether to use the embedded styles or ours
	 * @deprecated
	 */
	@Deprecated
	public void setMencoderAssDefaultStyle(boolean value) {
		configuration.setProperty(KEY_MENCODER_ASS_DEFAULTSTYLE, value);
	}

	/**
	 * Whether the style rules defined by styled subtitles (ASS/SSA) should
	 * be followed (true) or overridden by our style rules (false) when
	 * using MEncoder.
	 *
	 * @see #isUseEmbeddedSubtitlesStyle()
	 * @return whether to use the embedded styles or ours
	 * @deprecated
	 */
	@Deprecated
	public boolean isMencoderAssDefaultStyle() {
		return getBoolean(KEY_MENCODER_ASS_DEFAULTSTYLE, true);
	}

	/**
	 * Whether the style rules defined by styled subtitles (ASS/SSA) should
	 * be followed (true) or overridden by our style rules (false).
	 *
	 * @param value whether to use the embedded styles or ours
	 */
	public void setUseEmbeddedSubtitlesStyle(boolean value) {
		configuration.setProperty(KEY_USE_EMBEDDED_SUBTITLES_STYLE, value);
	}

	/**
	 * Whether the style rules defined by styled subtitles (ASS/SSA) should
	 * be followed (true) or overridden by our style rules (false).
	 *
	 * @return whether to use the embedded styles or ours
	 */
	public boolean isUseEmbeddedSubtitlesStyle() {
		return getBoolean(KEY_USE_EMBEDDED_SUBTITLES_STYLE, true) || getBoolean(KEY_MENCODER_ASS_DEFAULTSTYLE, true);
	}

	public int getMEncoderOverscan() {
		return getInt(KEY_OVERSCAN, 0);
	}

	public void setMEncoderOverscan(int value) {
		configuration.setProperty(KEY_OVERSCAN, value);
	}

	/**
	 * Returns sort method to use for ordering lists of files. One of the
	 * following values is returned:
	 * <ul>
	 * <li>0: Locale-sensitive A-Z</li>
	 * <li>1: Sort by modified date, newest first</li>
	 * <li>2: Sort by modified date, oldest first</li>
	 * <li>3: Case-insensitive ASCIIbetical sort</li>
	 * <li>4: Locale-sensitive natural sort</li>
	 * <li>5: Random</li>
	 * </ul>
	 * Default value is 4.
	 * @return The sort method
	 */
	private int findPathSort(String[] paths, String path) throws NumberFormatException{
		for (String path1 : paths) {
			String[] kv = path1.split(",");
			if (kv.length < 2) {
				continue;
			}
			if (kv[0].equals(path)) {
				return Integer.parseInt(kv[1]);
			}
		}
		return -1;
	}

	public int getSortMethod(File path) {
		int cnt = 0;
		String raw = getString(KEY_SORT_PATHS, null);
		if (StringUtils.isEmpty(raw)) {
			return getInt(KEY_SORT_METHOD, UMSUtils.SORT_LOC_NAT);
		}
		if (Platform.isWindows()) {
			// windows is crap
			raw = raw.toLowerCase();
		}
		String[] paths = raw.split(" ");

		while (path != null && (cnt++ < 100)) {
			String key = path.getAbsolutePath();
			if (Platform.isWindows()) {
				key = key.toLowerCase();
			}
			try {
				int ret = findPathSort(paths, key);
				if (ret != -1) {
					return ret;
				}
			} catch (NumberFormatException e) {
				// just ignore
			}
			path = path.getParentFile();
		}
		return getInt(KEY_SORT_METHOD, UMSUtils.SORT_LOC_NAT);
	}

	/**
	 * Set the sort method to use for ordering lists of files. The following
	 * values are recognized:
	 * <ul>
	 * <li>0: Locale-sensitive A-Z</li>
	 * <li>1: Sort by modified date, newest first</li>
	 * <li>2: Sort by modified date, oldest first</li>
	 * <li>3: Case-insensitive ASCIIbetical sort</li>
	 * <li>4: Locale-sensitive natural sort</li>
	 * <li>5: Random</li>
	 * </ul>
	 * @param value The sort method to use
	 */
	public void setSortMethod(int value) {
		configuration.setProperty(KEY_SORT_METHOD, value);
	}

	public int getAudioThumbnailMethod() {
		return getInt(KEY_AUDIO_THUMBNAILS_METHOD, 0);
	}

	public void setAudioThumbnailMethod(int value) {
		configuration.setProperty(KEY_AUDIO_THUMBNAILS_METHOD, value);
	}

	public String getAlternateThumbFolder() {
		return getString(KEY_ALTERNATE_THUMB_FOLDER, "");
	}

	public void setAlternateThumbFolder(String value) {
		configuration.setProperty(KEY_ALTERNATE_THUMB_FOLDER, value);
	}

	public String getAlternateSubtitlesFolder() {
		return getString(KEY_ALTERNATE_SUBTITLES_FOLDER, "");
	}

	public void setAlternateSubtitlesFolder(String value) {
		configuration.setProperty(KEY_ALTERNATE_SUBTITLES_FOLDER, value);
	}

	public void setAudioEmbedDtsInPcm(boolean value) {
		configuration.setProperty(KEY_AUDIO_EMBED_DTS_IN_PCM, value);
	}

	public boolean isAudioEmbedDtsInPcm() {
		return getBoolean(KEY_AUDIO_EMBED_DTS_IN_PCM, false);
	}

	public void setEncodedAudioPassthrough(boolean value) {
		configuration.setProperty(KEY_ENCODED_AUDIO_PASSTHROUGH, value);
	}

	public boolean isEncodedAudioPassthrough() {
		return getBoolean(KEY_ENCODED_AUDIO_PASSTHROUGH, false);
	}

	public void setMencoderMuxWhenCompatible(boolean value) {
		configuration.setProperty(KEY_MENCODER_MUX_COMPATIBLE, value);
	}

	public boolean isMencoderMuxWhenCompatible() {
		return getBoolean(KEY_MENCODER_MUX_COMPATIBLE, true);
	}

	public void setMEncoderNormalizeVolume(boolean value) {
		configuration.setProperty(KEY_MENCODER_NORMALIZE_VOLUME, value);
	}

	public boolean isMEncoderNormalizeVolume() {
		return getBoolean(KEY_MENCODER_NORMALIZE_VOLUME, false);
	}

	public void setFFmpegMuxWithTsMuxerWhenCompatible(boolean value) {
		configuration.setProperty(KEY_FFMPEG_MUX_TSMUXER_COMPATIBLE, value);
	}

	public boolean isFFmpegMuxWithTsMuxerWhenCompatible() {
		return getBoolean(KEY_FFMPEG_MUX_TSMUXER_COMPATIBLE, true);
	}

	public void setFFmpegFontConfig(boolean value) {
		configuration.setProperty(KEY_FFMPEG_FONTCONFIG, value);
	}

	public boolean isFFmpegFontConfig() {
		return getBoolean(KEY_FFMPEG_FONTCONFIG, false);
	}

	public void setMuxAllAudioTracks(boolean value) {
		configuration.setProperty(KEY_MUX_ALLAUDIOTRACKS, value);
	}

	public boolean isMuxAllAudioTracks() {
		return getBoolean(KEY_MUX_ALLAUDIOTRACKS, false);
	}

	public void setUseMplayerForVideoThumbs(boolean value) {
		configuration.setProperty(KEY_USE_MPLAYER_FOR_THUMBS, value);
	}

	public boolean isUseMplayerForVideoThumbs() {
		return getBoolean(KEY_USE_MPLAYER_FOR_THUMBS, false);
	}

	public String getIpFilter() {
		return getString(KEY_IP_FILTER, "");
	}

	public synchronized IpFilter getIpFiltering() {
	    filter.setRawFilter(getIpFilter());
	    return filter;
	}

	public void setIpFilter(String value) {
		configuration.setProperty(KEY_IP_FILTER, value);
	}

	public void setPreventsSleep(boolean value) {
		configuration.setProperty(KEY_PREVENTS_SLEEP, value);
	}

	public boolean isPreventsSleep() {
		return getBoolean(KEY_PREVENTS_SLEEP, false);
	}

	public void setHTTPEngineV2(boolean value) {
		configuration.setProperty(KEY_HTTP_ENGINE_V2, value);
	}

	public boolean isHTTPEngineV2() {
		return getBoolean(KEY_HTTP_ENGINE_V2, true);
	}

	public boolean isShowIphotoLibrary() {
		return getBoolean(KEY_SHOW_IPHOTO_LIBRARY, false);
	}

	public void setShowIphotoLibrary(boolean value) {
		configuration.setProperty(KEY_SHOW_IPHOTO_LIBRARY, value);
	}

	public boolean isShowApertureLibrary() {
		return getBoolean(KEY_SHOW_APERTURE_LIBRARY, false);
	}

	public void setShowApertureLibrary(boolean value) {
		configuration.setProperty(KEY_SHOW_APERTURE_LIBRARY, value);
	}

	public boolean isShowItunesLibrary() {
		return getBoolean(KEY_SHOW_ITUNES_LIBRARY, false);
	}

	public String getItunesLibraryPath() {
		return getString(KEY_ITUNES_LIBRARY_PATH, "");
	}

	public void setShowItunesLibrary(boolean value) {
		configuration.setProperty(KEY_SHOW_ITUNES_LIBRARY, value);
	}

	public boolean isHideAdvancedOptions() {
		return getBoolean(PmsConfiguration.KEY_HIDE_ADVANCED_OPTIONS, true);
	}

	public void setHideAdvancedOptions(final boolean value) {
		this.configuration.setProperty(PmsConfiguration.KEY_HIDE_ADVANCED_OPTIONS, value);
	}

	public boolean isHideEmptyFolders() {
		return getBoolean(PmsConfiguration.KEY_HIDE_EMPTY_FOLDERS, false);
	}

	public void setHideEmptyFolders(final boolean value) {
		this.configuration.setProperty(PmsConfiguration.KEY_HIDE_EMPTY_FOLDERS, value);
	}

	public boolean isHideMediaLibraryFolder() {
		return getBoolean(PmsConfiguration.KEY_HIDE_MEDIA_LIBRARY_FOLDER, true);
	}

	public void setHideMediaLibraryFolder(final boolean value) {
		this.configuration.setProperty(PmsConfiguration.KEY_HIDE_MEDIA_LIBRARY_FOLDER, value);
	}

	// TODO (breaking change): rename to e.g. isTranscodeFolderEnabled
	// (and return true by default)
	public boolean getHideTranscodeEnabled() {
		return getBoolean(KEY_HIDE_TRANSCODE_FOLDER, false);
	}

	// TODO (breaking change): rename to e.g. setTranscodeFolderEnabled
	// (and negate the value in the caller)
	public void setHideTranscodeEnabled(boolean value) {
		configuration.setProperty(KEY_HIDE_TRANSCODE_FOLDER, value);
	}

	public boolean isDvdIsoThumbnails() {
		return getBoolean(KEY_DVDISO_THUMBNAILS, false);
	}

	public void setDvdIsoThumbnails(boolean value) {
		configuration.setProperty(KEY_DVDISO_THUMBNAILS, value);
	}

	public Object getCustomProperty(String property) {
		return configurationReader.getCustomProperty(property);
	}

	public void setCustomProperty(String property, Object value) {
		configuration.setProperty(property, value);
	}

	public boolean isChapterSupport() {
		return getBoolean(KEY_CHAPTER_SUPPORT, false);
	}

	public void setChapterSupport(boolean value) {
		configuration.setProperty(KEY_CHAPTER_SUPPORT, value);
	}

	public int getChapterInterval() {
		return getInt(KEY_CHAPTER_INTERVAL, 5);
	}

	public void setChapterInterval(int value) {
		configuration.setProperty(KEY_CHAPTER_INTERVAL, value);
	}

	public int getSubsColor() {
		return getInt(KEY_SUBS_COLOR, 0xffffffff);
	}

	public void setSubsColor(int value) {
		configuration.setProperty(KEY_SUBS_COLOR, value);
	}

	public boolean isFix25FPSAvMismatch() {
		return getBoolean(KEY_FIX_25FPS_AV_MISMATCH, false);
	}

	public void setFix25FPSAvMismatch(boolean value) {
		configuration.setProperty(KEY_FIX_25FPS_AV_MISMATCH, value);
	}

	public int getVideoTranscodeStartDelay() {
		return getInt(KEY_VIDEOTRANSCODE_START_DELAY, 6);
	}

	public void setVideoTranscodeStartDelay(int value) {
		configuration.setProperty(KEY_VIDEOTRANSCODE_START_DELAY, value);
	}

	public boolean isAudioResample() {
		return getBoolean(KEY_AUDIO_RESAMPLE, true);
	}

	public void setAudioResample(boolean value) {
		configuration.setProperty(KEY_AUDIO_RESAMPLE, value);
	}

	public boolean isIgnoreTheWordThe() {
		return getBoolean(KEY_IGNORE_THE_WORD_THE, true);
	}

	public void setIgnoreTheWordThe(boolean value) {
		configuration.setProperty(KEY_IGNORE_THE_WORD_THE, value);
	}

	public boolean isPrettifyFilenames() {
		return getBoolean(KEY_PRETTIFY_FILENAMES, false);
	}

	public void setPrettifyFilenames(boolean value) {
		configuration.setProperty(KEY_PRETTIFY_FILENAMES, value);
	}

	public boolean isRunWizard() {
		return getBoolean(KEY_RUN_WIZARD, true);
	}

	public void setRunWizard(boolean value) {
		configuration.setProperty(KEY_RUN_WIZARD, value);
	}

	public boolean isHideNewMediaFolder() {
		return getBoolean(KEY_HIDE_NEW_MEDIA_FOLDER, false);
	}

	public void setHideNewMediaFolder(final boolean value) {
		this.configuration.setProperty(KEY_HIDE_NEW_MEDIA_FOLDER, value);
	}

	public boolean isHideRecentlyPlayedFolder() {
		return getBoolean(PmsConfiguration.KEY_HIDE_RECENTLY_PLAYED_FOLDER, false);
	}

	public void setHideRecentlyPlayedFolder(final boolean value) {
		this.configuration.setProperty(PmsConfiguration.KEY_HIDE_RECENTLY_PLAYED_FOLDER, value);
	}

	/**
	 * Returns the name of the renderer to fall back on when header matching
	 * fails. PMS will recognize the configured renderer instead of "Unknown
	 * renderer". Default value is "", which means PMS will return the unknown
	 * renderer when no match can be made.
	 *
	 * @return The name of the renderer PMS should fall back on when header
	 *         matching fails.
	 * @see #isRendererForceDefault()
	 */
	public String getRendererDefault() {
		return getString(KEY_RENDERER_DEFAULT, "");
	}

	/**
	 * Sets the name of the renderer to fall back on when header matching
	 * fails. PMS will recognize the configured renderer instead of "Unknown
	 * renderer". Set to "" to make PMS return the unknown renderer when no
	 * match can be made.
	 *
	 * @param value The name of the renderer to fall back on. This has to be
	 *              <code>""</code> or a case insensitive match with the name
	 *              used in any render configuration file.
	 * @see #setRendererForceDefault(boolean)
	 */
	public void setRendererDefault(String value) {
		configuration.setProperty(KEY_RENDERER_DEFAULT, value);
	}

	/**
	 * Returns true when PMS should not try to guess connecting renderers
	 * and instead force picking the defined fallback renderer. Default
	 * value is false, which means PMS will attempt to recognize connecting
	 * renderers by their headers.
	 *
	 * @return True when the fallback renderer should always be picked.
	 * @see #getRendererDefault()
	 */
	public boolean isRendererForceDefault() {
		return getBoolean(KEY_RENDERER_FORCE_DEFAULT, false);
	}

	/**
	 * Set to true when PMS should not try to guess connecting renderers
	 * and instead force picking the defined fallback renderer. Set to false
	 * to make PMS attempt to recognize connecting renderers by their headers.
	 *
	 * @param value True when the fallback renderer should always be picked.
	 * @see #setRendererDefault(String)
	 */
	public void setRendererForceDefault(boolean value) {
		configuration.setProperty(KEY_RENDERER_FORCE_DEFAULT, value);
	}

	public String getVirtualFolders(ArrayList<String> tags) {
		return tagLoop(tags, ".vfolders", KEY_VIRTUAL_FOLDERS);
	}

	public String getVirtualFoldersFile(ArrayList<String> tags) {
		return tagLoop(tags, ".vfolders.file", KEY_VIRTUAL_FOLDERS_FILE);
	}

	public String getProfilePath() {
		return PROFILE_PATH;
	}

	public String getProfileDirectory() {
		return PROFILE_DIRECTORY;
	}

	/**
	 * Returns the absolute path to the WEB.conf file. By default
	 * this is <pre>PROFILE_DIRECTORY + File.pathSeparator + WEB.conf</pre>,
	 * but it can be overridden via the <pre>web_conf</pre> profile option.
	 * The existence of the file is not checked.
	 *
	 * @return the path to the WEB.conf file.
	 */
	public String getWebConfPath() {
		// Initialise this here rather than in the constructor
		// or statically so that custom settings are logged
		// to the debug.log/Logs tab.
		if (WEB_CONF_PATH == null) {
			WEB_CONF_PATH = FileUtil.getFileLocation(
				getString(KEY_WEB_CONF_PATH, null),
				PROFILE_DIRECTORY,
				DEFAULT_WEB_CONF_FILENAME
			).getFilePath();
		}

		return getString(KEY_WEB_CONF_PATH, WEB_CONF_PATH);
	}

	public String getPluginDirectory() {
		return getString(KEY_PLUGIN_DIRECTORY, "plugins");
	}

	public void setPluginDirectory(String value) {
		configuration.setProperty(KEY_PLUGIN_DIRECTORY, value);
	}

	public String getProfileName() {
		if (HOSTNAME == null) { // Initialise this lazily
			try {
				HOSTNAME = InetAddress.getLocalHost().getHostName();
			} catch (UnknownHostException e) {
				LOGGER.info("Can't determine hostname");
				HOSTNAME = "unknown host";
			}
		}

		return getString(KEY_PROFILE_NAME, HOSTNAME);
	}

	public boolean isAutoUpdate() {
		return Build.isUpdatable() && getBoolean(KEY_AUTO_UPDATE, false);
	}

	public void setAutoUpdate(boolean value) {
		configuration.setProperty(KEY_AUTO_UPDATE, value);
	}

	public int getUpnpPort() {
		return getInt(KEY_UPNP_PORT, 1900);
	}

	public String getUuid() {
		return getString(KEY_UUID, null);
	}

	public void setUuid(String value){
		configuration.setProperty(KEY_UUID, value);
	}

	public void addConfigurationListener(ConfigurationListener l) {
		((PropertiesConfiguration)configuration).addConfigurationListener(l);
	}

	public void removeConfigurationListener(ConfigurationListener l) {
		((PropertiesConfiguration)configuration).removeConfigurationListener(l);
	}

	public boolean getFolderLimit() {
		return getBoolean(KEY_FOLDER_LIMIT, false);
	}

	// FIXME this is undocumented and misnamed
	@Deprecated
	public boolean initBufferMax() {
		return getBoolean(KEY_BUFFER_MAX, false);
	}

	public String getScriptDir() {
		return getString(KEY_SCRIPT_DIR, null);
	}

	public String getPluginPurgeAction() {
		return getString(KEY_PLUGIN_PURGE_ACTION, "delete");
	}

	public boolean getSearchFolder() {
		return getBoolean(KEY_SEARCH_FOLDER, false);
	}

	public boolean getSearchInFolder() {
		return getBoolean(KEY_SEARCH_IN_FOLDER, false) && getSearchFolder();
	}

	public int getSearchDepth() {
		int ret = (getBoolean(KEY_SEARCH_RECURSE, true) ? 100 : 2);
	   	return getInt(KEY_SEARCH_RECURSE_DEPTH, ret);
	}

	public void reload() {
		try {
			((PropertiesConfiguration)configuration).refresh();
		} catch (ConfigurationException e) {
			LOGGER.error(null, e);
		}
	}

	/**
	 * Retrieve the name of the folder used to select subtitles, audio channels, chapters, engines &amp;c.
	 * Defaults to the localized version of <pre>#--TRANSCODE--#</pre>.
	 * @return The folder name.
	 */
	public String getTranscodeFolderName() {
		return getString(KEY_TRANSCODE_FOLDER_NAME, Messages.getString("TranscodeVirtualFolder.0"));
	}

	/**
	 * Set a custom name for the <pre>#--TRANSCODE--#</pre> folder.
	 * @param name The folder name.
	 */
	public void setTranscodeFolderName(String name) {
		configuration.setProperty(KEY_TRANSCODE_FOLDER_NAME, name);
	}

	/**
	 * State if the video hardware acceleration is allowed
	 * @return true if hardware acceleration is allowed, false otherwise
	 */
	public boolean isGPUAcceleration() {
		return getBoolean(KEY_GPU_ACCELERATION, false);
	}

	/**
	 * Set the video hardware acceleration enable/disable
	 * @param value true if hardware acceleration is allowed, false otherwise
	 */
	public void setGPUAcceleration(boolean value) {
		configuration.setProperty(KEY_GPU_ACCELERATION, value);
	}

	/**
	 * Finds out whether the program has admin rights.
	 * It only checks on Windows and returns true if on a non-Windows OS.
	 *
	 * Note: Detection of Windows 8 depends on the user having a version of
	 * JRE newer than 1.6.0_31 installed.
	 *
	 * TODO: We should make it check for rights on other operating systems.
	 */
	public boolean isAdmin() {
		if (
			"Windows 8".equals(System.getProperty("os.name")) ||
			"Windows 7".equals(System.getProperty("os.name")) ||
			"Windows Vista".equals(System.getProperty("os.name"))
		) {
			try {
				String command = "reg query \"HKU\\S-1-5-19\"";
				Process p = Runtime.getRuntime().exec(command);
				p.waitFor();
				int exitValue = p.exitValue();

				if (0 == exitValue) {
					return true;
				}

				return false;
			} catch (IOException | InterruptedException e) {
				LOGGER.error("Something prevented UMS from checking Windows permissions", e);
			}
		}

		return true;
	}

	/* Start without external netowrk (increase startup speed) */
	public static final String KEY_EXTERNAL_NETWORK = "external_network";

	public boolean getExternalNetwork() {
		return getBoolean(KEY_EXTERNAL_NETWORK, true);
	}

	public void setExternalNetwork(boolean b) {
		configuration.setProperty(KEY_EXTERNAL_NETWORK, b);
	}

	/* Credential path handling */
	public static final String KEY_CRED_PATH = "cred.path";

	public void initCred() throws IOException {
		String cp = getCredPath();
		if (StringUtils.isEmpty(cp)) {
			// need to make sure we got a cred path here
			cp = new File(getProfileDirectory() + File.separator + "UMS.cred").getAbsolutePath();
			configuration.setProperty(KEY_CRED_PATH, cp);
			try {
				((PropertiesConfiguration)configuration).save();
			} catch (ConfigurationException e) {
			}
		}

		// Now we know cred path is set
		File f = new File(cp);
		if (!f.exists()) {
			// Cred path is set but file isn't there
			// Create empty file with some comments
			try (FileOutputStream fos = new FileOutputStream(f)) {
				StringBuilder sb = new StringBuilder();
				sb.append("# Add credentials to the file");
				sb.append("\n");
				sb.append("# on the format tag=user,pwd");
				sb.append("\n");
				sb.append("# For example:");
				sb.append("\n");
				sb.append("# channels.xxx=name,secret");
				sb.append("\n");
				fos.write(sb.toString().getBytes());
				fos.flush();
			}
		}
	}

	public String getCredPath() {
		return getString(KEY_CRED_PATH, "");
	}

	public File getCredFile() {
		return new File(getCredPath());
	}

	public int getATZLimit() {
		int tmp = getInt(KEY_ATZ_LIMIT, 10000);
		if (tmp <= 2) {
			// this is silly, ignore
			tmp = 10000;
		}
		return tmp;
	}

	public void setATZLimit(int val) {
		if (val <= 2) {
			// clear prop
			configuration.clearProperty(KEY_ATZ_LIMIT);
			return;
		}
		configuration.setProperty(KEY_ATZ_LIMIT, val);
	}

	public void setATZLimit(String str) {
		try {
			setATZLimit(Integer.parseInt(str));
		} catch (Exception e) {
			setATZLimit(0);
		}
	}

	public String getDataDir() {
		return getProfileDirectory() + File.separator + "data";
	}

	public String getDataFile(String str) {
		return getDataDir() + File.separator + str;
	}

	private String KEY_URL_RES_ORDER = "url_resolve_order";

	public String[] getURLResolveOrder() {
		return getString(KEY_URL_RES_ORDER, "").split(",");
	}

	public boolean isHideLiveSubtitlesFolder() {
		return getBoolean(KEY_HIDE_LIVE_SUBTITLES_FOLDER, true);
	}

	public void setHideLiveSubtitlesFolder(boolean value) {
		configuration.setProperty(KEY_HIDE_LIVE_SUBTITLES_FOLDER, value);
	}

	public int liveSubtitlesLimit() {
		return getInt(KEY_LIVE_SUBTITLES_LIMIT, 20);
	}
	
	public boolean isLiveSubtitlesKeep() {
		return getBoolean(KEY_LIVE_SUBTITLES_KEEP, false);
	}

	public boolean isVlcUseHardwareAccel() {
		return getBoolean(KEY_VLC_USE_HW_ACCELERATION, false);
	}

	public void setVlcUseHardwareAccel(boolean value) {
		configuration.setProperty(KEY_VLC_USE_HW_ACCELERATION, value);
	}

	public boolean isVlcExperimentalCodecs() {
		return getBoolean(KEY_VLC_USE_EXPERIMENTAL_CODECS, false);
	}

	public void setVlcExperimentalCodecs(boolean value) {
		configuration.setProperty(KEY_VLC_USE_EXPERIMENTAL_CODECS, value);
	}

	public boolean isVlcAudioSyncEnabled() {
		return getBoolean(KEY_VLC_AUDIO_SYNC_ENABLED, false);
	}

	public void setVlcAudioSyncEnabled(boolean value) {
		configuration.setProperty(KEY_VLC_AUDIO_SYNC_ENABLED, value);
	}

	public boolean isVlcSubtitleEnabled() {
		return getBoolean(KEY_VLC_SUBTITLE_ENABLED, true);
	}

	public void setVlcSubtitleEnabled(boolean value) {
		configuration.setProperty(KEY_VLC_SUBTITLE_ENABLED, value);
	}

	public String getVlcScale() {
		return getString(KEY_VLC_SCALE, "1.0");
	}

	public void setVlcScale(String value) {
		configuration.setProperty(KEY_VLC_SCALE, value);
	}

	public boolean getVlcSampleRateOverride() {
		return getBoolean(KEY_VLC_SAMPLE_RATE_OVERRIDE, false);
	}

	public void setVlcSampleRateOverride(boolean value) {
		configuration.setProperty(KEY_VLC_SAMPLE_RATE_OVERRIDE, value);
	}

	public String getVlcSampleRate() {
		return getString(KEY_VLC_SAMPLE_RATE, "48000");
	}

	public void setVlcSampleRate(String value) {
		configuration.setProperty(KEY_VLC_SAMPLE_RATE, value);
	}

	public boolean isResumeEnabled()  {
		return getBoolean(KEY_RESUME, true);
	}

	public void setResume(boolean value) {
		configuration.setProperty(KEY_RESUME, value);
	}

	public int getMinPlayTime() {
		return getInt(KEY_MIN_PLAY_TIME, 10000);
	}

	public int getMinPlayTimeWeb() {
		return getInt(KEY_MIN_PLAY_TIME_WEB, getMinPlayTime());
	}

	public int getMinPlayTimeFile() {
		return getInt(KEY_MIN_PLAY_TIME_FILE, getMinPlayTime());
	}

	public int getResumeRewind() {
		return getInt(KEY_RESUME_REWIND, 17000);
	}

	public double getResumeBackFactor() {
		int percent = getInt(KEY_RESUME_BACK, 92);
		if (percent > 97) {
			percent = 97;
		}
		if (percent < 10) {
			percent = 10;
		}
		return (percent / 100.0);
	}

	public int getResumeKeepTime() {
		return getInt(KEY_RESUME_KEEP_TIME, 0);
	}

	public boolean hideSubsInfo() {
		return getBoolean(KEY_HIDE_SUBS_INFO, false);
	}

	public String getPlugins(ArrayList<String> tags) {
		return tagLoop(tags, ".plugins", "dummy");
	}

	public boolean isHideWebFolder(ArrayList<String> tags) {
		return tagLoopBool(tags, ".web", "dummy", false);
	}

	private String tagLoop(ArrayList<String> tags, String suff, String fallback) {
		if (tags == null || tags.isEmpty()) {
			// no tags use fallback
			return getString(fallback, "");
		}

		for (String tag : tags) {
			String x = (tag.toLowerCase() + suff).replaceAll(" ", "_");
			String res = getString(x, "");
			if (StringUtils.isNotBlank(res)) {
				// use first tag found
				return res;
			}
		}

		// down here no matching tag was found
		// return fallback
		return getString(fallback, "");
	}

	private boolean tagLoopBool(ArrayList<String> tags, String suff, String fallback, boolean def) {
		String b = tagLoop(tags, suff, fallback);
		if (StringUtils.isBlank(b)) {
			return def;
		}

		return b.trim().equalsIgnoreCase("true");
	}

	/**
	 * Whether the profile name should be appended to the server name when
	 * displayed on the renderer
	 *
	 * @return True if the profile name should be appended.
	 */
	public boolean isAppendProfileName() {
		return getBoolean(KEY_APPEND_PROFILE_NAME, false);
	}

	/**
	 * Set whether the profile name should be appended to the server name
	 * when displayed on the renderer
	 *
	 * @param value Set to true if the profile name should be appended.
	 */
	public void setAppendProfileName(boolean value) {
		configuration.setProperty(KEY_APPEND_PROFILE_NAME, value);
	}

	/**
	 * Set whether UMS should kill an old running instance
	 *
	 * @param val Set to true it should kill the old instance
	 */
	public void setSingle(boolean val) {
		configuration.setProperty(KEY_SINGLE, val);
	}

	public boolean getSingle() {
		return getBoolean(KEY_SINGLE, true);
	}

	/**
	 * Web stuff
	 */
	protected static final String KEY_NO_FOLDERS = "no_shared";
	protected static final String KEY_WEB_HTTPS = "use_https";
	protected static final String KEY_WEB_PORT = "web_port";
	protected static final int WEB_MAX_THREADS = 100;

	public boolean getNoFolders(String tag) {
		if (tag == null) {
			return getBoolean(KEY_NO_FOLDERS, false);
		}
		String x = (tag.toLowerCase() + ".no_shared").replaceAll(" ", "_");
		return getBoolean(x, false);
	}

	public boolean getWebHttps() {
		return getBoolean(KEY_WEB_HTTPS, false);
	}

	public File getWebPath() {
		File path = new File(getString(KEY_WEB_PATH, "web"));
		if (!path.exists()) {
			path.mkdirs();
		}
		return path;
	}

	public File getWebFile(String file) {
		return new File(getWebPath().getAbsolutePath() + File.separator + file);
	}

	public boolean isWebAuthenticate() {
		return getBoolean(KEY_WEB_AUTHENTICATE, false);
	}

	public int getWebThreads() {
		int x = getInt(KEY_WEB_THREADS, 30);
		return (x > WEB_MAX_THREADS ? WEB_MAX_THREADS : x);
	}

	public boolean isWebMp4Trans() {
		return getBoolean(KEY_WEB_MP4_TRANS, false);
	}

	public String getBumpAddress() {
		return getString(KEY_BUMP_ADDRESS, "");
	}

	public void setBumpAddress(String value) {
		configuration.setProperty(KEY_BUMP_ADDRESS, value);
	}

	public String getBumpJS(String fallback) {
		return getString(KEY_BUMP_JS, fallback);
	}

	public String getBumpSkinDir(String fallback) {
		return getString(KEY_BUMP_SKIN_DIR, fallback);
	}

	public int getWebPort() {
		return getInt(KEY_WEB_PORT, 0);
	}

	public boolean useWebInterface() {
		return getBoolean(KEY_WEB_ENABLE, true);
	}

	public boolean isAutomaticMaximumBitrate() {
		return getBoolean(KEY_AUTOMATIC_MAXIMUM_BITRATE, false);
	}

	public void setAutomaticMaximumBitrate(boolean b) {
		if (!isAutomaticMaximumBitrate() && b) {
			// get all bitrates from renderers
			RendererConfiguration.calculateAllSpeeds();
		}
		configuration.setProperty(KEY_AUTOMATIC_MAXIMUM_BITRATE, b);
	}

	public String pingPath() {
		return getString(KEY_PING_PATH, null);
	}

	public boolean isSpeedDbg() {
		return getBoolean(KEY_SPEED_DBG, false);
	}

	public boolean getAutoDiscover() {
		return getBoolean(KEY_AUTOMATIC_DISCOVER, false);
	}

	public int mediaLibrarySort() {
		return getInt(KEY_MEDIA_LIB_SORT, UMSUtils.SORT_NO_SORT);
	}

	public boolean getWebAutoCont(Format f) {
		String key = KEY_WEB_CONT_VIDEO;
		boolean def = false;
		if (f.isAudio()) {
			key = KEY_WEB_CONT_AUDIO;
			def = true;
		}
		if (f.isImage()) {
			key = KEY_WEB_CONT_IMAGE;
			def = false;
		}
		return getBoolean(key, def);
	}

	public boolean getWebAutoLoop(Format f) {
		String key = KEY_WEB_LOOP_VIDEO;
		if (f.isAudio()) {
			key = KEY_WEB_LOOP_AUDIO;
		}
		if (f.isImage()) {
			key = KEY_WEB_LOOP_IMAGE;
		}
		return getBoolean(key, false);
	}

	public int getWebImgSlideDelay() {
		return getInt(KEY_WEB_IMAGE_SLIDE, 0);
	}
<<<<<<< HEAD

	public String getWebSize() {
		return getString(KEY_WEB_SIZE, "");
	}

	public int getWebHeight() {
		return getInt(KEY_WEB_HEIGHT, 0);
	}

	public int getWebWidth() {
		return getInt(KEY_WEB_WIDTH, 0);
	}

	public boolean getWebFlash() {
		return getBoolean(KEY_WEB_FLASH, false);
	}

	public boolean getWebChrome() {
		return getBoolean(KEY_WEB_CHROME_TRICK, false);
	}

=======
>>>>>>> f38e4d12
}<|MERGE_RESOLUTION|>--- conflicted
+++ resolved
@@ -124,149 +124,6 @@
 	protected static final String KEY_FORCE_TRANSCODE_FOR_EXTENSIONS = "force_transcode_for_extensions";
 	protected static final String KEY_FOLDER_LIMIT = "folder_limit";
 	public static final String KEY_GPU_ACCELERATION = "gpu_acceleration";
-<<<<<<< HEAD
-	private static final String KEY_HIDE_ADVANCED_OPTIONS = "hide_advanced_options";
-	private static final String KEY_HIDE_EMPTY_FOLDERS = "hide_empty_folders";
-	private static final String KEY_HIDE_ENGINENAMES = "hide_enginenames";
-	private static final String KEY_HIDE_EXTENSIONS = "hide_extensions";
-	private static final String KEY_HIDE_RECENTLY_PLAYED_FOLDER = "hide_recently_played_folder";
-	private static final String KEY_HIDE_LIVE_SUBTITLES_FOLDER = "hide_live_subtitles_folder";
-	private static final String KEY_HIDE_MEDIA_LIBRARY_FOLDER = "hide_media_library_folder";
-	private static final String KEY_HIDE_SUBS_INFO = "hide_subs_info";
-	private static final String KEY_HIDE_TRANSCODE_FOLDER = "hide_transcode_folder";
-	private static final String KEY_HIDE_VIDEO_SETTINGS = "hide_video_settings";
-	private static final String KEY_HTTP_ENGINE_V2 = "http_engine_v2";
-	private static final String KEY_IGNORE_THE_WORD_THE = "ignore_the_word_the";
-	private static final String KEY_IGNORED_RENDERERS = "ignored_renderers";
-	private static final String KEY_IMAGE_THUMBNAILS_ENABLED = "image_thumbnails";
-	private static final String KEY_IP_FILTER = "ip_filter";
-	private static final String KEY_ITUNES_LIBRARY_PATH = "itunes_library_path";
-	private static final String KEY_SHOW_IPHOTO_LIBRARY = "show_iphoto_library";
-	private static final String KEY_SHOW_ITUNES_LIBRARY = "show_itunes_library";
-	private static final String KEY_LANGUAGE = "language";
-	private static final String KEY_MAX_AUDIO_BUFFER = "maximum_audio_buffer_size";
-	private static final String KEY_MAX_BITRATE = "maximum_bitrate";
-	private static final String KEY_MAX_MEMORY_BUFFER_SIZE = "maximum_video_buffer_size";
-	private static final String KEY_MENCODER_ASS = "mencoder_ass";
-	private static final String KEY_MENCODER_AC3_FIXED = "mencoder_ac3_fixed";
-	private static final String KEY_MENCODER_ASS_DEFAULTSTYLE = "mencoder_ass_defaultstyle";
-	private static final String KEY_MENCODER_CUSTOM_OPTIONS = "mencoder_custom_options";
-	private static final String KEY_MENCODER_FONT_CONFIG = "mencoder_fontconfig";
-	private static final String KEY_MENCODER_FORCE_FPS = "mencoder_forcefps";
-	private static final String KEY_MENCODER_INTELLIGENT_SYNC = "mencoder_intelligent_sync";
-	private static final String KEY_MENCODER_MAX_THREADS = "mencoder_max_threads";
-	private static final String KEY_MENCODER_MT = "mencoder_mt";
-	private static final String KEY_MENCODER_MUX_COMPATIBLE = "mencoder_mux_compatible";
-	private static final String KEY_MENCODER_NOASS_BLUR = "mencoder_noass_blur";
-	private static final String KEY_MENCODER_NOASS_OUTLINE = "mencoder_noass_outline";
-	private static final String KEY_MENCODER_NOASS_SCALE = "mencoder_noass_scale";
-	private static final String KEY_MENCODER_NOASS_SUBPOS = "mencoder_noass_subpos";
-	private static final String KEY_MENCODER_NO_OUT_OF_SYNC = "mencoder_nooutofsync";
-	private static final String KEY_MENCODER_NORMALIZE_VOLUME = "mencoder_normalize_volume";
-	private static final String KEY_MENCODER_OVERSCAN_COMPENSATION_HEIGHT = "mencoder_overscan_compensation_height";
-	private static final String KEY_MENCODER_OVERSCAN_COMPENSATION_WIDTH = "mencoder_overscan_compensation_width";
-	private static final String KEY_AUDIO_REMUX_AC3 = "audio_remux_ac3";
-	private static final String KEY_MENCODER_REMUX_MPEG2 = "mencoder_remux_mpeg2";
-	private static final String KEY_MENCODER_SCALER = "mencoder_scaler";
-	private static final String KEY_MENCODER_SCALEX = "mencoder_scalex";
-	private static final String KEY_MENCODER_SCALEY = "mencoder_scaley";
-	private static final String KEY_MENCODER_SUB_FRIBIDI = "mencoder_subfribidi";
-	private static final String KEY_MENCODER_USE_PCM_FOR_HQ_AUDIO_ONLY = "mencoder_usepcm_for_hq_audio_only";
-	private static final String KEY_MENCODER_VOBSUB_SUBTITLE_QUALITY = "mencoder_vobsub_subtitle_quality";
-	private static final String KEY_MENCODER_YADIF = "mencoder_yadif";
-	private static final String KEY_MIN_MEMORY_BUFFER_SIZE = "minimum_video_buffer_size";
-	private static final String KEY_MIN_PLAY_TIME = "min_playtime";
-	private static final String KEY_MIN_PLAY_TIME_WEB = "min_playtime_web";
-	private static final String KEY_MIN_PLAY_TIME_FILE = "min_playtime_file";
-	private static final String KEY_MIN_STREAM_BUFFER = "minimum_web_buffer_size";
-	private static final String KEY_MINIMIZED = "minimized";
-	private static final String KEY_MPEG2_MAIN_SETTINGS = "mpeg2_main_settings";
-	private static final String KEY_MUX_ALLAUDIOTRACKS = "tsmuxer_mux_all_audiotracks";
-	private static final String KEY_NETWORK_INTERFACE = "network_interface";
-	private static final String KEY_HIDE_NEW_MEDIA_FOLDER = "hide_new_media_folder";
-	private static final String KEY_DISABLE_TRANSCODE_FOR_EXTENSIONS = "disable_transcode_for_extensions";
-	private static final String KEY_NUMBER_OF_CPU_CORES = "number_of_cpu_cores";
-	private static final String KEY_OPEN_ARCHIVES = "enable_archive_browsing";
-	private static final String KEY_LIVE_SUBTITLES_LIMIT = "live_subtitles_limit";
-	private static final String KEY_LIVE_SUBTITLES_KEEP = "live_subtitles_keep";
-	private static final String KEY_OVERSCAN = "mencoder_overscan";
-	private static final String KEY_PING_PATH = "ping_path";
-	private static final String KEY_PLUGIN_DIRECTORY = "plugins";
-	private static final String KEY_PLUGIN_PURGE_ACTION = "plugin_purge";
-	private static final String KEY_PREVENTS_SLEEP = "prevents_sleep_mode";
-	private static final String KEY_PRETTIFY_FILENAMES = "prettify_filenames";
-	private static final String KEY_PROFILE_NAME = "name";
-	private static final String KEY_PROXY_SERVER_PORT = "proxy";
-	private static final String KEY_RENDERER_DEFAULT = "renderer_default";
-	private static final String KEY_RENDERER_FORCE_DEFAULT = "renderer_force_default";
-	private static final String KEY_RESUME = "resume";
-	private static final String KEY_RESUME_REWIND = "resume_rewind";
-	private static final String KEY_RESUME_BACK = "resume_back";
-	private static final String KEY_RESUME_KEEP_TIME = "resume_keep_time";
-	private static final String KEY_RUN_WIZARD = "run_wizard";
-	private static final String KEY_SCRIPT_DIR = "script_dir";
-	private static final String KEY_SEARCH_FOLDER = "search_folder";
-	private static final String KEY_SEARCH_IN_FOLDER = "search_in_folder";
-	private static final String KEY_SEARCH_RECURSE = "search_recurse"; // legacy option
-	private static final String KEY_SEARCH_RECURSE_DEPTH = "search_recurse_depth";
-	private static final String KEY_SERVER_HOSTNAME = "hostname";
-	private static final String KEY_SERVER_NAME = "server_name";
-	private static final String KEY_SERVER_PORT = "port";
-	private static final String KEY_SHARES = "shares";
-	private static final String KEY_SINGLE = "single_instance";
-	private static final String KEY_SKIP_LOOP_FILTER_ENABLED = "mencoder_skip_loop_filter";
-	private static final String KEY_SKIP_NETWORK_INTERFACES = "skip_network_interfaces";
-	private static final String KEY_SORT_METHOD = "sort_method";
-	private static final String KEY_SORT_PATHS = "sort_paths";
-	private static final String KEY_SPEED_DBG = "speed_debug";
-	private static final String KEY_SUBS_COLOR = "subtitles_color";
-	private static final String KEY_SUBTITLES_CODEPAGE = "subtitles_codepage";
-	private static final String KEY_SUBTITLES_LANGUAGES = "subtitles_languages";
-	private static final String KEY_TEMP_FOLDER_PATH = "temp_directory";
-	private static final String KEY_THUMBNAIL_GENERATION_ENABLED = "generate_thumbnails";
-	private static final String KEY_THUMBNAIL_SEEK_POS = "thumbnail_seek_position";
-	private static final String KEY_TRANSCODE_BLOCKS_MULTIPLE_CONNECTIONS = "transcode_block_multiple_connections";
-	private static final String KEY_TRANSCODE_FOLDER_NAME = "transcode_folder_name";
-	private static final String KEY_TRANSCODE_KEEP_FIRST_CONNECTION = "transcode_keep_first_connection";
-	private static final String KEY_TSMUXER_FORCEFPS = "tsmuxer_forcefps";
-	private static final String KEY_UPNP_PORT = "upnp_port";
-	private static final String KEY_USE_CACHE = "use_cache";
-	private static final String KEY_USE_MPLAYER_FOR_THUMBS = "use_mplayer_for_video_thumbs";
-	private static final String KEY_AUDIO_USE_PCM = "audio_use_pcm";
-	private static final String KEY_UUID = "uuid";
-	private static final String KEY_VIDEOTRANSCODE_START_DELAY = "videotranscode_start_delay";
-	private static final String KEY_VIRTUAL_FOLDERS = "virtual_folders";
-	private static final String KEY_VIRTUAL_FOLDERS_FILE = "virtual_folders_file";
-	private static final String KEY_VLC_USE_HW_ACCELERATION = "vlc_use_hw_acceleration";
-	private static final String KEY_VLC_USE_EXPERIMENTAL_CODECS = "vlc_use_experimental_codecs";
-	private static final String KEY_VLC_AUDIO_SYNC_ENABLED = "vlc_audio_sync_enabled";
-	private static final String KEY_VLC_SUBTITLE_ENABLED = "vlc_subtitle_enabled";
-	private static final String KEY_VLC_SCALE = "vlc_scale";
-	private static final String KEY_VLC_SAMPLE_RATE_OVERRIDE = "vlc_sample_rate_override";
-	private static final String KEY_VLC_SAMPLE_RATE = "vlc_sample_rate";
-	private static final String KEY_WEB_AUTHENTICATE = "web_authenticate";
-	private static final String KEY_WEB_CHROME_TRICK = "web_chrome";
-	private static final String KEY_WEB_CONF_PATH = "web_conf";
-	private static final String KEY_WEB_CONT_AUDIO = "web_continue_audio";
-	private static final String KEY_WEB_CONT_IMAGE = "web_continue_image";
-	private static final String KEY_WEB_CONT_VIDEO = "web_continue_video";
-	private static final String KEY_WEB_ENABLE = "web_enable";
-	private static final String KEY_WEB_FLASH = "web_flash";
-	private static final String KEY_WEB_HEIGHT = "web_height";
-	private static final String KEY_WEB_IMAGE_SLIDE = "web_image_show_delay";
-	private static final String KEY_WEB_LOOP_AUDIO = "web_loop_audio";
-	private static final String KEY_WEB_LOOP_IMAGE = "web_loop_image";
-	private static final String KEY_WEB_LOOP_VIDEO = "web_loop_video";
-	private static final String KEY_WEB_MP4_TRANS = "web_mp4_trans";
-	private static final String KEY_WEB_SIZE = "web_size";
-	private static final String KEY_WEB_THREADS = "web_threads";
-	private static final String KEY_WEB_WIDTH = "web_width";
-	private static final String KEY_WEB_PATH = "web_path";
-	private static final String KEY_X264_CONSTANT_RATE_FACTOR = "x264_constant_rate_factor";
-	private static final String KEY_BUMP_ADDRESS = "bump";
-	private static final String KEY_BUMP_JS = "bump.js";
-	private static final String KEY_BUMP_SKIN_DIR = "bump.skin";
-=======
 	protected static final String KEY_HIDE_ADVANCED_OPTIONS = "hide_advanced_options";
 	protected static final String KEY_HIDE_EMPTY_FOLDERS = "hide_empty_folders";
 	protected static final String KEY_HIDE_ENGINENAMES = "hide_enginenames";
@@ -388,17 +245,22 @@
 	protected static final String KEY_VLC_SAMPLE_RATE_OVERRIDE = "vlc_sample_rate_override";
 	protected static final String KEY_VLC_SAMPLE_RATE = "vlc_sample_rate";
 	protected static final String KEY_WEB_AUTHENTICATE = "web_authenticate";
+	protected static final String KEY_WEB_CHROME_TRICK = "web_chrome";
 	protected static final String KEY_WEB_CONF_PATH = "web_conf";
 	protected static final String KEY_WEB_CONT_AUDIO = "web_continue_audio";
 	protected static final String KEY_WEB_CONT_IMAGE = "web_continue_image";
 	protected static final String KEY_WEB_CONT_VIDEO = "web_continue_video";
 	protected static final String KEY_WEB_ENABLE = "web_enable";
+	protected static final String KEY_WEB_FLASH = "web_flash";
+	protected static final String KEY_WEB_HEIGHT = "web_height";
 	protected static final String KEY_WEB_IMAGE_SLIDE = "web_image_show_delay";
 	protected static final String KEY_WEB_LOOP_AUDIO = "web_loop_audio";
 	protected static final String KEY_WEB_LOOP_IMAGE = "web_loop_image";
 	protected static final String KEY_WEB_LOOP_VIDEO = "web_loop_video";
 	protected static final String KEY_WEB_MP4_TRANS = "web_mp4_trans";
+	protected static final String KEY_WEB_SIZE = "web_size";
 	protected static final String KEY_WEB_THREADS = "web_threads";
+	protected static final String KEY_WEB_WIDTH = "web_width";
 	protected static final String KEY_WEB_PATH = "web_path";
 	protected static final String KEY_X264_CONSTANT_RATE_FACTOR = "x264_constant_rate_factor";
 	protected static final String KEY_BUMP_ADDRESS = "bump";
@@ -408,7 +270,6 @@
 	// Deprecated settings
 	@Deprecated
 	protected static final String KEY_MENCODER_ASS_DEFAULTSTYLE = "mencoder_ass_defaultstyle";
->>>>>>> f38e4d12
 
 	// The name of the subdirectory under which UMS config files are stored for this build (default: UMS).
 	// See Build for more details
@@ -3325,8 +3186,6 @@
 	public int getWebImgSlideDelay() {
 		return getInt(KEY_WEB_IMAGE_SLIDE, 0);
 	}
-<<<<<<< HEAD
-
 	public String getWebSize() {
 		return getString(KEY_WEB_SIZE, "");
 	}
@@ -3347,6 +3206,4 @@
 		return getBoolean(KEY_WEB_CHROME_TRICK, false);
 	}
 
-=======
->>>>>>> f38e4d12
 }