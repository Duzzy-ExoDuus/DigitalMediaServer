/*
 * PS3 Media Server, for streaming any medias to your PS3.
 * Copyright (C) 2008  A.Brochard
 *
 * This program is free software; you can redistribute it and/or
 * modify it under the terms of the GNU General Public License
 * as published by the Free Software Foundation; version 2
 * of the License only.
 *
 * This program is distributed in the hope that it will be useful,
 * but WITHOUT ANY WARRANTY; without even the implied warranty of
 * MERCHANTABILITY or FITNESS FOR A PARTICULAR PURPOSE.  See the
 * GNU General Public License for more details.
 *
 * You should have received a copy of the GNU General Public License
 * along with this program; if not, write to the Free Software
 * Foundation, Inc., 51 Franklin Street, Fifth Floor, Boston, MA  02110-1301, USA.
 */
package net.pms.configuration;

import com.sun.jna.Platform;
import java.awt.Component;
import java.io.File;
import java.io.FileOutputStream;
import java.io.IOException;
import java.net.InetAddress;
import java.net.UnknownHostException;
import java.util.*;
import javax.swing.JFrame;
import javax.swing.JOptionPane;
import javax.swing.SwingUtilities;
import net.pms.Messages;
import net.pms.PMS;
import net.pms.io.SystemUtils;
import net.pms.util.FileUtil;
import net.pms.util.FileUtil.FileLocation;
import net.pms.util.PropertiesUtil;
import net.pms.util.WindowsRegistry;
import org.apache.commons.configuration.Configuration;
import org.apache.commons.configuration.ConfigurationException;
import org.apache.commons.configuration.PropertiesConfiguration;
import org.apache.commons.configuration.event.ConfigurationListener;
import org.apache.commons.io.FileUtils;
import org.apache.commons.io.FilenameUtils;
import org.apache.commons.lang3.StringUtils;
import org.slf4j.Logger;
import org.slf4j.LoggerFactory;

/**
 * Container for all configurable PMS settings. Settings are typically defined by three things:
 * a unique key for use in the configuration file "UMS.conf", a getter (and setter) method and
 * a default value. When a key cannot be found in the current configuration, the getter will
 * return a default value. Setters only store a value, they do not permanently save it to
 * file.
 */
public class PmsConfiguration {
	private static final Logger LOGGER = LoggerFactory.getLogger(PmsConfiguration.class);
	private static final int DEFAULT_PROXY_SERVER_PORT = -1;
	private static final int DEFAULT_SERVER_PORT = 5001;

	/*
	 * MEncoder has a hardwired maximum of 8 threads for -lavcopts and 16
	 * for -lavdopts.
	 * The Windows SubJunk Builds can take 16 for both, but we keep it at 8
	 * for compatibility with other operating systems.
	 */
	private static final int MENCODER_MAX_THREADS = 8;

	// TODO: Get this out of here
	private static boolean avsHackLogged = false;

	private static final String KEY_ALTERNATE_SUBTITLES_FOLDER = "alternate_subtitles_folder";
	private static final String KEY_ALTERNATE_THUMB_FOLDER = "alternate_thumb_folder";
	private static final String KEY_SHOW_APERTURE_LIBRARY = "show_aperture_library";
	private static final String KEY_ATZ_LIMIT = "atz_limit";
	private static final String KEY_AUDIO_BITRATE = "audio_bitrate";
	private static final String KEY_AUDIO_CHANNEL_COUNT = "audio_channels";
	private static final String KEY_AUDIO_LANGUAGES = "audio_languages";
	private static final String KEY_AUDIO_RESAMPLE = "audio_resample";
	private static final String KEY_AUDIO_SUB_LANGS = "audio_subtitles_languages";
	private static final String KEY_AUDIO_THUMBNAILS_METHOD = "audio_thumbnails_method";
	private static final String KEY_AUTO_UPDATE = "auto_update";
	private static final String KEY_AUTOLOAD_SUBTITLES = "autoload_external_subtitles";
	private static final String KEY_AVISYNTH_CONVERT_FPS = "avisynth_convert_fps";
	private static final String KEY_AVISYNTH_INTERFRAME = "avisynth_interframe";
	private static final String KEY_AVISYNTH_INTERFRAME_GPU = "avisynth_interframegpu";
	private static final String KEY_AVISYNTH_MULTITHREADING = "avisynth_multithreading";
	private static final String KEY_AVISYNTH_SCRIPT = "avisynth_script";
	private static final String KEY_ASS_MARGIN = "subtitles_ass_margin";
	private static final String KEY_ASS_OUTLINE = "subtitles_ass_outline";
	private static final String KEY_ASS_SCALE = "subtitles_ass_scale";
	private static final String KEY_ASS_SHADOW = "subtitles_ass_shadow";
	private static final String KEY_BUFFER_MAX = "buffer_max";
	private static final String KEY_CHAPTER_INTERVAL = "chapter_interval";
	private static final String KEY_CHAPTER_SUPPORT = "chapter_support";
	private static final String KEY_MENCODER_CODEC_SPECIFIC_SCRIPT = "mencoder_codec_specific_script";
	private static final String KEY_DISABLE_FAKESIZE = "disable_fakesize";
	public static final String KEY_DISABLE_SUBTITLES = "disable_subtitles";
	private static final String KEY_DVDISO_THUMBNAILS = "dvd_isos_thumbnails";
	private static final String KEY_AUDIO_EMBED_DTS_IN_PCM = "audio_embed_dts_in_pcm";
	private static final String KEY_ENGINES = "engines";
	private static final String KEY_FFMPEG_ALTERNATIVE_PATH = "alternativeffmpegpath"; // TODO: FFmpegDVRMSRemux will be removed and DVR-MS will be transcoded
	private static final String KEY_FFMPEG_MULTITHREADING = "ffmpeg_multithreading";
	private static final String KEY_FFMPEG_AVISYNTH_MULTITHREADING = "ffmpeg_avisynth_multithreading";
	private static final String KEY_FFMPEG_AVISYNTH_CONVERT_FPS = "ffmpeg_avisynth_convertfps";
	private static final String KEY_FFMPEG_AVISYNTH_INTERFRAME = "ffmpeg_avisynth_interframe";
	private static final String KEY_FFMPEG_AVISYNTH_INTERFRAME_GPU = "ffmpeg_avisynth_interframegpu";
	private static final String KEY_FFMPEG_FONT_CONFIG = "ffmpeg_font_config";
	private static final String KEY_FFMPEG_MUX_COMPATIBLE = "ffmpeg_mux_compatible";
	private static final String KEY_FFMPEG_MUX_TSMUXER_COMPATIBLE = "ffmpeg_mux_tsmuxer_compatible";
	private static final String KEY_FIX_25FPS_AV_MISMATCH = "fix_25fps_av_mismatch";
	private static final String KEY_FOLDERS = "folders";
	private static final String KEY_FOLDERS_MONITORED = "folders_monitored";
	private static final String KEY_FONT = "subtitles_font";
	private static final String KEY_FORCED_SUBTITLE_LANGUAGE = "forced_subtitle_language";
	private static final String KEY_FORCED_SUBTITLE_TAGS = "forced_subtitle_tags";
	private static final String KEY_FORCE_TRANSCODE_FOR_EXTENSIONS = "force_transcode_for_extensions";
	private static final String KEY_FOLDER_LIMIT = "folder_limit";
	public static final String KEY_GPU_ACCELERATION = "gpu_acceleration";
	private static final String KEY_HIDE_ADVANCED_OPTIONS = "hide_advanced_options";
	private static final String KEY_HIDE_EMPTY_FOLDERS = "hide_empty_folders";
	private static final String KEY_HIDE_ENGINENAMES = "hide_enginenames";
	private static final String KEY_HIDE_EXTENSIONS = "hide_extensions";
	private static final String KEY_HIDE_RECENTLY_PLAYED_FOLDER = "hide_recently_played_folder";
	private static final String KEY_HIDE_LIVE_SUBTITLES_FOLDER = "hide_live_subtitles_folder";
	private static final String KEY_HIDE_MEDIA_LIBRARY_FOLDER = "hide_media_library_folder";
	private static final String KEY_HIDE_SUBS_INFO = "hide_subs_info";
	private static final String KEY_HIDE_TRANSCODE_FOLDER = "hide_transcode_folder";
	private static final String KEY_HIDE_VIDEO_SETTINGS = "hide_video_settings";
	private static final String KEY_HTTP_ENGINE_V2 = "http_engine_v2";
	private static final String KEY_IGNORE_THE_WORD_THE = "ignore_the_word_the";
	private static final String KEY_IGNORED_RENDERERS = "ignored_renderers";
	private static final String KEY_IMAGE_THUMBNAILS_ENABLED = "image_thumbnails";
	private static final String KEY_IP_FILTER = "ip_filter";
	private static final String KEY_SHOW_IPHOTO_LIBRARY = "show_iphoto_library";
	private static final String KEY_SHOW_ITUNES_LIBRARY = "show_itunes_library";
	private static final String KEY_LANGUAGE = "language";
	private static final String KEY_MAX_AUDIO_BUFFER = "maximum_audio_buffer_size";
	private static final String KEY_MAX_BITRATE = "maximum_bitrate";
	private static final String KEY_MAX_MEMORY_BUFFER_SIZE = "maximum_video_buffer_size";
	private static final String KEY_MENCODER_ASS = "mencoder_ass";
	private static final String KEY_MENCODER_AC3_FIXED = "mencoder_ac3_fixed";
	private static final String KEY_MENCODER_ASS_DEFAULTSTYLE = "mencoder_ass_defaultstyle";
	private static final String KEY_MENCODER_CUSTOM_OPTIONS = "mencoder_custom_options";
	private static final String KEY_MENCODER_FONT_CONFIG = "mencoder_fontconfig";
	private static final String KEY_MENCODER_FORCE_FPS = "mencoder_forcefps";
	private static final String KEY_MENCODER_INTELLIGENT_SYNC = "mencoder_intelligent_sync";
	private static final String KEY_MENCODER_MAX_THREADS = "mencoder_max_threads";
	private static final String KEY_MENCODER_MT = "mencoder_mt";
	private static final String KEY_MENCODER_MUX_COMPATIBLE = "mencoder_mux_compatible";
	private static final String KEY_MENCODER_NOASS_BLUR = "mencoder_noass_blur";
	private static final String KEY_MENCODER_NOASS_OUTLINE = "mencoder_noass_outline";
	private static final String KEY_MENCODER_NOASS_SCALE = "mencoder_noass_scale";
	private static final String KEY_MENCODER_NOASS_SUBPOS = "mencoder_noass_subpos";
	private static final String KEY_MENCODER_NO_OUT_OF_SYNC = "mencoder_nooutofsync";
	private static final String KEY_MENCODER_NORMALIZE_VOLUME = "mencoder_normalize_volume";
	private static final String KEY_MENCODER_OVERSCAN_COMPENSATION_HEIGHT = "mencoder_overscan_compensation_height";
	private static final String KEY_MENCODER_OVERSCAN_COMPENSATION_WIDTH = "mencoder_overscan_compensation_width";
	private static final String KEY_AUDIO_REMUX_AC3 = "audio_remux_ac3";
	private static final String KEY_MENCODER_REMUX_MPEG2 = "mencoder_remux_mpeg2";
	private static final String KEY_MENCODER_SCALER = "mencoder_scaler";
	private static final String KEY_MENCODER_SCALEX = "mencoder_scalex";
	private static final String KEY_MENCODER_SCALEY = "mencoder_scaley";
	private static final String KEY_MENCODER_SUB_FRIBIDI = "mencoder_subfribidi";
	private static final String KEY_MENCODER_USE_PCM_FOR_HQ_AUDIO_ONLY = "mencoder_usepcm_for_hq_audio_only";
	private static final String KEY_MENCODER_VOBSUB_SUBTITLE_QUALITY = "mencoder_vobsub_subtitle_quality";
	private static final String KEY_MENCODER_YADIF = "mencoder_yadif";
	private static final String KEY_MIN_PLAY_TIME = "min_playtime";
	private static final String KEY_MIN_PLAY_TIME_WEB = "min_playtime_web";
	private static final String KEY_MIN_PLAY_TIME_FILE = "min_playtime_file";
	private static final String KEY_MINIMIZED = "minimized";
	private static final String KEY_MIN_MEMORY_BUFFER_SIZE = "minimum_video_buffer_size";
	private static final String KEY_MIN_STREAM_BUFFER = "minimum_web_buffer_size";
	private static final String KEY_MPEG2_MAIN_SETTINGS = "mpeg2_main_settings";
	private static final String KEY_MUX_ALLAUDIOTRACKS = "tsmuxer_mux_all_audiotracks";
	private static final String KEY_NETWORK_INTERFACE = "network_interface";
	private static final String KEY_HIDE_NEW_MEDIA_FOLDER = "hide_new_media";
	private static final String KEY_DISABLE_TRANSCODE_FOR_EXTENSIONS = "disable_transcode_for_extensions";
	private static final String KEY_NUMBER_OF_CPU_CORES = "number_of_cpu_cores";
	private static final String KEY_OPEN_ARCHIVES = "enable_archive_browsing";
	private static final String KEY_LIVE_SUBTITLES_LIMIT = "live_subtitles_limit";
	private static final String KEY_LIVE_SUBTITLES_KEEP = "live_subtitles_keep";
	private static final String KEY_OVERSCAN = "mencoder_overscan";
	private static final String KEY_PLUGIN_DIRECTORY = "plugins";
	private static final String KEY_PLUGIN_PURGE_ACTION = "plugin_purge";
	private static final String KEY_PREVENTS_SLEEP = "prevents_sleep_mode";
	private static final String KEY_PRETTIFY_FILENAMES = "prettify_filenames";
	private static final String KEY_PROFILE_NAME = "name";
	private static final String KEY_PROXY_SERVER_PORT = "proxy";
	private static final String KEY_RENDERER_DEFAULT = "renderer_default";
	private static final String KEY_RENDERER_FORCE_DEFAULT = "renderer_force_default";
	private static final String KEY_RESUME = "resume";
	private static final String KEY_RESUME_REWIND = "resume_rewind";
	private static final String KEY_RESUME_BACK = "resume_back";
	private static final String KEY_RESUME_KEEP_TIME = "resume_keep_time";
	private static final String KEY_RUN_WIZARD = "run_wizard";
	private static final String KEY_SCRIPT_DIR = "script_dir";
	private static final String KEY_SEARCH_FOLDER = "search_folder";
	private static final String KEY_SEARCH_RECURSE = "search_recurse";
	private static final String KEY_SERVER_HOSTNAME = "hostname";
	private static final String KEY_SERVER_PORT = "port";
	private static final String KEY_SHARES = "shares";
	private static final String KEY_SKIP_LOOP_FILTER_ENABLED = "mencoder_skip_loop_filter";
	private static final String KEY_SKIP_NETWORK_INTERFACES = "skip_network_interfaces";
	private static final String KEY_SORT_METHOD = "sort_method";
	private static final String KEY_SUBS_COLOR = "subtitles_color";
	private static final String KEY_SUBTITLES_CODEPAGE = "subtitles_codepage";
	private static final String KEY_SUBTITLES_LANGUAGES = "subtitles_languages";
	private static final String KEY_TEMP_FOLDER_PATH = "temp_directory";
	private static final String KEY_THUMBNAIL_GENERATION_ENABLED = "generate_thumbnails";
	private static final String KEY_THUMBNAIL_SEEK_POS = "thumbnail_seek_position";
	private static final String KEY_TRANSCODE_BLOCKS_MULTIPLE_CONNECTIONS = "transcode_block_multiple_connections";
	private static final String KEY_TRANSCODE_FOLDER_NAME = "transcode_folder_name";
	private static final String KEY_TRANSCODE_KEEP_FIRST_CONNECTION = "transcode_keep_first_connection";
	private static final String KEY_TSMUXER_FORCEFPS = "tsmuxer_forcefps";
	private static final String KEY_UPNP_PORT = "upnp_port";
	private static final String KEY_USE_CACHE = "use_cache";
	private static final String KEY_USE_MPLAYER_FOR_THUMBS = "use_mplayer_for_video_thumbs";
	private static final String KEY_AUDIO_USE_PCM = "audio_use_pcm";
	private static final String KEY_UUID = "uuid";
	private static final String KEY_VIDEO_HW_ACCELERATION = "video_hardware_acceleration";
	private static final String KEY_VIDEOTRANSCODE_START_DELAY = "videotranscode_start_delay";
	private static final String KEY_VIRTUAL_FOLDERS = "virtual_folders";
	private static final String KEY_VIRTUAL_FOLDERS_FILE = "virtual_folders_file";
	private static final String KEY_VLC_USE_HW_ACCELERATION = "vlc_use_hw_acceleration";
	private static final String KEY_VLC_USE_EXPERIMENTAL_CODECS = "vlc_use_experimental_codecs";
	private static final String KEY_VLC_AUDIO_SYNC_ENABLED = "vlc_audio_sync_enabled";
	private static final String KEY_VLC_SUBTITLE_ENABLED = "vlc_subtitle_enabled";
	private static final String KEY_VLC_SCALE = "vlc_scale";
	private static final String KEY_VLC_SAMPLE_RATE_OVERRIDE = "vlc_sample_rate_override";
	private static final String KEY_VLC_SAMPLE_RATE = "vlc_sample_rate";
	private static final String KEY_WEB_CONF_PATH = "web_conf";
    private static final String KEY_WEB_PATH = "web_path";
	private static final String KEY_X264_CONSTANT_RATE_FACTOR = "x264_constant_rate_factor";

	// The name of the subdirectory under which UMS config files are stored for this build (default: UMS).
	// See Build for more details
	private static final String PROFILE_DIRECTORY_NAME = Build.getProfileDirectoryName();

	// The default profile name displayed on the renderer
	private static String HOSTNAME;

	private static String DEFAULT_AVI_SYNTH_SCRIPT;
	private static final int MAX_MAX_MEMORY_DEFAULT_SIZE = 400;
	private static final int BUFFER_MEMORY_FACTOR = 368;
	private static int MAX_MAX_MEMORY_BUFFER_SIZE = MAX_MAX_MEMORY_DEFAULT_SIZE;
	private static final char LIST_SEPARATOR = ',';
	private final PropertiesConfiguration configuration;
	private final ConfigurationReader configurationReader;
	private final TempFolder tempFolder;
	private final ProgramPaths programPaths;

	private final IpFilter filter = new IpFilter();

	/**
	 * The set of keys defining when the HTTP server has to restarted due to a configuration change
	 */
	public static final Set<String> NEED_RELOAD_FLAGS = new HashSet<>(
		Arrays.asList(
			KEY_ALTERNATE_THUMB_FOLDER,
			KEY_ATZ_LIMIT,
			KEY_NETWORK_INTERFACE,
			KEY_IP_FILTER,
			KEY_SORT_METHOD,
			KEY_HIDE_EMPTY_FOLDERS,
			KEY_HIDE_TRANSCODE_FOLDER,
			KEY_HIDE_MEDIA_LIBRARY_FOLDER,
			KEY_OPEN_ARCHIVES,
			KEY_USE_CACHE,
			KEY_HIDE_ENGINENAMES,
			KEY_HIDE_LIVE_SUBTITLES_FOLDER,
			KEY_SHOW_ITUNES_LIBRARY,
			KEY_SHOW_IPHOTO_LIBRARY,
			KEY_SHOW_APERTURE_LIBRARY,
			KEY_ENGINES,
			KEY_FOLDERS,
			KEY_HIDE_VIDEO_SETTINGS,
			KEY_AUDIO_THUMBNAILS_METHOD,
			KEY_DISABLE_TRANSCODE_FOR_EXTENSIONS,
			KEY_FORCE_TRANSCODE_FOR_EXTENSIONS,
			KEY_SERVER_PORT,
			KEY_SERVER_HOSTNAME,
			KEY_CHAPTER_SUPPORT,
			KEY_HIDE_EXTENSIONS,
			KEY_IGNORE_THE_WORD_THE,
			KEY_PRETTIFY_FILENAMES
		)
	);

	/*
		The following code enables a single setting - UMS_PROFILE - to be used to
		initialize PROFILE_PATH i.e. the path to the current session's profile (AKA UMS.conf).
		It also initializes PROFILE_DIRECTORY - i.e. the directory the profile is located in -
		which is needed to detect the default WEB.conf location (anything else?).

		While this convention - and therefore PROFILE_DIRECTORY - will remain,
		adding more configurables - e.g. web_conf = ... - is on the TODO list.

		UMS_PROFILE is read (in this order) from the property ums.profile.path or the
		environment variable UMS_PROFILE. If UMS is launched with the command-line option
		"profiles" (e.g. from a shortcut), it displays a file chooser dialog that
		allows the ums.profile.path property to be set. This makes it easy to run UMS
		under multiple profiles without fiddling with environment variables, properties or
		command-line arguments.

		1) if UMS_PROFILE is not set, UMS.conf is located in: 

			Windows:             %ALLUSERSPROFILE%\$build
			Mac OS X:            $HOME/Library/Application Support/$build
			Everything else:     $HOME/.config/$build

		- where $build is a subdirectory that ensures incompatible UMS builds don't target/clobber
		the same configuration files. The default value for $build is "UMS". Other builds might use e.g.
		"UMS Rendr Edition" or "ums-mlx".

		2) if a relative or absolute *directory path* is supplied (the directory must exist),
		it is used as the profile directory and the profile is located there under the default profile name (UMS.conf):

			UMS_PROFILE = /absolute/path/to/dir
			UMS_PROFILE = relative/path/to/dir # relative to the working directory

		Amongst other things, this can be used to restore the legacy behaviour of locating UMS.conf in the current
		working directory e.g.:

			UMS_PROFILE=. ./UMS.sh

		3) if a relative or absolute *file path* is supplied (the file doesn't have to exist),
		it is taken to be the profile, and its parent dir is taken to be the profile (i.e. config file) dir:

			UMS_PROFILE = UMS.conf            # profile dir = .
			UMS_PROFILE = folder/dev.conf     # profile dir = folder
			UMS_PROFILE = /path/to/some.file  # profile dir = /path/to/
	 */
	private static final String DEFAULT_PROFILE_FILENAME = "UMS.conf";
	private static final String ENV_PROFILE_PATH = "UMS_PROFILE";
	private static final String DEFAULT_WEB_CONF_FILENAME = "WEB.conf";

	// Path to directory containing UMS config files
	private static final String PROFILE_DIRECTORY;

	// Absolute path to profile file e.g. /path/to/UMS.conf
	private static final String PROFILE_PATH;

	// Absolute path to WEB.conf file e.g. /path/to/WEB.conf
	private static String WEB_CONF_PATH;

	// Absolute path to skel (default) profile file e.g. /etc/skel/.config/universalmediaserver/UMS.conf
	// "project.skelprofile.dir" project property
	private static final String SKEL_PROFILE_PATH; 

	private static final String PROPERTY_PROFILE_PATH = "ums.profile.path";
	private static final String SYSTEM_PROFILE_DIRECTORY;

	static {
		// first of all, set up the path to the default system profile directory
		if (Platform.isWindows()) {
			String programData = System.getenv("ALLUSERSPROFILE");

			if (programData != null) {
				SYSTEM_PROFILE_DIRECTORY = String.format("%s\\%s", programData, PROFILE_DIRECTORY_NAME);
			} else {
				SYSTEM_PROFILE_DIRECTORY = ""; // i.e. current (working) directory
			}
		} else if (Platform.isMac()) {
			SYSTEM_PROFILE_DIRECTORY = String.format(
				"%s/%s/%s",
				System.getProperty("user.home"),
				"/Library/Application Support",
				PROFILE_DIRECTORY_NAME
			);
		} else {
			String xdgConfigHome = System.getenv("XDG_CONFIG_HOME");

			if (xdgConfigHome == null) {
				SYSTEM_PROFILE_DIRECTORY = String.format("%s/.config/%s", System.getProperty("user.home"), PROFILE_DIRECTORY_NAME);
			} else {
				SYSTEM_PROFILE_DIRECTORY = String.format("%s/%s", xdgConfigHome, PROFILE_DIRECTORY_NAME);
			}
		}

		// now set the profile path. first: check for a custom setting.
		// try the system property, typically set via the profile chooser
		String customProfilePath = System.getProperty(PROPERTY_PROFILE_PATH);

		// failing that, try the environment variable
		if (StringUtils.isBlank(customProfilePath)) {
			customProfilePath = System.getenv(ENV_PROFILE_PATH);
		}

		// if customProfilePath is still blank, the default profile dir/filename is used
		FileLocation profileLocation = FileUtil.getFileLocation(
			customProfilePath,
			SYSTEM_PROFILE_DIRECTORY,
			DEFAULT_PROFILE_FILENAME
		);
		PROFILE_PATH = profileLocation.getFilePath();
		PROFILE_DIRECTORY = profileLocation.getDirectoryPath();

		// Set SKEL_PROFILE_PATH for Linux systems
		String skelDir = PropertiesUtil.getProjectProperties().get("project.skelprofile.dir");
		if (Platform.isLinux() && StringUtils.isNotBlank(skelDir)) {
			SKEL_PROFILE_PATH = FilenameUtils.normalize(
				new File(
					new File(
						skelDir,
						PROFILE_DIRECTORY_NAME
					).getAbsolutePath(),
					DEFAULT_PROFILE_FILENAME
				).getAbsolutePath()
			);
		} else {
			SKEL_PROFILE_PATH = null;
		}
	}

	/**
	 * Default constructor that will attempt to load the PMS configuration file
	 * from the profile path.
	 *
	 * @throws org.apache.commons.configuration.ConfigurationException
	 */
	public PmsConfiguration() throws ConfigurationException {
		this(true);
	}

	/**
	 * Constructor that will initialize the PMS configuration.
	 *
	 * @param loadFile Set to true to attempt to load the PMS configuration
	 *                 file from the profile path. Set to false to skip
	 *                 loading.
	 * @throws org.apache.commons.configuration.ConfigurationException
	 */
	public PmsConfiguration(boolean loadFile) throws ConfigurationException {
		configuration = new PropertiesConfiguration();
		configurationReader = new ConfigurationReader(configuration, true); // true: log
		configuration.setListDelimiter((char) 0);

		if (loadFile) {
			File pmsConfFile = new File(PROFILE_PATH);

			if (pmsConfFile.isFile()) {
				if (FileUtil.isFileReadable(pmsConfFile)) {
					configuration.load(PROFILE_PATH);
				} else {
					LOGGER.warn("Can't load {}", PROFILE_PATH);
				}
			} else if (SKEL_PROFILE_PATH != null) {
				File pmsSkelConfFile = new File(SKEL_PROFILE_PATH);

				if (pmsSkelConfFile.isFile()) {
					if (FileUtil.isFileReadable(pmsSkelConfFile)) {
						// Load defaults from skel file, save them later to PROFILE_PATH
						configuration.load(pmsSkelConfFile);
						LOGGER.info("Default configuration loaded from " + SKEL_PROFILE_PATH);
					} else {
						LOGGER.warn("Can't load {}", SKEL_PROFILE_PATH);
					}
				}
			}
		}

		configuration.setPath(PROFILE_PATH);

		tempFolder = new TempFolder(getString(KEY_TEMP_FOLDER_PATH, null));
		programPaths = createProgramPathsChain(configuration);
		Locale.setDefault(new Locale(getLanguage()));

		// Set DEFAULT_AVI_SYNTH_SCRIPT according to language
		DEFAULT_AVI_SYNTH_SCRIPT = "<movie>\n<sub>\n";

		long usableMemory = (Runtime.getRuntime().maxMemory() / 1048576) - BUFFER_MEMORY_FACTOR;
		if (usableMemory > MAX_MAX_MEMORY_DEFAULT_SIZE) {
			MAX_MAX_MEMORY_BUFFER_SIZE = (int) usableMemory;
		}
	}

	/**
	 * Check if we have disabled something first, then check the config file,
	 * then the Windows registry, then check for a platform-specific
	 * default.
	 */
	private static ProgramPaths createProgramPathsChain(Configuration configuration) {
		return new ConfigurationProgramPaths(
			configuration,
			new WindowsRegistryProgramPaths(
				new PlatformSpecificDefaultPathsFactory().get()
			)
		);
	}

	/**
	 * Return the <code>int</code> value for a given configuration key. First, the key
	 * is looked up in the current configuration settings. If it exists and contains a
	 * valid value, that value is returned. If the key contains an invalid value or
	 * cannot be found, the specified default value is returned.
	 * @param key The key to look up.
	 * @param def The default value to return when no valid key value can be found.
	 * @return The value configured for the key.
	 */
	private int getInt(String key, int def) {
		return configurationReader.getInt(key, def);
	}

	/**
	 * Return the <code>boolean</code> value for a given configuration key. First, the
	 * key is looked up in the current configuration settings. If it exists and contains
	 * a valid value, that value is returned. If the key contains an invalid value or
	 * cannot be found, the specified default value is returned.
	 * @param key The key to look up.
	 * @param def The default value to return when no valid key value can be found.
	 * @return The value configured for the key.
	 */
	private boolean getBoolean(String key, boolean def) {
		return configurationReader.getBoolean(key, def);
	}

	/**
	 * Return the <code>String</code> value for a given configuration key if the
	 * value is non-blank (i.e. not null, not an empty string, not all whitespace).
	 * Otherwise return the supplied default value.
	 * The value is returned with leading and trailing whitespace removed in both cases.
	 * @param key The key to look up.
	 * @param def The default value to return when no valid key value can be found.
	 * @return The value configured for the key.
	 */
	private String getString(String key, String def) {
		return configurationReader.getNonBlankConfigurationString(key, def);
	}

	/**
	 * Return a <code>List</code> of <code>String</code> values for a given configuration
	 * key. First, the key is looked up in the current configuration settings. If it
	 * exists and contains a valid value, that value is returned. If the key contains an
	 * invalid value or cannot be found, a list with the specified default values is
	 * returned.
	 * @param key The key to look up.
	 * @param def The default values to return when no valid key value can be found.
	 *            These values should be entered as a comma-separated string. Whitespace
	 *            will be trimmed. For example: <code>"gnu,    gnat  ,moo "</code> will be
	 *            returned as <code>{ "gnu", "gnat", "moo" }</code>.
	 * @return The list of value strings configured for the key.
	 */
	private List<String> getStringList(String key, String def) {
		return configurationReader.getStringList(key, def);
	}

	public File getTempFolder() throws IOException {
		return tempFolder.getTempFolder();
	}

	public String getVlcPath() {
		return programPaths.getVlcPath();
	}

	public String getMencoderPath() {
		return programPaths.getMencoderPath();
	}

	public int getMencoderMaxThreads() {
		return Math.min(getInt(KEY_MENCODER_MAX_THREADS, getNumberOfCpuCores()), MENCODER_MAX_THREADS);
	}

	public String getDCRawPath() {
		return programPaths.getDCRaw();
	}

	public String getFfmpegPath() {
		return programPaths.getFfmpegPath();
	}

	public String getMplayerPath() {
		return programPaths.getMplayerPath();
	}

	public String getTsmuxerPath() {
		return programPaths.getTsmuxerPath();
	}

	public String getFlacPath() {
		return programPaths.getFlacPath();
	}

	public String getInterFramePath() {
		return programPaths.getInterFramePath();
	}

	/**
	 * If the framerate is not recognized correctly and the video runs too fast or too
	 * slow, tsMuxeR can be forced to parse the fps from FFmpeg. Default value is true.
	 * @return True if tsMuxeR should parse fps from FFmpeg.
	 */
	public boolean isTsmuxerForceFps() {
		return getBoolean(KEY_TSMUXER_FORCEFPS, true);
	}

	/**
	 * The AC3 audio bitrate determines the quality of digital audio sound. An AV-receiver
	 * or amplifier has to be capable of playing this quality. Default value is 640.
	 * @return The AC3 audio bitrate.
	 */
	public int getAudioBitrate() {
		return getInt(KEY_AUDIO_BITRATE, 640);
	}

	/**
	 * If the framerate is not recognized correctly and the video runs too fast or too
	 * slow, tsMuxeR can be forced to parse the fps from FFmpeg.
	 * @param value Set to true if tsMuxeR should parse fps from FFmpeg.
	 */
	public void setTsmuxerForceFps(boolean value) {
		configuration.setProperty(KEY_TSMUXER_FORCEFPS, value);
	}

	/**
	 * The server port where PMS listens for TCP/IP traffic. Default value is 5001.
	 * @return The port number.
	 */
	public int getServerPort() {
		return getInt(KEY_SERVER_PORT, DEFAULT_SERVER_PORT);
	}

	/**
	 * Set the server port where PMS must listen for TCP/IP traffic.
	 * @param value The TCP/IP port number.
	 */
	public void setServerPort(int value) {
		configuration.setProperty(KEY_SERVER_PORT, value);
	}

	/**
	 * The hostname of the server.
	 * @return The hostname if it is defined, otherwise <code>null</code>.
	 */
	public String getServerHostname() {
		return getString(KEY_SERVER_HOSTNAME, null);
	}

	/**
	 * Set the hostname of the server.
	 * @param value The hostname.
	 */
	public void setHostname(String value) {
		configuration.setProperty(KEY_SERVER_HOSTNAME, value);
	}

	/**
	 * The TCP/IP port number for a proxy server. Default value is -1.
	 *
	 * @return The proxy port number.
	 */
	// no longer used
	@Deprecated
	public int getProxyServerPort() {
		return getInt(KEY_PROXY_SERVER_PORT, DEFAULT_PROXY_SERVER_PORT);
	}

	/**
	 * Get the code of the preferred language for the PMS user interface. Default
	 * is based on the locale.
	 * @return The ISO 639 language code.
	 */
	public String getLanguage() {
		String def = Locale.getDefault().getLanguage();

		if (def == null) {
			def = "en";
		}

		return getString(KEY_LANGUAGE, def);
	}

	/**
	 * Returns the preferred minimum size for the transcoding memory buffer in megabytes.
	 * Default value is 12.
	 * @return The minimum memory buffer size.
	 */
	public int getMinMemoryBufferSize() {
		return getInt(KEY_MIN_MEMORY_BUFFER_SIZE, 12);
	}

	/**
	 * Returns the preferred maximum size for the transcoding memory buffer in megabytes.
	 * The value returned has a top limit of {@link #MAX_MAX_MEMORY_BUFFER_SIZE}. Default
	 * value is 200.
	 *
	 * @return The maximum memory buffer size.
	 */
	public int getMaxMemoryBufferSize() {
		return Math.max(0, Math.min(MAX_MAX_MEMORY_BUFFER_SIZE, getInt(KEY_MAX_MEMORY_BUFFER_SIZE, 200)));
	}

	/**
	 * Set the preferred maximum for the transcoding memory buffer in megabytes. The top
	 * limit for the value is {@link #MAX_MAX_MEMORY_BUFFER_SIZE}.
	 *
	 * @param value The maximum buffer size.
	 */
	public void setMaxMemoryBufferSize(int value) {
		configuration.setProperty(KEY_MAX_MEMORY_BUFFER_SIZE, Math.max(0, Math.min(MAX_MAX_MEMORY_BUFFER_SIZE, value)));
	}

	/**
	 * Returns the font scale used for ASS subtitling. Default value is 1.4.
	 * @return The ASS font scale.
	 */
	public String getAssScale() {
		return getString(KEY_ASS_SCALE, "1.4");
	}

	/**
	 * Some versions of MEncoder produce garbled audio because the "ac3" codec is used
	 * instead of the "ac3_fixed" codec. Returns true if "ac3_fixed" should be used.
	 * Default is false.
	 * See https://code.google.com/p/ps3mediaserver/issues/detail?id=1092#c1
	 * @return True if "ac3_fixed" should be used.
	 */
	public boolean isMencoderAc3Fixed() {
		return getBoolean(KEY_MENCODER_AC3_FIXED, false);
	}

	/**
	 * Returns the margin used for ASS subtitling. Default value is 10.
	 * @return The ASS margin.
	 */
	public String getAssMargin() {
		return getString(KEY_ASS_MARGIN, "10");
	}

	/**
	 * Returns the outline parameter used for ASS subtitling. Default value is 1.
	 * @return The ASS outline parameter.
	 */
	public String getAssOutline() {
		return getString(KEY_ASS_OUTLINE, "1");
	}

	/**
	 * Returns the shadow parameter used for ASS subtitling. Default value is 1.
	 * @return The ASS shadow parameter.
	 */
	public String getAssShadow() {
		return getString(KEY_ASS_SHADOW, "1");
	}

	/**
	 * Returns the subfont text scale parameter used for subtitling without ASS.
	 * Default value is 3.
	 * @return The subfont text scale parameter.
	 */
	public String getMencoderNoAssScale() {
		return getString(KEY_MENCODER_NOASS_SCALE, "3");
	}

	/**
	 * Returns the subpos parameter used for subtitling without ASS.
	 * Default value is 2.
	 * @return The subpos parameter.
	 */
	public String getMencoderNoAssSubPos() {
		return getString(KEY_MENCODER_NOASS_SUBPOS, "2");
	}

	/**
	 * Returns the subfont blur parameter used for subtitling without ASS.
	 * Default value is 1.
	 * @return The subfont blur parameter.
	 */
	public String getMencoderNoAssBlur() {
		return getString(KEY_MENCODER_NOASS_BLUR, "1");
	}

	/**
	 * Returns the subfont outline parameter used for subtitling without ASS.
	 * Default value is 1.
	 * @return The subfont outline parameter.
	 */
	public String getMencoderNoAssOutline() {
		return getString(KEY_MENCODER_NOASS_OUTLINE, "1");
	}

	/**
	 * Set the subfont outline parameter used for subtitling without ASS.
	 * @param value The subfont outline parameter value to set.
	 */
	public void setMencoderNoAssOutline(String value) {
		configuration.setProperty(KEY_MENCODER_NOASS_OUTLINE, value);
	}

	/**
	 * Some versions of MEncoder produce garbled audio because the "ac3" codec is used
	 * instead of the "ac3_fixed" codec.
	 * See https://code.google.com/p/ps3mediaserver/issues/detail?id=1092#c1
	 * @param value Set to true if "ac3_fixed" should be used.
	 */
	public void setMencoderAc3Fixed(boolean value) {
		configuration.setProperty(KEY_MENCODER_AC3_FIXED, value);
	}

	/**
	 * Set the margin used for ASS subtitling.
	 * @param value The ASS margin value to set.
	 */
	public void setAssMargin(String value) {
		configuration.setProperty(KEY_ASS_MARGIN, value);
	}

	/**
	 * Set the outline parameter used for ASS subtitling.
	 * @param value The ASS outline parameter value to set.
	 */
	public void setAssOutline(String value) {
		configuration.setProperty(KEY_ASS_OUTLINE, value);
	}

	/**
	 * Set the shadow parameter used for ASS subtitling.
	 * @param value The ASS shadow parameter value to set.
	 */
	public void setAssShadow(String value) {
		configuration.setProperty(KEY_ASS_SHADOW, value);
	}

	/**
	 * Set the font scale used for ASS subtitling.
	 * @param value The ASS font scale value to set.
	 */
	public void setAssScale(String value) {
		configuration.setProperty(KEY_ASS_SCALE, value);
	}

	/**
	 * Set the subfont text scale parameter used for subtitling without ASS.
	 * @param value The subfont text scale parameter value to set.
	 */
	public void setMencoderNoAssScale(String value) {
		configuration.setProperty(KEY_MENCODER_NOASS_SCALE, value);
	}

	/**
	 * Set the subfont blur parameter used for subtitling without ASS.
	 * @param value The subfont blur parameter value to set.
	 */
	public void setMencoderNoAssBlur(String value) {
		configuration.setProperty(KEY_MENCODER_NOASS_BLUR, value);
	}

	/**
	 * Set the subpos parameter used for subtitling without ASS.
	 * @param value The subpos parameter value to set.
	 */
	public void setMencoderNoAssSubPos(String value) {
		configuration.setProperty(KEY_MENCODER_NOASS_SUBPOS, value);
	}

	/**
	 * Set the maximum number of concurrent MEncoder threads.
	 * XXX Currently unused.
	 * @param value The maximum number of concurrent threads.
	 */
	public void setMencoderMaxThreads(int value) {
		configuration.setProperty(KEY_MENCODER_MAX_THREADS, value);
	}

	/**
	 * Set the preferred language for the PMS user interface.
	 * @param value The ISO 639 language code.
	 */
	public void setLanguage(String value) {
		configuration.setProperty(KEY_LANGUAGE, value);
		Locale.setDefault(new Locale(getLanguage()));
	}

	/**
	 * Returns the number of seconds from the start of a video file (the seek
	 * position) where the thumbnail image for the movie should be extracted
	 * from. Default is 2 seconds.
	 * @return The seek position in seconds.
	 */
	public int getThumbnailSeekPos() {
		return getInt(KEY_THUMBNAIL_SEEK_POS, 2);
	}

	/**
	 * Sets the number of seconds from the start of a video file (the seek
	 * position) where the thumbnail image for the movie should be extracted
	 * from.
	 * @param value The seek position in seconds.
	 */
	public void setThumbnailSeekPos(int value) {
		configuration.setProperty(KEY_THUMBNAIL_SEEK_POS, value);
	}

	/**
	 * Returns whether the user wants ASS/SSA subtitle support. Default is
	 * true.
	 *
	 * @return True if MEncoder should use ASS/SSA support.
	 */
	public boolean isMencoderAss() {
		return getBoolean(KEY_MENCODER_ASS, true);
	}

	/**
	 * Returns whether or not subtitles should be disabled for all
	 * transcoding engines. Default is false, meaning subtitles should not
	 * be disabled.
	 *
	 * @return True if subtitles should be disabled, false otherwise.
	 */
	public boolean isDisableSubtitles() {
		return getBoolean(KEY_DISABLE_SUBTITLES, false);
	}

	/**
	 * Set whether or not subtitles should be disabled for
	 * all transcoding engines.
	 *
	 * @param value Set to true if subtitles should be disabled.
	 */
	public void setDisableSubtitles(boolean value) {
		configuration.setProperty(KEY_DISABLE_SUBTITLES, value);
	}

	/**
	 * Returns whether or not the Pulse Code Modulation audio format should be
	 * forced. The default is false.
	 * @return True if PCM should be forced, false otherwise.
	 */
	public boolean isAudioUsePCM() {
		return getBoolean(KEY_AUDIO_USE_PCM, false);
	}

	/**
	 * Returns whether or not the Pulse Code Modulation audio format should be
	 * used only for HQ audio codecs. The default is false.
	 * @return True if PCM should be used only for HQ audio codecs, false otherwise.
	 */
	public boolean isMencoderUsePcmForHQAudioOnly() {
		return getBoolean(KEY_MENCODER_USE_PCM_FOR_HQ_AUDIO_ONLY, false);
	}

	/**
	 * Returns the name of a TrueType font to use for subtitles.
	 * Default is <code>""</code>.
	 * @return The font name.
	 */
	public String getFont() {
		return getString(KEY_FONT, "");
	}

	/**
	 * Returns the audio language priority as a comma separated
	 * string. For example: <code>"eng,fre,jpn,ger,und"</code>, where "und"
	 * stands for "undefined".
	 * Can be a blank string.
	 * Default value is "loc,eng,fre,jpn,ger,und".
	 *
	 * @return The audio language priority string.
	 */
	public String getAudioLanguages() {
		return configurationReader.getPossiblyBlankConfigurationString(
			KEY_AUDIO_LANGUAGES,
			Messages.getString("MEncoderVideo.126")
		);
	}

	/**
	 * Returns the subtitle language priority as a comma-separated
	 * string. For example: <code>"eng,fre,jpn,ger,und"</code>, where "und"
	 * stands for "undefined".
	 * Can be a blank string.
	 * Default value is a localized list (e.g. "eng,fre,jpn,ger,und").
	 *
	 * @return The subtitle language priority string.
	 */
	public String getSubtitlesLanguages() {
		return configurationReader.getPossiblyBlankConfigurationString(
			KEY_SUBTITLES_LANGUAGES,
			Messages.getString("MEncoderVideo.127")
		);
	}

	/**
	 * Returns the ISO 639 language code for the subtitle language that should
	 * be forced.
	 * Can be a blank string.
	 * @return The subtitle language code.
	 */
	public String getForcedSubtitleLanguage() {
		return configurationReader.getPossiblyBlankConfigurationString(
			KEY_FORCED_SUBTITLE_LANGUAGE,
			getLanguage()
		);
	}

	/**
	 * Returns the tag string that identifies the subtitle language that
	 * should be forced.
	 * @return The tag string.
	 */
	public String getForcedSubtitleTags() {
		return getString(KEY_FORCED_SUBTITLE_TAGS, "forced");
	}

	/**
	 * Returns a string of audio language and subtitle language pairs
	 * ordered by priority to try to match. Audio language
	 * and subtitle language should be comma separated as a pair,
	 * individual pairs should be semicolon separated. "*" can be used to
	 * match any language. Subtitle language can be defined as "off".
	 * Default value is <code>"*,*"</code>.
	 *
	 * @return The audio and subtitle languages priority string.
	 */
	public String getAudioSubLanguages() {
		return configurationReader.getPossiblyBlankConfigurationString(
			KEY_AUDIO_SUB_LANGS,
			Messages.getString("MEncoderVideo.128")
		);
	}

	/**
	 * Returns whether or not MEncoder should use FriBiDi mode, which
	 * is needed to display subtitles in languages that read from right to
	 * left, like Arabic, Farsi, Hebrew, Urdu, etc. Default value is false.
	 * @return True if FriBiDi mode should be used, false otherwise.
	 */
	public boolean isMencoderSubFribidi() {
		return getBoolean(KEY_MENCODER_SUB_FRIBIDI, false);
	}

	/**
	 * Returns the character encoding (or code page) that should used
	 * for displaying non-Unicode external subtitles. Default is empty string
	 * (do not force encoding with -subcp key).
	 * @return The character encoding.
	 */
	public String getSubtitlesCodepage() {
		return getString(KEY_SUBTITLES_CODEPAGE, "");
	}

	/**
	 * Returns whether or not MEncoder should use fontconfig for displaying
	 * subtitles. Default is false.
	 * @return True if fontconfig should be used, false otherwise.
	 */
	public boolean isMencoderFontConfig() {
		return getBoolean(KEY_MENCODER_FONT_CONFIG, true);
	}

	/**
	 * Set to true if MEncoder should be forced to use the framerate that is
	 * parsed by FFmpeg.
	 * @param value Set to true if the framerate should be forced, false
	 *              otherwise.
	 */
	public void setMencoderForceFps(boolean value) {
		configuration.setProperty(KEY_MENCODER_FORCE_FPS, value);
	}

	/**
	 * Returns true if MEncoder should be forced to use the framerate that is
	 * parsed by FFmpeg.
	 * @return True if the framerate should be forced, false otherwise.
	 */
	public boolean isMencoderForceFps() {
		return getBoolean(KEY_MENCODER_FORCE_FPS, false);
	}

	/**
	 * Sets the audio language priority as a comma separated
	 * string. For example: <code>"eng,fre,jpn,ger,und"</code>, where "und"
	 * stands for "undefined".
	 * @param value The audio language priority string.
	 */
	public void setAudioLanguages(String value) {
		configuration.setProperty(KEY_AUDIO_LANGUAGES, value);
	}

	/**
	 * Sets the subtitle language priority as a comma
	 * separated string. For example: <code>"eng,fre,jpn,ger,und"</code>,
	 * where "und" stands for "undefined".
	 * @param value The subtitle language priority string.
	 */
	public void setSubtitlesLanguages(String value) {
		configuration.setProperty(KEY_SUBTITLES_LANGUAGES, value);
	}

	/**
	 * Sets the ISO 639 language code for the subtitle language that should
	 * be forced.
	 * @param value The subtitle language code.
	 */
	public void setForcedSubtitleLanguage(String value) {
		configuration.setProperty(KEY_FORCED_SUBTITLE_LANGUAGE, value);
	}

	/**
	 * Sets the tag string that identifies the subtitle language that
	 * should be forced.
	 * @param value The tag string.
	 */
	public void setForcedSubtitleTags(String value) {
		configuration.setProperty(KEY_FORCED_SUBTITLE_TAGS, value);
	}

	/**
	 * Sets a string of audio language and subtitle language pairs
	 * ordered by priority to try to match. Audio language
	 * and subtitle language should be comma separated as a pair,
	 * individual pairs should be semicolon separated. "*" can be used to
	 * match any language. Subtitle language can be defined as "off". For
	 * example: <code>"en,off;jpn,eng;*,eng;*;*"</code>.
	 * @param value The audio and subtitle languages priority string.
	 */
	public void setAudioSubLanguages(String value) {
		configuration.setProperty(KEY_AUDIO_SUB_LANGS, value);
	}

	/**
	 * Returns custom commandline options to pass on to MEncoder.
	 * @return The custom options string.
	 */
	public String getMencoderCustomOptions() {
		return getString(KEY_MENCODER_CUSTOM_OPTIONS, "");
	}

	/**
	 * Sets custom commandline options to pass on to MEncoder.
	 * @param value The custom options string.
	 */
	public void setMencoderCustomOptions(String value) {
		configuration.setProperty(KEY_MENCODER_CUSTOM_OPTIONS, value);
	}

	/**
	 * Sets the character encoding (or code page) that should be used
	 * for displaying non-Unicode external subtitles. Default is empty (autodetect).
	 * @param value The character encoding.
	 */
	public void setSubtitlesCodepage(String value) {
		configuration.setProperty(KEY_SUBTITLES_CODEPAGE, value);
	}

	/**
	 * Sets whether or not MEncoder should use FriBiDi mode, which
	 * is needed to display subtitles in languages that read from right to
	 * left, like Arabic, Farsi, Hebrew, Urdu, etc. Default value is false.
	 * @param value Set to true if FriBiDi mode should be used.
	 */
	public void setMencoderSubFribidi(boolean value) {
		configuration.setProperty(KEY_MENCODER_SUB_FRIBIDI, value);
	}

	/**
	 * Sets the name of a TrueType font to use for subtitles.
	 * @param value The font name.
	 */
	public void setFont(String value) {
		configuration.setProperty(KEY_FONT, value);
	}

	/**
	 * Older versions of MEncoder do not support ASS/SSA subtitles on all
	 * platforms. Set to true if MEncoder supports them. Default should be
	 * true on Windows and OS X, false otherwise.
	 * See https://code.google.com/p/ps3mediaserver/issues/detail?id=1097
	 * @param value Set to true if MEncoder supports ASS/SSA subtitles.
	 */
	public void setMencoderAss(boolean value) {
		configuration.setProperty(KEY_MENCODER_ASS, value);
	}

	/**
	 * Sets whether or not MEncoder should use fontconfig for displaying
	 * subtitles.
	 * @param value Set to true if fontconfig should be used.
	 */
	public void setMencoderFontConfig(boolean value) {
		configuration.setProperty(KEY_MENCODER_FONT_CONFIG, value);
	}

	/**
	 * Sets whether or not the Pulse Code Modulation audio format should be
	 * forced.
	 * @param value Set to true if PCM should be forced.
	 */
	public void setAudioUsePCM(boolean value) {
		configuration.setProperty(KEY_AUDIO_USE_PCM, value);
	}

	/**
	 * Sets whether or not the Pulse Code Modulation audio format should be
	 * used only for HQ audio codecs.
	 * @param value Set to true if PCM should be used only for HQ audio.
	 */
	public void setMencoderUsePcmForHQAudioOnly(boolean value) {
		configuration.setProperty(KEY_MENCODER_USE_PCM_FOR_HQ_AUDIO_ONLY, value);
	}

	/**
	 * Returns true if archives (e.g. .zip or .rar) should be browsable by
	 * PMS, false otherwise.
	 * @return True if archives should be browsable.
	 */
	public boolean isArchiveBrowsing() {
		return getBoolean(KEY_OPEN_ARCHIVES, false);
	}

	/**
	 * Set to true if archives (e.g. .zip or .rar) should be browsable by
	 * PMS, false otherwise.
	 * @param value Set to true if archives should be browsable.
	 */
	public void setArchiveBrowsing(boolean value) {
		configuration.setProperty(KEY_OPEN_ARCHIVES, value);
	}

	/**
	 * Returns true if MEncoder should use the deinterlace filter, false
	 * otherwise.
	 * @return True if the deinterlace filter should be used.
	 */
	public boolean isMencoderYadif() {
		return getBoolean(KEY_MENCODER_YADIF, false);
	}

	/**
	 * Set to true if MEncoder should use the deinterlace filter, false
	 * otherwise.
	 * @param value Set ot true if the deinterlace filter should be used.
	 */
	public void setMencoderYadif(boolean value) {
		configuration.setProperty(KEY_MENCODER_YADIF, value);
	}

	/**
	 * Returns true if MEncoder should be used to upscale the video to an
	 * optimal resolution. Default value is false, meaning the renderer will
	 * upscale the video itself.
	 *
	 * @return True if MEncoder should be used, false otherwise.
	 * @see #getMencoderScaleX()
	 * @see #getMencoderScaleY()
	 */
	public boolean isMencoderScaler() {
		return getBoolean(KEY_MENCODER_SCALER, false);
	}

	/**
	 * Set to true if MEncoder should be used to upscale the video to an
	 * optimal resolution. Set to false to leave upscaling to the renderer.
	 *
	 * @param value Set to true if MEncoder should be used to upscale.
	 * @see #setMencoderScaleX(int)
	 * @see #setMencoderScaleY(int)
	 */
	public void setMencoderScaler(boolean value) {
		configuration.setProperty(KEY_MENCODER_SCALER, value);
	}

	/**
	 * Returns the width in pixels to which a video should be scaled when
	 * {@link #isMencoderScaler()} returns true.
	 *
	 * @return The width in pixels.
	 */
	public int getMencoderScaleX() {
		return getInt(KEY_MENCODER_SCALEX, 0);
	}

	/**
	 * Sets the width in pixels to which a video should be scaled when
	 * {@link #isMencoderScaler()} returns true.
	 *
	 * @param value The width in pixels.
	 */
	public void setMencoderScaleX(int value) {
		configuration.setProperty(KEY_MENCODER_SCALEX, value);
	}

	/**
	 * Returns the height in pixels to which a video should be scaled when
	 * {@link #isMencoderScaler()} returns true.
	 *
	 * @return The height in pixels.
	 */
	public int getMencoderScaleY() {
		return getInt(KEY_MENCODER_SCALEY, 0);
	}

	/**
	 * Sets the height in pixels to which a video should be scaled when
	 * {@link #isMencoderScaler()} returns true.
	 *
	 * @param value The height in pixels.
	 */
	public void setMencoderScaleY(int value) {
		configuration.setProperty(KEY_MENCODER_SCALEY, value);
	}

	/**
	 * Returns the number of audio channels that should be used for
	 * transcoding. Default value is 6 (for 5.1 audio).
	 *
	 * @return The number of audio channels.
	 */
	public int getAudioChannelCount() {
		int valueFromUserConfig = getInt(KEY_AUDIO_CHANNEL_COUNT, 6);

		if (valueFromUserConfig != 6 && valueFromUserConfig != 2) {
			return 6;
		}

		return valueFromUserConfig;
	}

	/**
	 * Sets the number of audio channels that MEncoder should use for
	 * transcoding.
	 *
	 * @param value The number of audio channels.
	 */
	public void setAudioChannelCount(int value) {
		if (value != 6 && value != 2) {
			value = 6;
		}
		configuration.setProperty(KEY_AUDIO_CHANNEL_COUNT, value);
	}

	/**
	 * Sets the AC3 audio bitrate, which determines the quality of digital
	 * audio sound. An AV-receiver or amplifier has to be capable of playing
	 * this quality.
	 *
	 * @param value The AC3 audio bitrate.
	 */
	public void setAudioBitrate(int value) {
		configuration.setProperty(KEY_AUDIO_BITRATE, value);
	}

	/**
	 * Returns the maximum video bitrate to be used by MEncoder and FFmpeg.
	 *
	 * @return The maximum video bitrate.
	 */
	public String getMaximumBitrate() {
		String maximumBitrate = getString(KEY_MAX_BITRATE, "110");
		if ("0".equals(maximumBitrate)) {
			maximumBitrate = "1000";
		}
		return maximumBitrate;
	}

	/**
	 * The same as getMaximumBitrate() but this value is displayed to the user
	 * because for our own uses we turn the value "0" into the value "1000" but
	 * that can be confusing for the user.
	 *
	 * @return The maximum video bitrate to display in the GUI.
	 */
	public String getMaximumBitrateDisplay() {
		return getString(KEY_MAX_BITRATE, "110");
	}

	/**
	 * Sets the maximum video bitrate to be used by MEncoder.
	 *
	 * @param value The maximum video bitrate.
	 */
	public void setMaximumBitrate(String value) {
		configuration.setProperty(KEY_MAX_BITRATE, value);
	}

	/**
	 * @return The comma-separated list of ignored renderers.
	 */
	public String getIgnoredRenderers() {
		return getString(KEY_IGNORED_RENDERERS, "");
	}

	/**
	 * @param value The comma-separated list of ignored renderers.
	 */
	public void setIgnoredRenderers(String value) {
		configuration.setProperty(KEY_IGNORED_RENDERERS, value);
	}

	/**
	 * Returns true if thumbnail generation is enabled, false otherwise.
	 *
	 * @return boolean indicating whether thumbnail generation is enabled.
	 */
	public boolean isThumbnailGenerationEnabled() {
		return getBoolean(KEY_THUMBNAIL_GENERATION_ENABLED, true);
	}

	/**
	 * Sets the thumbnail generation option.
	 */
	public void setThumbnailGenerationEnabled(boolean value) {
		configuration.setProperty(KEY_THUMBNAIL_GENERATION_ENABLED, value);
	}

	/**
	 * Returns true if PMS should generate thumbnails for images. Default value
	 * is true.
	 *
	 * @return True if image thumbnails should be generated.
	 */
	public boolean getImageThumbnailsEnabled() {
		return getBoolean(KEY_IMAGE_THUMBNAILS_ENABLED, true);
	}

	/**
	 * Set to true if PMS should generate thumbnails for images.
	 *
	 * @param value True if image thumbnails should be generated.
	 */
	public void setImageThumbnailsEnabled(boolean value) {
		configuration.setProperty(KEY_IMAGE_THUMBNAILS_ENABLED, value);
	}

	/**
	 * Returns the number of CPU cores that should be used for transcoding.
	 *
	 * @return The number of CPU cores.
	 */
	public int getNumberOfCpuCores() {
		int nbcores = Runtime.getRuntime().availableProcessors();
		if (nbcores < 1) {
			nbcores = 1;
		}
		return getInt(KEY_NUMBER_OF_CPU_CORES, nbcores);
	}

	/**
	 * Sets the number of CPU cores that should be used for transcoding. The
	 * maximum value depends on the physical available count of "real processor
	 * cores". That means hyperthreading virtual CPU cores do not count! If you
	 * are not sure, analyze your CPU with the free tool CPU-z on Windows
	 * systems. On Linux have a look at the virtual proc-filesystem: in the
	 * file "/proc/cpuinfo" you will find more details about your CPU. You also
	 * get much information about CPUs from AMD and Intel from their Wikipedia
	 * articles.
	 * <p>
	 * PMS will detect and set the correct amount of cores as the default value.
	 *
	 * @param value The number of CPU cores.
	 */
	public void setNumberOfCpuCores(int value) {
		configuration.setProperty(KEY_NUMBER_OF_CPU_CORES, value);
	}

	/**
	 * Returns true if PMS should start minimized, i.e. without its window
	 * opened. Default value false: to start with a window.
	 *
	 * @return True if PMS should start minimized, false otherwise.
	 */
	public boolean isMinimized() {
		return getBoolean(KEY_MINIMIZED, false);
	}

	/**
	 * Set to true if PMS should start minimized, i.e. without its window
	 * opened.
	 *
	 * @param value True if PMS should start minimized, false otherwise.
	 */
	public void setMinimized(boolean value) {
		configuration.setProperty(KEY_MINIMIZED, value);
	}

	/**
	 * Returns true if UMS should automatically start on Windows.
	 *
	 * @return True if UMS should start automatically, false otherwise.
	 */
	public boolean isAutoStart() {
		File f = new File(WindowsRegistry.readRegistry("HKLM\\SOFTWARE\\Microsoft\\Windows\\CurrentVersion\\Explorer\\Shell Folders", "Common Startup") + "\\Universal Media Server.lnk");

		if (f.exists()) {
			return true;
		}

		return false;
	}

	/**
	 * Set to true if UMS should automatically start on Windows.
	 *
	 * @param value True if UMS should start automatically, false otherwise.
	 */
	public void setAutoStart(boolean value) {
		File sourceFile = new File(WindowsRegistry.readRegistry("HKLM\\SOFTWARE\\Microsoft\\Windows\\CurrentVersion\\Explorer\\Shell Folders", "Common Programs") + "\\Universal Media Server.lnk");
		File destinationFile = new File(WindowsRegistry.readRegistry("HKLM\\SOFTWARE\\Microsoft\\Windows\\CurrentVersion\\Explorer\\Shell Folders", "Common Startup") + "\\Universal Media Server.lnk");

		if (value) {
			try {
				FileUtils.copyFile(sourceFile, destinationFile);
				if (destinationFile.exists()) {
					LOGGER.info("UMS will start automatically with Windows");
				} else {
					LOGGER.info("An error occurred while trying to make UMS start automatically with Windows");
				}
			} catch (IOException e) {
				if (!isAdmin()) {
					try {
						JOptionPane.showMessageDialog(
							(JFrame) (SwingUtilities.getWindowAncestor((Component) PMS.get().getFrame())),
							Messages.getString("NetworkTab.58"),
							Messages.getString("Dialog.PermissionsError"),
							JOptionPane.ERROR_MESSAGE
						);
					} catch (NullPointerException e2) {
						// This happens on the initial program load, ignore it
					}
				} else {
					LOGGER.info("An error occurred while trying to make UMS start automatically with Windows");
				}
			}
		} else {
			if (destinationFile.delete()) {
				LOGGER.info("UMS will not start automatically with Windows");
			} else {
				LOGGER.info("An error occurred while trying to make UMS not start automatically with Windows");
			}
		}
	}

	/**
	 * Returns true when PMS should check for external subtitle files with the
	 * same name as the media (*.srt, *.sub, *.ass, etc.). The default value is
	 * true.
	 *
	 * @return True if PMS should check for external subtitle files, false if
	 * 		they should be ignored.
	 */
	public boolean isAutoloadExternalSubtitles() {
		return getBoolean(KEY_AUTOLOAD_SUBTITLES, true);
	}

	/**
	 * Set to true if PMS should check for external subtitle files with the
	 * same name as the media (*.srt, *.sub, *.ass etc.).
	 *
	 * @param value True if PMS should check for external subtitle files.
	 */
	public void setAutoloadExternalSubtitles(boolean value) {
		configuration.setProperty(KEY_AUTOLOAD_SUBTITLES, value);
	}

	/**
	 * Returns true if PMS should hide the "# Videosettings #" folder on the
	 * DLNA device. The default value is false: PMS will display the folder.
	 *
	 * @return True if PMS should hide the folder, false othewise.
	 */
	public boolean getHideVideoSettings(ArrayList<String> tags) {
		return tagLoopBool(tags, ".hide_set", KEY_HIDE_VIDEO_SETTINGS, true);
	}

	/**
	 * Set to true if PMS should hide the "# Videosettings #" folder on the
	 * DLNA device, or set to false to make PMS display the folder.
	 *
	 * @param value True if PMS should hide the folder.
	 */
	public void setHideVideoSettings(boolean value) {
		configuration.setProperty(KEY_HIDE_VIDEO_SETTINGS, value);
	}

	/**
	 * Returns true if PMS should cache scanned media in its internal database,
	 * speeding up later retrieval. When false is returned, PMS will not use
	 * cache and media will have to be rescanned.
	 *
	 * @return True if PMS should cache media.
	 */
	public boolean getUseCache() {
		return getBoolean(KEY_USE_CACHE, false);
	}

	/**
	 * Set to true if PMS should cache scanned media in its internal database,
	 * speeding up later retrieval.
	 *
	 * @param value True if PMS should cache media.
	 */
	public void setUseCache(boolean value) {
		configuration.setProperty(KEY_USE_CACHE, value);
	}

	/**
	 * Whether we should pass the flag "convertfps=true" to AviSynth.
	 *
	 * @param value True if we should pass the flag.
	 */
	public void setAvisynthConvertFps(boolean value) {
		configuration.setProperty(KEY_AVISYNTH_CONVERT_FPS, value);
	}

	/**
	 * Returns true if we should pass the flag "convertfps=true" to AviSynth.
	 *
	 * @return True if we should pass the flag.
	 */
	public boolean getAvisynthConvertFps() {
		return getBoolean(KEY_AVISYNTH_CONVERT_FPS, true);
	}

	public void setAvisynthInterFrame(boolean value) {
		configuration.setProperty(KEY_AVISYNTH_INTERFRAME, value);
	}

	public boolean getAvisynthInterFrame() {
		return getBoolean(KEY_AVISYNTH_INTERFRAME, false);
	}

	public void setAvisynthInterFrameGPU(boolean value) {
		configuration.setProperty(KEY_AVISYNTH_INTERFRAME_GPU, value);
	}

	public boolean getAvisynthInterFrameGPU() {
		return getBoolean(KEY_AVISYNTH_INTERFRAME_GPU, false);
	}

	public void setAvisynthMultiThreading(boolean value) {
		configuration.setProperty(KEY_AVISYNTH_MULTITHREADING, value);
	}

	public boolean getAvisynthMultiThreading() {
		return getBoolean(KEY_AVISYNTH_MULTITHREADING, false);
	}

	/**
	 * Returns the template for the AviSynth script. The script string can
	 * contain the character "\u0001", which should be treated as the newline
	 * separator character.
	 *
	 * @return The AviSynth script template.
	 */
	public String getAvisynthScript() {
		return getString(KEY_AVISYNTH_SCRIPT, DEFAULT_AVI_SYNTH_SCRIPT);
	}

	/**
	 * Sets the template for the AviSynth script. The script string may contain
	 * the character "\u0001", which will be treated as newline character.
	 *
	 * @param value The AviSynth script template.
	 */
	public void setAvisynthScript(String value) {
		configuration.setProperty(KEY_AVISYNTH_SCRIPT, value);
	}

	/**
	 * Returns additional codec specific configuration options for MEncoder.
	 *
	 * @return The configuration options.
	 */
	public String getMencoderCodecSpecificConfig() {
		return getString(KEY_MENCODER_CODEC_SPECIFIC_SCRIPT, "");
	}

	/**
	 * Sets additional codec specific configuration options for MEncoder.
	 *
	 * @param value The additional configuration options.
	 */
	public void setMencoderCodecSpecificConfig(String value) {
		configuration.setProperty(KEY_MENCODER_CODEC_SPECIFIC_SCRIPT, value);
	}

	/**
	 * Returns the maximum size (in MB) that PMS should use for buffering
	 * audio.
	 *
	 * @return The maximum buffer size.
	 */
	public int getMaxAudioBuffer() {
		return getInt(KEY_MAX_AUDIO_BUFFER, 100);
	}

	/**
	 * Returns the minimum size (in MB) that PMS should use for the buffer used
	 * for streaming media.
	 *
	 * @return The minimum buffer size.
	 */
	public int getMinStreamBuffer() {
		return getInt(KEY_MIN_STREAM_BUFFER, 1);
	}

	/**
	 * Converts the getMPEG2MainSettings() from MEncoder's format to FFmpeg's.
	 *
	 * @return MPEG-2 settings formatted for FFmpeg.
	 */
	public String getMPEG2MainSettingsFFmpeg() {
		String mpegSettings = getMPEG2MainSettings();

		if (mpegSettings.contains("Automatic")) {
			return mpegSettings;
		}

		String mpegSettingsArray[] = mpegSettings.split(":");

		String pairArray[];
		StringBuilder returnString = new StringBuilder();
		for (String pair : mpegSettingsArray) {
			pairArray = pair.split("=");
			switch (pairArray[0]) {
				case "keyint":
					returnString.append("-g ").append(pairArray[1]).append(" ");
					break;
				case "vqscale":
					returnString.append("-q:v ").append(pairArray[1]).append(" ");
					break;
				case "vqmin":
					returnString.append("-qmin ").append(pairArray[1]).append(" ");
					break;
				case "vqmax":
					returnString.append("-qmax ").append(pairArray[1]).append(" ");
					break;
			}
		}

		return returnString.toString();
	}

	public void setFfmpegMultithreading(boolean value) {
		configuration.setProperty(KEY_FFMPEG_MULTITHREADING, value);
	}

	public boolean isFfmpegMultithreading() {
		boolean isMultiCore = getNumberOfCpuCores() > 1;
		return getBoolean(KEY_FFMPEG_MULTITHREADING, isMultiCore);
	}

	public void setFfmpegAviSynthMultithreading(boolean value) {
		configuration.setProperty(KEY_FFMPEG_AVISYNTH_MULTITHREADING, value);
	}

	public boolean isFfmpegAviSynthMultithreading() {
		boolean isMultiCore = getNumberOfCpuCores() > 1;
		return getBoolean(KEY_FFMPEG_AVISYNTH_MULTITHREADING, isMultiCore);
	}

	/**
	 * Whether we should pass the flag "convertfps=true" to AviSynth.
	 *
	 * @param value True if we should pass the flag.
	 */
	public void setFfmpegAvisynthConvertFps(boolean value) {
		configuration.setProperty(KEY_AVISYNTH_CONVERT_FPS, value);
	}

	/**
	 * Returns true if we should pass the flag "convertfps=true" to AviSynth.
	 *
	 * @return True if we should pass the flag.
	 */
	public boolean getFfmpegAvisynthConvertFps() {
		return getBoolean(KEY_FFMPEG_AVISYNTH_CONVERT_FPS, true);
	}

	public void setFfmpegAvisynthInterFrame(boolean value) {
		configuration.setProperty(KEY_FFMPEG_AVISYNTH_INTERFRAME, value);
	}

	public boolean getFfmpegAvisynthInterFrame() {
		return getBoolean(KEY_FFMPEG_AVISYNTH_INTERFRAME, false);
	}

	public void setFfmpegAvisynthInterFrameGPU(boolean value) {
		configuration.setProperty(KEY_FFMPEG_AVISYNTH_INTERFRAME_GPU, value);
	}

	public boolean getFfmpegAvisynthInterFrameGPU() {
		return getBoolean(KEY_FFMPEG_AVISYNTH_INTERFRAME_GPU, false);
	}

	public boolean isMencoderNoOutOfSync() {
		return getBoolean(KEY_MENCODER_NO_OUT_OF_SYNC, true);
	}

	public void setMencoderNoOutOfSync(boolean value) {
		configuration.setProperty(KEY_MENCODER_NO_OUT_OF_SYNC, value);
	}

	public boolean getTrancodeBlocksMultipleConnections() {
		return getBoolean(KEY_TRANSCODE_BLOCKS_MULTIPLE_CONNECTIONS, false);
	}

	public void setTranscodeBlocksMultipleConnections(boolean value) {
		configuration.setProperty(KEY_TRANSCODE_BLOCKS_MULTIPLE_CONNECTIONS, value);
	}

	public boolean getTrancodeKeepFirstConnections() {
		return getBoolean(KEY_TRANSCODE_KEEP_FIRST_CONNECTION, true);
	}

	public void setTrancodeKeepFirstConnections(boolean value) {
		configuration.setProperty(KEY_TRANSCODE_KEEP_FIRST_CONNECTION, value);
	}

	public boolean isMencoderIntelligentSync() {
		return getBoolean(KEY_MENCODER_INTELLIGENT_SYNC, true);
	}

	public void setMencoderIntelligentSync(boolean value) {
		configuration.setProperty(KEY_MENCODER_INTELLIGENT_SYNC, value);
	}

	@Deprecated
	public String getFfmpegAlternativePath() {
		return getString(KEY_FFMPEG_ALTERNATIVE_PATH, null);
	}

	@Deprecated
	public void setFfmpegAlternativePath(String value) {
		configuration.setProperty(KEY_FFMPEG_ALTERNATIVE_PATH, value);
	}

	public boolean getSkipLoopFilterEnabled() {
		return getBoolean(KEY_SKIP_LOOP_FILTER_ENABLED, false);
	}

	/**
	 * The list of network interfaces that should be skipped when checking
	 * for an available network interface. Entries should be comma separated
	 * and typically exclude the number at the end of the interface name.
	 * <p>
	 * Default is to skip the interfaces created by Virtualbox, OpenVPN and
	 * Parallels: "tap,vmnet,vnic,virtualbox".
	 * @return The string of network interface names to skip.
	 */
	public List<String> getSkipNetworkInterfaces() {
		return getStringList(KEY_SKIP_NETWORK_INTERFACES, "tap,vmnet,vnic,virtualbox");
	}

	public void setSkipLoopFilterEnabled(boolean value) {
		configuration.setProperty(KEY_SKIP_LOOP_FILTER_ENABLED, value);
	}

	public String getMPEG2MainSettings() {
		return getString(KEY_MPEG2_MAIN_SETTINGS, "Automatic (Wired)");
	}

	public void setMPEG2MainSettings(String value) {
		configuration.setProperty(KEY_MPEG2_MAIN_SETTINGS, value);
	}

	public String getx264ConstantRateFactor() {
		return getString(KEY_X264_CONSTANT_RATE_FACTOR, "Automatic");
	}

	public void setx264ConstantRateFactor(String value) {
		configuration.setProperty(KEY_X264_CONSTANT_RATE_FACTOR, value);
	}

	public String getMencoderVobsubSubtitleQuality() {
		return getString(KEY_MENCODER_VOBSUB_SUBTITLE_QUALITY, "3");
	}

	public void setMencoderVobsubSubtitleQuality(String value) {
		configuration.setProperty(KEY_MENCODER_VOBSUB_SUBTITLE_QUALITY, value);
	}

	public String getMencoderOverscanCompensationWidth() {
		return getString(KEY_MENCODER_OVERSCAN_COMPENSATION_WIDTH, "0");
	}

	public void setMencoderOverscanCompensationWidth(String value) {
		if (value.trim().length() == 0) {
			value = "0";
		}
		configuration.setProperty(KEY_MENCODER_OVERSCAN_COMPENSATION_WIDTH, value);
	}

	public String getMencoderOverscanCompensationHeight() {
		return getString(KEY_MENCODER_OVERSCAN_COMPENSATION_HEIGHT, "0");
	}

	public void setMencoderOverscanCompensationHeight(String value) {
		if (value.trim().length() == 0) {
			value = "0";
		}
		configuration.setProperty(KEY_MENCODER_OVERSCAN_COMPENSATION_HEIGHT, value);
	}

	public void setEnginesAsList(ArrayList<String> enginesAsList) {
		configuration.setProperty(KEY_ENGINES, listToString(enginesAsList));
	}

	/**
	 * TODO look at the changes that were made to this in PMS and if they seem
	 * stable, merge them.
	 */
	public List<String> getEnginesAsList(SystemUtils registry) {
		String defaultEngines = StringUtils.join(
			new String[] {
				"mencoder",
				"tsmuxer",
				"ffmpegvideo",
				"ffmpegaudio",
				"tsmuxeraudio",
				"ffmpegwebvideo",
				"vlcwebvideo", // (VLCWebVideo)
				"vlcvideo", // (VideoLanVideoStreaming) TODO (legacy web video engine): remove
				"mencoderwebvideo",
				"vlcaudio", // (VideoLanAudioStreaming) TODO (legacy web audio engine): remove
				"ffmpegdvrmsremux",
				"rawthumbs"
			},
			","
		);
		List<String> engines = stringToList(
			// Possibly blank: An empty string means: disable all engines
			// http://www.ps3mediaserver.org/forum/viewtopic.php?f=6&t=15416
			configurationReader.getPossiblyBlankConfigurationString(
				KEY_ENGINES,
				defaultEngines
			)
		);

		engines = hackAvs(registry, engines);
		return engines;
	}

	private static String listToString(List<String> enginesAsList) {
		return StringUtils.join(enginesAsList, LIST_SEPARATOR);
	}

	private static List<String> stringToList(String input) {
		List<String> output = new ArrayList<>();
		Collections.addAll(output, StringUtils.split(input, LIST_SEPARATOR));
		return output;
	}

	// TODO: Get this out of here
	private static List<String> hackAvs(SystemUtils registry, List<String> input) {
		List<String> toBeRemoved = new ArrayList<>();
		for (String engineId : input) {
			if (engineId.startsWith("avs") && !registry.isAvis() && Platform.isWindows()) {
				if (!avsHackLogged) {
					LOGGER.info("AviSynth is not installed. You cannot use " + engineId + " as a transcoding engine.");
					avsHackLogged = true;
				}

				toBeRemoved.add(engineId);
			}
		}

		List<String> output = new ArrayList<>();
		output.addAll(input);
		output.removeAll(toBeRemoved);
		return output;
	}

	public void save() throws ConfigurationException {
		configuration.save();
		LOGGER.info("Configuration saved to: " + PROFILE_PATH);
	}

	public String getFolders(ArrayList<String> tags) {
		return tagLoop(tags, ".folders", KEY_FOLDERS);
	}

	public void setFolders(String value) {
		configuration.setProperty(KEY_FOLDERS, value);
	}

	public String getFoldersMonitored() {
		return getString(KEY_FOLDERS_MONITORED, "");
	}

	public void setFoldersMonitored(String value) {
		configuration.setProperty(KEY_FOLDERS_MONITORED, value);
	}

	public String getNetworkInterface() {
		return getString(KEY_NETWORK_INTERFACE, "");
	}

	public void setNetworkInterface(String value) {
		configuration.setProperty(KEY_NETWORK_INTERFACE, value);
	}

	public boolean isHideEngineNames() {
		return getBoolean(KEY_HIDE_ENGINENAMES, true);
	}

	public void setHideEngineNames(boolean value) {
		configuration.setProperty(KEY_HIDE_ENGINENAMES, value);
	}

	public boolean isHideExtensions() {
		return getBoolean(KEY_HIDE_EXTENSIONS, true);
	}

	public void setHideExtensions(boolean value) {
		configuration.setProperty(KEY_HIDE_EXTENSIONS, value);
	}

	public String getShares() {
		return getString(KEY_SHARES, "");
	}

	public void setShares(String value) {
		configuration.setProperty(KEY_SHARES, value);
	}

	public String getDisableTranscodeForExtensions() {
		return getString(KEY_DISABLE_TRANSCODE_FOR_EXTENSIONS, "");
	}

	public void setDisableTranscodeForExtensions(String value) {
		configuration.setProperty(KEY_DISABLE_TRANSCODE_FOR_EXTENSIONS, value);
	}

	public String getForceTranscodeForExtensions() {
		return getString(KEY_FORCE_TRANSCODE_FOR_EXTENSIONS, "");
	}

	public void setForceTranscodeForExtensions(String value) {
		configuration.setProperty(KEY_FORCE_TRANSCODE_FOR_EXTENSIONS, value);
	}

	public void setMencoderMT(boolean value) {
		configuration.setProperty(KEY_MENCODER_MT, value);
	}

	public boolean getMencoderMT() {
		boolean isMultiCore = getNumberOfCpuCores() > 1;
		return getBoolean(KEY_MENCODER_MT, isMultiCore);
	}

	public void setAudioRemuxAC3(boolean value) {
		configuration.setProperty(KEY_AUDIO_REMUX_AC3, value);
	}

	public boolean isAudioRemuxAC3() {
		return getBoolean(KEY_AUDIO_REMUX_AC3, true);
	}

	public void setMencoderRemuxMPEG2(boolean value) {
		configuration.setProperty(KEY_MENCODER_REMUX_MPEG2, value);
	}

	public boolean isMencoderRemuxMPEG2() {
		return getBoolean(KEY_MENCODER_REMUX_MPEG2, true);
	}

	public void setDisableFakeSize(boolean value) {
		configuration.setProperty(KEY_DISABLE_FAKESIZE, value);
	}

	public boolean isDisableFakeSize() {
		return getBoolean(KEY_DISABLE_FAKESIZE, false);
	}

	public void setMencoderAssDefaultStyle(boolean value) {
		configuration.setProperty(KEY_MENCODER_ASS_DEFAULTSTYLE, value);
	}

	public boolean isMencoderAssDefaultStyle() {
		return getBoolean(KEY_MENCODER_ASS_DEFAULTSTYLE, true);
	}

	public int getMEncoderOverscan() {
		return getInt(KEY_OVERSCAN, 0);
	}

	public void setMEncoderOverscan(int value) {
		configuration.setProperty(KEY_OVERSCAN, value);
	}

	/**
	 * Returns sort method to use for ordering lists of files. One of the
	 * following values is returned:
	 * <ul>
	 * <li>0: Locale-sensitive A-Z</li>
	 * <li>1: Sort by modified date, newest first</li>
	 * <li>2: Sort by modified date, oldest first</li>
	 * <li>3: Case-insensitive ASCIIbetical sort</li>
	 * <li>4: Locale-sensitive natural sort</li>
	 * <li>5: Random</li>
	 * </ul>
	 * Default value is 4.
	 * @return The sort method
	 */
	public int getSortMethod() {
		return getInt(KEY_SORT_METHOD, 4);
	}

	/**
	 * Set the sort method to use for ordering lists of files. The following
	 * values are recognized:
	 * <ul>
	 * <li>0: Locale-sensitive A-Z</li>
	 * <li>1: Sort by modified date, newest first</li>
	 * <li>2: Sort by modified date, oldest first</li>
	 * <li>3: Case-insensitive ASCIIbetical sort</li>
	 * <li>4: Locale-sensitive natural sort</li>
	 * <li>5: Random</li>
	 * </ul>
	 * @param value The sort method to use
	 */
	public void setSortMethod(int value) {
		configuration.setProperty(KEY_SORT_METHOD, value);
	}

	public int getAudioThumbnailMethod() {
		return getInt(KEY_AUDIO_THUMBNAILS_METHOD, 0);
	}

	public void setAudioThumbnailMethod(int value) {
		configuration.setProperty(KEY_AUDIO_THUMBNAILS_METHOD, value);
	}

	public String getAlternateThumbFolder() {
		return getString(KEY_ALTERNATE_THUMB_FOLDER, "");
	}

	public void setAlternateThumbFolder(String value) {
		configuration.setProperty(KEY_ALTERNATE_THUMB_FOLDER, value);
	}

	public String getAlternateSubtitlesFolder() {
		return getString(KEY_ALTERNATE_SUBTITLES_FOLDER, "");
	}

	public void setAlternateSubtitlesFolder(String value) {
		configuration.setProperty(KEY_ALTERNATE_SUBTITLES_FOLDER, value);
	}

	public void setAudioEmbedDtsInPcm(boolean value) {
		configuration.setProperty(KEY_AUDIO_EMBED_DTS_IN_PCM, value);
	}

	public boolean isAudioEmbedDtsInPcm() {
		return getBoolean(KEY_AUDIO_EMBED_DTS_IN_PCM, false);
	}

	public void setMencoderMuxWhenCompatible(boolean value) {
		configuration.setProperty(KEY_MENCODER_MUX_COMPATIBLE, value);
	}

	public boolean isMencoderMuxWhenCompatible() {
		return getBoolean(KEY_MENCODER_MUX_COMPATIBLE, true);
	}

	public void setMEncoderNormalizeVolume(boolean value) {
		configuration.setProperty(KEY_MENCODER_NORMALIZE_VOLUME, value);
	}

	public boolean isMEncoderNormalizeVolume() {
		return getBoolean(KEY_MENCODER_NORMALIZE_VOLUME, false);
	}

	public void setFFmpegMuxWhenCompatible(boolean value) {
		configuration.setProperty(KEY_FFMPEG_MUX_COMPATIBLE, value);
	}

	public boolean isFFmpegMuxWhenCompatible() {
		return getBoolean(KEY_FFMPEG_MUX_COMPATIBLE, false);
	}

	public void setFFmpegMuxWithTsMuxerWhenCompatible(boolean value) {
		configuration.setProperty(KEY_FFMPEG_MUX_TSMUXER_COMPATIBLE, value);
	}

	public boolean isFFmpegMuxWithTsMuxerWhenCompatible() {
		return getBoolean(KEY_FFMPEG_MUX_TSMUXER_COMPATIBLE, true);
	}

	public void setFFmpegFontConfig(boolean value) {
		configuration.setProperty(KEY_FFMPEG_FONT_CONFIG, value);
	}

	public boolean isFFmpegFontConfig() {
		return getBoolean(KEY_FFMPEG_FONT_CONFIG, false);
	}

	public void setMuxAllAudioTracks(boolean value) {
		configuration.setProperty(KEY_MUX_ALLAUDIOTRACKS, value);
	}

	public boolean isMuxAllAudioTracks() {
		return getBoolean(KEY_MUX_ALLAUDIOTRACKS, false);
	}

	public void setUseMplayerForVideoThumbs(boolean value) {
		configuration.setProperty(KEY_USE_MPLAYER_FOR_THUMBS, value);
	}

	public boolean isUseMplayerForVideoThumbs() {
		return getBoolean(KEY_USE_MPLAYER_FOR_THUMBS, false);
	}

	public String getIpFilter() {
		return getString(KEY_IP_FILTER, "");
	}

	public synchronized IpFilter getIpFiltering() {
	    filter.setRawFilter(getIpFilter());
	    return filter;
	}

	public void setIpFilter(String value) {
		configuration.setProperty(KEY_IP_FILTER, value);
	}

	public void setPreventsSleep(boolean value) {
		configuration.setProperty(KEY_PREVENTS_SLEEP, value);
	}

	public boolean isPreventsSleep() {
		return getBoolean(KEY_PREVENTS_SLEEP, false);
	}

	public void setHTTPEngineV2(boolean value) {
		configuration.setProperty(KEY_HTTP_ENGINE_V2, value);
	}

	public boolean isHTTPEngineV2() {
		return getBoolean(KEY_HTTP_ENGINE_V2, true);
	}

	public boolean isShowIphotoLibrary() {
		return getBoolean(KEY_SHOW_IPHOTO_LIBRARY, false);
	}

	public void setShowIphotoLibrary(boolean value) {
		configuration.setProperty(KEY_SHOW_IPHOTO_LIBRARY, value);
	}

	public boolean isShowApertureLibrary() {
		return getBoolean(KEY_SHOW_APERTURE_LIBRARY, false);
	}

	public void setShowApertureLibrary(boolean value) {
		configuration.setProperty(KEY_SHOW_APERTURE_LIBRARY, value);
	}

	public boolean isShowItunesLibrary() {
		return getBoolean(KEY_SHOW_ITUNES_LIBRARY, false);
	}

	public void setShowItunesLibrary(boolean value) {
		configuration.setProperty(KEY_SHOW_ITUNES_LIBRARY, value);
	}

	public boolean isHideAdvancedOptions() {
		return getBoolean(PmsConfiguration.KEY_HIDE_ADVANCED_OPTIONS, true);
	}

	public void setHideAdvancedOptions(final boolean value) {
		this.configuration.setProperty(PmsConfiguration.KEY_HIDE_ADVANCED_OPTIONS, value);
	}

	public boolean isHideEmptyFolders() {
		return getBoolean(PmsConfiguration.KEY_HIDE_EMPTY_FOLDERS, false);
	}

	public void setHideEmptyFolders(final boolean value) {
		this.configuration.setProperty(PmsConfiguration.KEY_HIDE_EMPTY_FOLDERS, value);
	}

	public boolean isHideMediaLibraryFolder() {
		return getBoolean(PmsConfiguration.KEY_HIDE_MEDIA_LIBRARY_FOLDER, true);
	}

	public void setHideMediaLibraryFolder(final boolean value) {
		this.configuration.setProperty(PmsConfiguration.KEY_HIDE_MEDIA_LIBRARY_FOLDER, value);
	}

	// TODO (breaking change): rename to e.g. isTranscodeFolderEnabled
	// (and return true by default)
	public boolean getHideTranscodeEnabled() {
		return getBoolean(KEY_HIDE_TRANSCODE_FOLDER, false);
	}

	// TODO (breaking change): rename to e.g. setTranscodeFolderEnabled
	// (and negate the value in the caller)
	public void setHideTranscodeEnabled(boolean value) {
		configuration.setProperty(KEY_HIDE_TRANSCODE_FOLDER, value);
	}

	public boolean isDvdIsoThumbnails() {
		return getBoolean(KEY_DVDISO_THUMBNAILS, false);
	}

	public void setDvdIsoThumbnails(boolean value) {
		configuration.setProperty(KEY_DVDISO_THUMBNAILS, value);
	}

	public Object getCustomProperty(String property) {
		return configurationReader.getCustomProperty(property);
	}

	public void setCustomProperty(String property, Object value) {
		configuration.setProperty(property, value);
	}

	public boolean isChapterSupport() {
		return getBoolean(KEY_CHAPTER_SUPPORT, false);
	}

	public void setChapterSupport(boolean value) {
		configuration.setProperty(KEY_CHAPTER_SUPPORT, value);
	}

	public int getChapterInterval() {
		return getInt(KEY_CHAPTER_INTERVAL, 5);
	}

	public void setChapterInterval(int value) {
		configuration.setProperty(KEY_CHAPTER_INTERVAL, value);
	}

	public int getSubsColor() {
		return getInt(KEY_SUBS_COLOR, 0xffffffff);
	}

	public void setSubsColor(int value) {
		configuration.setProperty(KEY_SUBS_COLOR, value);
	}

	public boolean isFix25FPSAvMismatch() {
		return getBoolean(KEY_FIX_25FPS_AV_MISMATCH, false);
	}

	public void setFix25FPSAvMismatch(boolean value) {
		configuration.setProperty(KEY_FIX_25FPS_AV_MISMATCH, value);
	}

	public int getVideoTranscodeStartDelay() {
		return getInt(KEY_VIDEOTRANSCODE_START_DELAY, 6);
	}

	public void setVideoTranscodeStartDelay(int value) {
		configuration.setProperty(KEY_VIDEOTRANSCODE_START_DELAY, value);
	}

	public boolean isAudioResample() {
		return getBoolean(KEY_AUDIO_RESAMPLE, true);
	}

	public void setAudioResample(boolean value) {
		configuration.setProperty(KEY_AUDIO_RESAMPLE, value);
	}

	public boolean isIgnoreTheWordThe() {
		return getBoolean(KEY_IGNORE_THE_WORD_THE, true);
	}

	public void setIgnoreTheWordThe(boolean value) {
		configuration.setProperty(KEY_IGNORE_THE_WORD_THE, value);
	}

	public boolean isPrettifyFilenames() {
		return getBoolean(KEY_PRETTIFY_FILENAMES, false);
	}

	public void setPrettifyFilenames(boolean value) {
		configuration.setProperty(KEY_PRETTIFY_FILENAMES, value);
	}

	public boolean isRunWizard() {
		return getBoolean(KEY_RUN_WIZARD, true);
	}

	public void setRunWizard(boolean value) {
		configuration.setProperty(KEY_RUN_WIZARD, value);
	}

	public boolean isHideNewMediaFolder(ArrayList<String> tags) {
		return tagLoopBool(tags, ".new_media", KEY_HIDE_NEW_MEDIA_FOLDER, false);
	}

	public void setHideNewMediaFolder(final boolean value) {
		this.configuration.setProperty(KEY_HIDE_NEW_MEDIA_FOLDER, value);
	}

	public boolean isHideRecentlyPlayedFolder(ArrayList<String> tags) {
		return tagLoopBool(tags, ".recent", KEY_HIDE_RECENTLY_PLAYED_FOLDER, false);
	}

	public void setHideRecentlyPlayedFolder(final boolean value) {
		this.configuration.setProperty(PmsConfiguration.KEY_HIDE_RECENTLY_PLAYED_FOLDER, value);
	}

	/**
	 * Returns the name of the renderer to fall back on when header matching
	 * fails. PMS will recognize the configured renderer instead of "Unknown
	 * renderer". Default value is "", which means PMS will return the unknown
	 * renderer when no match can be made.
	 *
	 * @return The name of the renderer PMS should fall back on when header
	 *         matching fails.
	 * @see #isRendererForceDefault()
	 */
	public String getRendererDefault() {
		return getString(KEY_RENDERER_DEFAULT, "");
	}

	/**
	 * Sets the name of the renderer to fall back on when header matching
	 * fails. PMS will recognize the configured renderer instead of "Unknown
	 * renderer". Set to "" to make PMS return the unknown renderer when no
	 * match can be made.
	 *
	 * @param value The name of the renderer to fall back on. This has to be
	 *              <code>""</code> or a case insensitive match with the name
	 *              used in any render configuration file.
	 * @see #setRendererForceDefault(boolean)
	 */
	public void setRendererDefault(String value) {
		configuration.setProperty(KEY_RENDERER_DEFAULT, value);
	}

	/**
	 * Returns true when PMS should not try to guess connecting renderers
	 * and instead force picking the defined fallback renderer. Default
	 * value is false, which means PMS will attempt to recognize connecting
	 * renderers by their headers.
	 *
	 * @return True when the fallback renderer should always be picked.
	 * @see #getRendererDefault()
	 */
	public boolean isRendererForceDefault() {
		return getBoolean(KEY_RENDERER_FORCE_DEFAULT, false);
	}

	/**
	 * Set to true when PMS should not try to guess connecting renderers
	 * and instead force picking the defined fallback renderer. Set to false
	 * to make PMS attempt to recognize connecting renderers by their headers.
	 *
	 * @param value True when the fallback renderer should always be picked.
	 * @see #setRendererDefault(String)
	 */
	public void setRendererForceDefault(boolean value) {
		configuration.setProperty(KEY_RENDERER_FORCE_DEFAULT, value);
	}

	public String getVirtualFolders(ArrayList<String> tags) {
		return tagLoop(tags, ".vfolders", KEY_VIRTUAL_FOLDERS);
	}

	public String getVirtualFoldersFile(ArrayList<String> tags) {
		return tagLoop(tags, ".vfolders.file", KEY_VIRTUAL_FOLDERS_FILE);
	}

	public String getProfilePath() {
		return PROFILE_PATH;
	}

	public String getProfileDirectory() {
		return PROFILE_DIRECTORY;
	}

	/**
	 * Returns the absolute path to the WEB.conf file. By default
	 * this is <pre>PROFILE_DIRECTORY + File.pathSeparator + WEB.conf</pre>,
	 * but it can be overridden via the <pre>web_conf</pre> profile option.
	 * The existence of the file is not checked.
	 *
	 * @return the path to the WEB.conf file.
	 */
	public String getWebConfPath() {
		// Initialise this here rather than in the constructor
		// or statically so that custom settings are logged
		// to the debug.log/Logs tab.
		if (WEB_CONF_PATH == null) {
			WEB_CONF_PATH = FileUtil.getFileLocation(
				getString(KEY_WEB_CONF_PATH, null),
				PROFILE_DIRECTORY,
				DEFAULT_WEB_CONF_FILENAME
			).getFilePath();
		}

		return WEB_CONF_PATH;
	}

	public String getPluginDirectory() {
		return getString(KEY_PLUGIN_DIRECTORY, "plugins");
	}

	public void setPluginDirectory(String value) {
		configuration.setProperty(KEY_PLUGIN_DIRECTORY, value);
	}

	public String getProfileName() {
		if (HOSTNAME == null) { // Initialise this lazily
			try {
				HOSTNAME = InetAddress.getLocalHost().getHostName();
			} catch (UnknownHostException e) {
				LOGGER.info("Can't determine hostname");
				HOSTNAME = "unknown host";
			}
		}

		return getString(KEY_PROFILE_NAME, HOSTNAME);
	}

	public boolean isAutoUpdate() {
		return Build.isUpdatable() && getBoolean(KEY_AUTO_UPDATE, false);
	}

	public void setAutoUpdate(boolean value) {
		configuration.setProperty(KEY_AUTO_UPDATE, value);
	}

	public int getUpnpPort() {
		return getInt(KEY_UPNP_PORT, 1900);
	}

	public String getUuid() {
		return getString(KEY_UUID, null);
	}

	public void setUuid(String value){
		configuration.setProperty(KEY_UUID, value);
	}

	public void addConfigurationListener(ConfigurationListener l) {
		configuration.addConfigurationListener(l);
	}

	public void removeConfigurationListener(ConfigurationListener l) {
		configuration.removeConfigurationListener(l);
	}

	public boolean getFolderLimit() {
		return getBoolean(KEY_FOLDER_LIMIT, false);
	}

	// FIXME this is undocumented and misnamed
	@Deprecated
	public boolean initBufferMax() {
		return getBoolean(KEY_BUFFER_MAX, false);
	}

	public String getScriptDir() {
		return getString(KEY_SCRIPT_DIR, null);
	}

	public String getPluginPurgeAction() {
		return getString(KEY_PLUGIN_PURGE_ACTION, "delete");
	}

	public boolean getSearchFolder() {
		return getBoolean(KEY_SEARCH_FOLDER, false);
	}

	public int getSearchRecurse() {
		if (getBoolean(KEY_SEARCH_RECURSE, true)) {
			return 100;
		} else {
			return 0;
		}
	}

	public void reload() {
		try {
			configuration.refresh();
		} catch (ConfigurationException e) {
			LOGGER.error(null, e);
		}
	}

	/**
	 * Retrieve the name of the folder used to select subtitles, audio channels, chapters, engines &amp;c.
	 * Defaults to the localized version of <pre>#--TRANSCODE--#</pre>.
	 * @return The folder name.
	 */
	public String getTranscodeFolderName() {
		return getString(KEY_TRANSCODE_FOLDER_NAME, Messages.getString("TranscodeVirtualFolder.0"));
	}

	/**
	 * Set a custom name for the <pre>#--TRANSCODE--#</pre> folder.
	 * @param name The folder name.
	 */
	public void setTranscodeFolderName(String name) {
		configuration.setProperty(KEY_TRANSCODE_FOLDER_NAME, name);
	}

	/**
	 * State if the video hardware acceleration is allowed
	 * @return true if hardware acceleration is allowed, false otherwise
	 */
	public boolean isGPUAcceleration() {
		return getBoolean(KEY_GPU_ACCELERATION, false);
	}

	/**
	 * Set the video hardware acceleration enable/disable
	 * @param value true if hardware acceleration is allowed, false otherwise
	 */
	public void setGPUAcceleration(boolean value) {
		configuration.setProperty(KEY_GPU_ACCELERATION, value);
	}

	/**
	 * Finds out whether the program has admin rights.
	 * It only checks on Windows and returns true if on a non-Windows OS.
	 *
	 * Note: Detection of Windows 8 depends on the user having a version of
	 * JRE newer than 1.6.0_31 installed.
	 *
	 * TODO: We should make it check for rights on other operating systems.
	 */
	public boolean isAdmin() {
		if (
			"Windows 8".equals(System.getProperty("os.name")) ||
			"Windows 7".equals(System.getProperty("os.name")) ||
			"Windows Vista".equals(System.getProperty("os.name"))
		) {
			try {
				String command = "reg query \"HKU\\S-1-5-19\"";
				Process p = Runtime.getRuntime().exec(command);
				p.waitFor();
				int exitValue = p.exitValue();

				if (0 == exitValue) {
					return true;
				}

				return false;
			} catch (IOException | InterruptedException e) {
				LOGGER.error("Something prevented UMS from checking Windows permissions", e);
			}
		}

		return true;
	}

	/* Start without external netowrk (increase startup speed) */
	public static final String KEY_EXTERNAL_NETWORK = "external_network";

	public boolean getExternalNetwork() {
		return getBoolean(KEY_EXTERNAL_NETWORK, true);
	}

	public void setExternalNetwork(boolean b) {
		configuration.setProperty(KEY_EXTERNAL_NETWORK, b);
	}

	/* Credential path handling */
	public static final String KEY_CRED_PATH = "cred.path";

	public void initCred() throws IOException {
		String cp = getCredPath();
		if (StringUtils.isEmpty(cp)) {
			// need to make sure we got a cred path here
			cp = new File(getProfileDirectory() + File.separator + "UMS.cred").getAbsolutePath();
			configuration.setProperty(KEY_CRED_PATH, cp);
			try {
				configuration.save();
			} catch (ConfigurationException e) {
			}
		}

		// Now we know cred path is set
		File f = new File(cp);
		if (!f.exists()) {
			try (FileOutputStream fos = new FileOutputStream(f)) {
				StringBuilder sb = new StringBuilder();
				sb.append("# Add credentials to the file");
				sb.append("\n");
				sb.append("# on the format tag=user,pwd");
				sb.append("\n");
				sb.append("# For example:");
				sb.append("\n");
				sb.append("# channels.xxx=name,secret");
				sb.append("\n");
				fos.write(sb.toString().getBytes());
				fos.flush();
			}
		}
	}

	public String getCredPath() {
		return getString(KEY_CRED_PATH, "");
	}

	public File getCredFile() {
		return new File(getCredPath());
	}

	public int getATZLimit() {
		int tmp = getInt(KEY_ATZ_LIMIT, 10000);
		if (tmp <= 2) {
			// this is silly, ignore
			tmp = 10000;
		}
		return tmp;
	}

	public void setATZLimit(int val) {
		if (val <= 2) {
			// clear prop
			configuration.clearProperty(KEY_ATZ_LIMIT);
			return;
		}
		configuration.setProperty(KEY_ATZ_LIMIT, val);
	}

	public void setATZLimit(String str) {
		try {
			setATZLimit(Integer.parseInt(str));
		} catch (Exception e) {
			setATZLimit(0);
		}
	}

	public String getDataDir() {
		return getProfileDirectory() + File.separator + "data";
	}

	public String getDataFile(String str) {
		return getDataDir() + File.separator + str;
	}

	private String KEY_URL_RES_ORDER = "url_resolve_order";

	public String[] getURLResolveOrder() {
		return getString(KEY_URL_RES_ORDER, "").split(",");
	}

	public boolean isHideLiveSubtitlesFolder() {
		return getBoolean(KEY_HIDE_LIVE_SUBTITLES_FOLDER, true);
	}

	public void setHideLiveSubtitlesFolder(boolean value) {
		configuration.setProperty(KEY_HIDE_LIVE_SUBTITLES_FOLDER, value);
	}

	public int liveSubtitlesLimit() {
		return getInt(KEY_LIVE_SUBTITLES_LIMIT, 20);
	}
	
	public boolean isLiveSubtitlesKeep() {
		return getBoolean(KEY_LIVE_SUBTITLES_KEEP, false);
	}

	public boolean isVlcUseHardwareAccel() {
		return getBoolean(KEY_VLC_USE_HW_ACCELERATION, false);
	}

	public void setVlcUseHardwareAccel(boolean value) {
		configuration.setProperty(KEY_VLC_USE_HW_ACCELERATION, value);
	}

	public boolean isVlcExperimentalCodecs() {
		return getBoolean(KEY_VLC_USE_EXPERIMENTAL_CODECS, false);
	}

	public void setVlcExperimentalCodecs(boolean value) {
		configuration.setProperty(KEY_VLC_USE_EXPERIMENTAL_CODECS, value);
	}

	public boolean isVlcAudioSyncEnabled() {
		return getBoolean(KEY_VLC_AUDIO_SYNC_ENABLED, false);
	}

	public void setVlcAudioSyncEnabled(boolean value) {
		configuration.setProperty(KEY_VLC_AUDIO_SYNC_ENABLED, value);
	}

	public boolean isVlcSubtitleEnabled() {
		return getBoolean(KEY_VLC_SUBTITLE_ENABLED, true);
	}

	public void setVlcSubtitleEnabled(boolean value) {
		configuration.setProperty(KEY_VLC_SUBTITLE_ENABLED, value);
	}

	public String getVlcScale() {
		return getString(KEY_VLC_SCALE, "1.0");
	}

	public void setVlcScale(String value) {
		configuration.setProperty(KEY_VLC_SCALE, value);
	}

	public boolean getVlcSampleRateOverride() {
		return getBoolean(KEY_VLC_SAMPLE_RATE_OVERRIDE, false);
	}

	public void setVlcSampleRateOverride(boolean value) {
		configuration.setProperty(KEY_VLC_SAMPLE_RATE_OVERRIDE, value);
	}

	public String getVlcSampleRate() {
		return getString(KEY_VLC_SAMPLE_RATE, "48000");
	}

	public void setVlcSampleRate(String value) {
		configuration.setProperty(KEY_VLC_SAMPLE_RATE, value);
	}

	public boolean isResumeEnabled()  {
		return getBoolean(KEY_RESUME, true);
	}

	public void setResume(boolean value) {
		configuration.setProperty(KEY_RESUME, value);
	}

	public int getMinPlayTime() {
		return getInt(KEY_MIN_PLAY_TIME, 10000);
	}

	public int getMinPlayTimeWeb() {
		return getInt(KEY_MIN_PLAY_TIME_WEB, getMinPlayTime());
	}

	public int getMinPlayTimeFile() {
		return getInt(KEY_MIN_PLAY_TIME_FILE, getMinPlayTime());
	}

	public int getResumeRewind() {
		return getInt(KEY_RESUME_REWIND, 17000);
	}

	public double getResumeBackFactor() {
		int percent = getInt(KEY_RESUME_BACK, 92);
		if (percent > 97) {
			percent = 97;
		}
		if (percent < 10) {
			percent = 10;
		}
		return (percent / 100.0);
	}

	public int getResumeKeepTime() {
		return getInt(KEY_RESUME_KEEP_TIME, 0);
	}

	public boolean hideSubInfo() {
		return getBoolean(KEY_HIDE_SUBS_INFO, false);
	}

<<<<<<< HEAD
	/**
	 * Web stuff
	 */
	private static final String KEY_NO_FOLDERS = "no_shared";
	private static final String KEY_WEB_HTTPS  = "use_https";

	public String getFolders(String tag) {
		if (tag == null) {
			return getFolders();
		}
		String x = (tag.toLowerCase() + ".folders").replaceAll(" ", "_");
		String res = getString(x, "");
		if (StringUtils.isEmpty(res)) {
			return getFolders();
		}
		return res;
	}

	public String getVirtualFolders(String tag) {
		if (tag == null) {
			return getVirtualFolders();
		}
		String x = (tag.toLowerCase() + ".vfolders").replaceAll(" ", "_");
		String res = getString(x, "");
		if (StringUtils.isEmpty(res)) {
			return getVirtualFolders();
		}
		return res;
	}

	public boolean getNoFolders(String tag) {
		if (tag == null) {
			return getBoolean(KEY_NO_FOLDERS, false);
		}
		String x = (tag.toLowerCase() + ".no_shared").replaceAll(" ", "_");
		return getBoolean(x, false);
	}

	public String[] getPlugins(String tag) {
		if (tag == null) {
			return null;
		}
		String x = (tag.toLowerCase() + ".plugins").replaceAll(" ", "_");
		String str = getString(x, "");
		if (StringUtils.isEmpty(str)) {
			return null;
		}
		return str.split(",");
	}

	public boolean getWebHttps() {
		return getBoolean(KEY_WEB_HTTPS, false);
	}

    public File getWebPath() {
        File path = new File(getString(KEY_WEB_PATH, "web"));
        if (!path.exists()) {
           path.mkdirs();
        }
        return path;
    }

    public File getWebFile(String file) {
        return new File(getWebPath().getAbsolutePath() + File.separator + file);
    }
=======
	public String getPlugins(ArrayList<String> tags) {
		return tagLoop(tags, ".plugins", "dummy");
	}

	public boolean isHideWebFolder(ArrayList<String> tags) {
		return tagLoopBool(tags, ".web", "dummy", false);
	}

	private String tagLoop(ArrayList<String> tags, String suff, String fallback) {
		if (tags == null || tags.isEmpty()) {
			// no tags use fallback
			return getString(fallback, "");
		}

		for (String tag : tags) {
			String x = (tag.toLowerCase() + suff).replaceAll(" ", "_");
			String res = getString(x, "");
			if (StringUtils.isNotBlank(res)) {
				// use first tag found
				return res;
			}
		}

		// down here no matching tag was found
		// return fallback
		return getString(fallback, "");
	}

	private boolean tagLoopBool(ArrayList<String> tags, String suff, String fallback, boolean def) {
		String b = tagLoop(tags, suff, fallback);
		if (StringUtils.isBlank(b)) {
			return def;
		}

		return b.trim().equalsIgnoreCase("true");
	}
>>>>>>> 7c1b1746
}<|MERGE_RESOLUTION|>--- conflicted
+++ resolved
@@ -2851,36 +2851,48 @@
 		return getBoolean(KEY_HIDE_SUBS_INFO, false);
 	}
 
-<<<<<<< HEAD
+	public String getPlugins(ArrayList<String> tags) {
+		return tagLoop(tags, ".plugins", "dummy");
+	}
+
+	public boolean isHideWebFolder(ArrayList<String> tags) {
+		return tagLoopBool(tags, ".web", "dummy", false);
+	}
+
+	private String tagLoop(ArrayList<String> tags, String suff, String fallback) {
+		if (tags == null || tags.isEmpty()) {
+			// no tags use fallback
+			return getString(fallback, "");
+		}
+
+		for (String tag : tags) {
+			String x = (tag.toLowerCase() + suff).replaceAll(" ", "_");
+			String res = getString(x, "");
+			if (StringUtils.isNotBlank(res)) {
+				// use first tag found
+				return res;
+			}
+		}
+
+		// down here no matching tag was found
+		// return fallback
+		return getString(fallback, "");
+	}
+
+	private boolean tagLoopBool(ArrayList<String> tags, String suff, String fallback, boolean def) {
+		String b = tagLoop(tags, suff, fallback);
+		if (StringUtils.isBlank(b)) {
+			return def;
+		}
+
+		return b.trim().equalsIgnoreCase("true");
+	}
+
 	/**
 	 * Web stuff
 	 */
 	private static final String KEY_NO_FOLDERS = "no_shared";
 	private static final String KEY_WEB_HTTPS  = "use_https";
-
-	public String getFolders(String tag) {
-		if (tag == null) {
-			return getFolders();
-		}
-		String x = (tag.toLowerCase() + ".folders").replaceAll(" ", "_");
-		String res = getString(x, "");
-		if (StringUtils.isEmpty(res)) {
-			return getFolders();
-		}
-		return res;
-	}
-
-	public String getVirtualFolders(String tag) {
-		if (tag == null) {
-			return getVirtualFolders();
-		}
-		String x = (tag.toLowerCase() + ".vfolders").replaceAll(" ", "_");
-		String res = getString(x, "");
-		if (StringUtils.isEmpty(res)) {
-			return getVirtualFolders();
-		}
-		return res;
-	}
 
 	public boolean getNoFolders(String tag) {
 		if (tag == null) {
@@ -2888,18 +2900,6 @@
 		}
 		String x = (tag.toLowerCase() + ".no_shared").replaceAll(" ", "_");
 		return getBoolean(x, false);
-	}
-
-	public String[] getPlugins(String tag) {
-		if (tag == null) {
-			return null;
-		}
-		String x = (tag.toLowerCase() + ".plugins").replaceAll(" ", "_");
-		String str = getString(x, "");
-		if (StringUtils.isEmpty(str)) {
-			return null;
-		}
-		return str.split(",");
 	}
 
 	public boolean getWebHttps() {
@@ -2917,42 +2917,4 @@
     public File getWebFile(String file) {
         return new File(getWebPath().getAbsolutePath() + File.separator + file);
     }
-=======
-	public String getPlugins(ArrayList<String> tags) {
-		return tagLoop(tags, ".plugins", "dummy");
-	}
-
-	public boolean isHideWebFolder(ArrayList<String> tags) {
-		return tagLoopBool(tags, ".web", "dummy", false);
-	}
-
-	private String tagLoop(ArrayList<String> tags, String suff, String fallback) {
-		if (tags == null || tags.isEmpty()) {
-			// no tags use fallback
-			return getString(fallback, "");
-		}
-
-		for (String tag : tags) {
-			String x = (tag.toLowerCase() + suff).replaceAll(" ", "_");
-			String res = getString(x, "");
-			if (StringUtils.isNotBlank(res)) {
-				// use first tag found
-				return res;
-			}
-		}
-
-		// down here no matching tag was found
-		// return fallback
-		return getString(fallback, "");
-	}
-
-	private boolean tagLoopBool(ArrayList<String> tags, String suff, String fallback, boolean def) {
-		String b = tagLoop(tags, suff, fallback);
-		if (StringUtils.isBlank(b)) {
-			return def;
-		}
-
-		return b.trim().equalsIgnoreCase("true");
-	}
->>>>>>> 7c1b1746
 }