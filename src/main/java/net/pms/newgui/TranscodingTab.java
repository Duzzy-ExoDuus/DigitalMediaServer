--- conflicted
+++ resolved
@@ -515,23 +515,11 @@
 		MyComboBoxModel cbm = new MyComboBoxModel(data);
 		vq = new JComboBox(cbm);
 		vq.setToolTipText(Messages.getString("TrTab2.74"));
-<<<<<<< HEAD
 		vq.addItemListener((ItemEvent e) -> {
 			if (e.getStateChange() == ItemEvent.SELECTED) {
 				String s = (String) e.getItem();
-				if (s.indexOf("/*") > -1) {
+				if (s.contains("/*")) {
 					s = s.substring(0, s.indexOf("/*")).trim();
-=======
-		vq.addItemListener(new ItemListener() {
-			@Override
-			public void itemStateChanged(ItemEvent e) {
-				if (e.getStateChange() == ItemEvent.SELECTED) {
-					String s = (String) e.getItem();
-					if (s.contains("/*")) {
-						s = s.substring(0, s.indexOf("/*")).trim();
-					}
-					configuration.setMPEG2MainSettings(s);
->>>>>>> 65a7be96
 				}
 				configuration.setMPEG2MainSettings(s);
 			}
@@ -555,23 +543,11 @@
 		MyComboBoxModel cbm2 = new MyComboBoxModel(x264QualityOptions);
 		x264Quality = new JComboBox(cbm2);
 		x264Quality.setToolTipText(Messages.getString("TrTab2.81"));
-<<<<<<< HEAD
 		x264Quality.addItemListener((ItemEvent e) -> {
 			if (e.getStateChange() == ItemEvent.SELECTED) {
 				String s = (String) e.getItem();
-				if (s.indexOf("/*") > -1) {
+				if (s.contains("/*")) {
 					s = s.substring(0, s.indexOf("/*")).trim();
-=======
-		x264Quality.addItemListener(new ItemListener() {
-			@Override
-			public void itemStateChanged(ItemEvent e) {
-				if (e.getStateChange() == ItemEvent.SELECTED) {
-					String s = (String) e.getItem();
-					if (s.contains("/*")) {
-						s = s.substring(0, s.indexOf("/*")).trim();
-					}
-					configuration.setx264ConstantRateFactor(s);
->>>>>>> 65a7be96
 				}
 				configuration.setx264ConstantRateFactor(s);
 			}
