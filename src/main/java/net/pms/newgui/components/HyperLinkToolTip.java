--- conflicted
+++ resolved
@@ -46,34 +46,20 @@
 		editorPane.setForeground(fg);
 		editorPane.setBackground(bg);
 
-<<<<<<< HEAD
 		editorPane.addHyperlinkListener((HyperlinkEvent e) -> {
 			if (e.getEventType() == HyperlinkEvent.EventType.ACTIVATED) {
 				if (Desktop.isDesktopSupported()) {
 					try {
 						Desktop.getDesktop().browse(new URI(e.getDescription()));
-						closeToolTip();
+						hideToolTip();
 					} catch (IOException | URISyntaxException e1) {
 						LOGGER.error("Failed to open hyperlink", e1);
-=======
-		editorPane.addHyperlinkListener(new HyperlinkListener() {
-			@Override
-			public void hyperlinkUpdate(HyperlinkEvent e) {
-				if (e.getEventType() == HyperlinkEvent.EventType.ACTIVATED) {
-					if (Desktop.isDesktopSupported()) {
-						try {
-							Desktop.getDesktop().browse(new URI(e.getDescription()));
-							hideToolTip();
-						} catch (IOException | URISyntaxException e1) {
-							LOGGER.error("Failed to open hyperlink", e1);
-						}
-					} else {
-						LOGGER.warn("Desktop is not supported, the clicked link can't be opened");
->>>>>>> 05eff773
 					}
 				} else {
 					LOGGER.warn("Desktop is not supported, the clicked link can't be opened");
 				}
+			} else {
+				LOGGER.warn("Desktop is not supported, the clicked link can't be opened");
 			}
 		});
 		add(editorPane);
