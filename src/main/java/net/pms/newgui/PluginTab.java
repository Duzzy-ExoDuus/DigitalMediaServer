package net.pms.newgui;

import com.jgoodies.forms.builder.PanelBuilder;
import com.jgoodies.forms.factories.Borders;
import com.jgoodies.forms.layout.CellConstraints;
import com.jgoodies.forms.layout.FormLayout;
import java.awt.BorderLayout;
import java.awt.Component;
import java.awt.ComponentOrientation;
import java.awt.Dimension;
import java.awt.Font;
import java.awt.GridLayout;
import java.awt.event.ActionEvent;
import java.awt.event.ActionListener;
import java.awt.event.ItemEvent;
import java.awt.event.MouseEvent;
import java.io.BufferedReader;
import java.io.File;
import java.io.FileInputStream;
import java.io.FileOutputStream;
import java.io.IOException;
import java.io.InputStreamReader;
import java.util.ArrayList;
import java.util.Iterator;
import java.util.List;
import javax.swing.BorderFactory;
import javax.swing.JButton;
import javax.swing.JCheckBox;
import javax.swing.JComponent;
import javax.swing.JFrame;
import javax.swing.JLabel;
import javax.swing.JOptionPane;
import javax.swing.JPanel;
import javax.swing.JPasswordField;
import javax.swing.JProgressBar;
import javax.swing.JScrollPane;
import javax.swing.JTable;
import javax.swing.JTextArea;
import javax.swing.JTextField;
import javax.swing.table.DefaultTableCellRenderer;
import javax.swing.table.DefaultTableModel;
import javax.swing.table.JTableHeader;
import javax.swing.table.TableColumn;
import javax.swing.table.TableColumnModel;
import net.pms.Messages;
import net.pms.PMS;
import net.pms.configuration.DownloadPlugins;
import net.pms.configuration.PmsConfiguration;
import net.pms.external.ExternalFactory;
import net.pms.external.ExternalListener;
import net.pms.newgui.components.CustomJButton;
import net.pms.util.FileUtil;
import net.pms.util.FormLayoutUtil;
import org.apache.commons.configuration.ConfigurationException;
import org.apache.commons.configuration.PropertiesConfiguration;
import org.apache.commons.lang3.StringUtils;
import org.slf4j.Logger;
import org.slf4j.LoggerFactory;

public class PluginTab {
	private static final Logger LOGGER = LoggerFactory.getLogger(PluginTab.class);
	private final PmsConfiguration configuration;
	private static final String COL_SPEC = "left:pref, 2dlu, p, 2dlu, p, 2dlu, p, 2dlu, pref:grow";
	private static final String ROW_SPEC = "p, 3dlu, p, 3dlu, p, 15dlu, p, 3dlu, p, 15dlu, p, 3dlu, p, 3dlu, p, 3dlu, p";
	private JPanel pPlugins;
	private ArrayList<DownloadPlugins> plugins;
	private LooksFrame looksFrame;

	PluginTab(PmsConfiguration configuration, LooksFrame looksFrame) {
		this.configuration = configuration;
		this.looksFrame = looksFrame;
		pPlugins = null;
		plugins = null;
		setupCred();
	}

	public JComponent build() {
		ComponentOrientation orientation = ComponentOrientation.getOrientation(PMS.getLocale());
		String colSpec = FormLayoutUtil.getColSpec(COL_SPEC, orientation);

		FormLayout layout = new FormLayout(colSpec, ROW_SPEC);
		PanelBuilder builder = new PanelBuilder(layout);
		builder.border(Borders.DLU4);
		builder.opaque(true);

		CellConstraints cc = new CellConstraints();

		// Available Plugins section
		JComponent availablePluginsHeading = builder.addSeparator(Messages.getString("PluginTab.1"), FormLayoutUtil.flip(cc.xyw(1, 1, 9), colSpec, orientation));
		availablePluginsHeading = (JComponent) availablePluginsHeading.getComponent(0);
		availablePluginsHeading.setFont(availablePluginsHeading.getFont().deriveFont(Font.BOLD));

		final String[] cols = {
			Messages.getString("NetworkTab.41"),
			Messages.getString("PluginTab.3"),
			Messages.getString("NetworkTab.42"),
			Messages.getString("NetworkTab.43"),
			Messages.getString("NetworkTab.53")
		};

		final JTable table = new JTable(1, cols.length) {
			private static final long serialVersionUID = -5032210766949508624L;

			@Override
			public boolean isCellEditable(int rowIndex, int vColIndex) {
				return false;
			}

			@Override
			public String getToolTipText(MouseEvent e) {
				java.awt.Point p = e.getPoint();
				int rowIndex = rowAtPoint(p);

				DownloadPlugins plugin = plugins.get(rowIndex);
				return plugin.htmlString();
			}
		};

		refresh(table, cols);

		table.setRowHeight(22);
		table.setIntercellSpacing(new Dimension(8, 0));

		// Define column widths
		TableColumn nameColumn = table.getColumnModel().getColumn(0);
		nameColumn.setMinWidth(70);
		TableColumn versionColumn = table.getColumnModel().getColumn(2);
		versionColumn.setPreferredWidth(45);
		TableColumn ratingColumn = table.getColumnModel().getColumn(2);
		ratingColumn.setPreferredWidth(45);
		TableColumn authorColumn = table.getColumnModel().getColumn(3);
		authorColumn.setMinWidth(150);
		TableColumn descriptionColumn = table.getColumnModel().getColumn(4);
		descriptionColumn.setMinWidth(300);

		JScrollPane pane = new JScrollPane(table, JScrollPane.VERTICAL_SCROLLBAR_ALWAYS, JScrollPane.HORIZONTAL_SCROLLBAR_AS_NEEDED);
		pane.setBorder(BorderFactory.createEmptyBorder());
		pane.setPreferredSize(new Dimension(200, 139));
		builder.add(pane, FormLayoutUtil.flip(cc.xyw(1, 3, 9), colSpec, orientation));

		CustomJButton install = new CustomJButton(Messages.getString("NetworkTab.39"));
		builder.add(install, FormLayoutUtil.flip(cc.xy(1, 5), colSpec, orientation));
<<<<<<< HEAD
		install.addActionListener((ActionEvent e) -> {
			if (!ExternalFactory.localPluginsInstalled()) {
				JOptionPane.showMessageDialog(
					looksFrame,
					Messages.getString("NetworkTab.40")
				);
				return;
			}
			if (!configuration.isAdmin()) {
				JOptionPane.showMessageDialog(
					looksFrame,
					Messages.getString("PluginTab.15"),
					Messages.getString("Dialog.PermissionsError"),
					JOptionPane.ERROR_MESSAGE
				);
=======
		install.addActionListener(new ActionListener() {
			@Override
			public void actionPerformed(ActionEvent e) {
				if (!ExternalFactory.localPluginsInstalled()) {
					JOptionPane.showMessageDialog(
						looksFrame,
						Messages.getString("NetworkTab.40")
					);
					return;
				}

				// See if we have write permission in 'plugins'. We don't necessarily
				// need admin rights here, this could be a standalone/local install
				if (!FileUtil.getPathPermissions(configuration.getPluginDirectory()).contains("w")) {
					JOptionPane.showMessageDialog(
						looksFrame,
						Messages.getString("PluginTab.15") + "\n" + Messages.getString("AutoUpdate.12"),
						Messages.getString("Dialog.PermissionsError"),
						JOptionPane.ERROR_MESSAGE
					);

					return;
				}
>>>>>>> 64a7cda8

				return;
			}
			final int[] rows = table.getSelectedRows();
			JPanel panel = new JPanel();
			GridLayout layout1 = new GridLayout(3, 1);
			panel.setLayout(layout1);
			final JFrame frame = new JFrame(Messages.getString("NetworkTab.46"));
			frame.setSize(250, 110);
			JProgressBar progressBar = new JProgressBar();
			progressBar.setIndeterminate(true);
			panel.add(progressBar);
			final JLabel label = new JLabel("");
			final JLabel inst = new JLabel("");
			panel.add(inst);
			panel.add(label);
			frame.add(panel);
			frame.setLocationRelativeTo(null);
			Runnable r = () -> {
				for (int i = 0; i < rows.length; i++) {
					DownloadPlugins plugin = plugins.get(rows[i]);
					if (plugin.isOld()) {
						// This plugin requires newer UMS
						// display error and skip it.
						JOptionPane.showMessageDialog(
							looksFrame,
							"Plugin " + plugin.getName() + " requires a newer version of UMS. Please upgrade.",
							"Version Error",
							JOptionPane.ERROR_MESSAGE
						);
						frame.setVisible(false);
						continue;
					}
					frame.setVisible(true);
					inst.setText(Messages.getString("NetworkTab.50") + ": " + plugin.getName());
					try {
						plugin.install(label);
					} catch (Exception e1) {
						LOGGER.debug("An error occurred when trying to install the plugin: " + plugin.getName());
						LOGGER.debug("Full error: " + e1);
					}
				}
				frame.setVisible(false);
			};
			new Thread(r).start();
		});

		CustomJButton refresh = new CustomJButton(Messages.getString("PluginTab.2") + " " + Messages.getString("PluginTab.1"));
		builder.add(refresh, FormLayoutUtil.flip(cc.xy(3, 5), colSpec, orientation));
		refresh.addActionListener((ActionEvent e) -> {
			refresh(table, cols);
		});

		// Installed Plugins section
		JComponent cmp = builder.addSeparator(Messages.getString("PluginTab.0"), FormLayoutUtil.flip(cc.xyw(1, 7, 9), colSpec, orientation));
		cmp = (JComponent) cmp.getComponent(0);
		cmp.setFont(cmp.getFont().deriveFont(Font.BOLD));

		pPlugins = new JPanel(new GridLayout());
		builder.add(pPlugins, FormLayoutUtil.flip(cc.xyw(1, 9, 9), colSpec, orientation));

		// Credentials section
		cmp = builder.addSeparator(Messages.getString("PluginTab.8"), FormLayoutUtil.flip(cc.xyw(1, 11, 9), colSpec, orientation));
		cmp = (JComponent) cmp.getComponent(0);
		cmp.setFont(cmp.getFont().deriveFont(Font.BOLD));

		credTable.setRowHeight(22);
		credTable.setIntercellSpacing(new Dimension(8, 0));

		// Define column widths
		TableColumn ownerColumn = credTable.getColumnModel().getColumn(0);
		ownerColumn.setMinWidth(70);
		TableColumn tagColumn = credTable.getColumnModel().getColumn(2);
		tagColumn.setPreferredWidth(45);
		TableColumn usrColumn = credTable.getColumnModel().getColumn(2);
		usrColumn.setPreferredWidth(45);
		TableColumn pwdColumn = credTable.getColumnModel().getColumn(3);
		pwdColumn.setPreferredWidth(45);

		pane = new JScrollPane(credTable, JScrollPane.VERTICAL_SCROLLBAR_ALWAYS, JScrollPane.HORIZONTAL_SCROLLBAR_AS_NEEDED);
		pane.setBorder(BorderFactory.createEmptyBorder());
		pane.setPreferredSize(new Dimension(200, 95));
		builder.add(pane, FormLayoutUtil.flip(cc.xyw(1, 13, 9), colSpec, orientation));

		// Add button
		CustomJButton add = new CustomJButton(Messages.getString("PluginTab.9"));
		builder.add(add, FormLayoutUtil.flip(cc.xy(1, 15), colSpec, orientation));
		add.addActionListener(new ActionListener() {
			@Override
			public void actionPerformed(ActionEvent e) {
				addEditDialog(credTable, -1);
			}
		});

		// Edit button
		CustomJButton edit = new CustomJButton(Messages.getString("PluginTab.11"));
		builder.add(edit, FormLayoutUtil.flip(cc.xy(3, 15), colSpec, orientation));
		edit.addActionListener((ActionEvent e) -> {
			addEditDialog(credTable, credTable.getSelectedRow());
		});

		// Delete button
		CustomJButton del = new CustomJButton(Messages.getString("PluginTab.12"));
		builder.add(del, FormLayoutUtil.flip(cc.xy(5, 15), colSpec, orientation));
		del.addActionListener((ActionEvent e) -> {
			int[] rows = credTable.getSelectedRows();
			if (rows.length > 0) {
				int n = JOptionPane.showConfirmDialog(
					looksFrame,
					Messages.getString("PluginTab.13"),
					"",
					JOptionPane.YES_NO_OPTION
				);

				if (n == JOptionPane.YES_OPTION) {
					for (int i=0; i < rows.length; i++) {
						String key = (String) credTable.getValueAt(rows[i], 0);
						if (StringUtils.isNotEmpty((String) credTable.getValueAt(rows[i], 1))) {
							key = key + "." + (String) credTable.getValueAt(rows[i], 1);
						}
						cred.clearProperty(key);
					}
				}

				try {
					cred.save();
				} catch (ConfigurationException e1) {
					LOGGER.warn("Couldn't save cred file " + e1);
				}

				refreshCred(credTable);
			}
		});

		// Edit Plugin Credential File button
		CustomJButton credEdit = new CustomJButton(Messages.getString("NetworkTab.54"));
		credEdit.addActionListener((ActionEvent e) -> {
			JPanel tPanel = new JPanel(new BorderLayout());

				final JTextArea textArea = new JTextArea();
				textArea.setFont(new Font("Courier", Font.PLAIN, 12));
				JScrollPane scrollPane = new JScrollPane(textArea);
				scrollPane.setPreferredSize(new Dimension(900, 450));

			try {
				configuration.initCred();
			} catch (IOException e2) {
				LOGGER.debug("error creating cred file");
				return;
			}

			File f = configuration.getCredFile();

			try (FileInputStream fis = new FileInputStream(f); BufferedReader in = new BufferedReader(new InputStreamReader(fis))) {
				String line;
				StringBuilder sb = new StringBuilder();
				while ((line = in.readLine()) != null) {
					sb.append(line);
					sb.append("\n");
				}
				textArea.setText(sb.toString());
			} catch (IOException e1) {
				return;
			}

			tPanel.add(scrollPane, BorderLayout.NORTH);

			Object[] options = {Messages.getString("LooksFrame.9"), Messages.getString("NetworkTab.45")};
			if (
				JOptionPane.showOptionDialog(
					looksFrame,
					tPanel,
					Messages.getString("NetworkTab.54"),
					JOptionPane.OK_CANCEL_OPTION,
					JOptionPane.PLAIN_MESSAGE,
					null,
					options,
					null
				) == JOptionPane.OK_OPTION
				) {
				String text = textArea.getText();
				try {
					try (FileOutputStream fos = new FileOutputStream(f)) {
						fos.write(text.getBytes());
						fos.flush();
					}
					PMS.getConfiguration().reload();
				} catch (Exception e1) {
					JOptionPane.showMessageDialog(looksFrame, Messages.getString("NetworkTab.55") + e1.toString());
				}
			}
		});
		builder.add(credEdit, FormLayoutUtil.flip(cc.xy(7, 15), colSpec, orientation));

		JPanel panel = builder.getPanel();
		JScrollPane scrollPane = new JScrollPane(
			panel,
			JScrollPane.VERTICAL_SCROLLBAR_AS_NEEDED,
			JScrollPane.HORIZONTAL_SCROLLBAR_AS_NEEDED);
		scrollPane.setBorder(BorderFactory.createEmptyBorder());
		return scrollPane;
	}

	private void refresh(JTable table, String[] cols) {
		plugins = DownloadPlugins.downloadList();
		prepareTable(table, cols);

		DefaultTableModel tableModel = (DefaultTableModel) table.getModel();
		tableModel.setRowCount(0);

		for (int i = 0; i < plugins.size(); i++) {
			tableModel.insertRow(i, (Object[]) null);
			DownloadPlugins p = plugins.get(i);
			table.setValueAt(p.getName(), i, 0);
			table.setValueAt(p.getVersion(), i, 1);
			table.setValueAt(p.getRating(), i, 2);
			table.setValueAt(p.getAuthor(), i, 3);
			table.setValueAt(p.getDescription(), i, 4);
		}
		tableModel.fireTableDataChanged();
	}

	public void addPlugins() {
		FormLayout layout = new FormLayout(
			"fill:10:grow",
			"p, p, p, p, p, p, p, p, p, p, p, p, p, p, p, p, p, p, p, p, p, p, p, p, p, p, p, p, p, p");
		pPlugins.setLayout(layout);
		for (final ExternalListener listener : ExternalFactory.getExternalListeners()) {
			if (!appendPlugin(listener)) {
				break;
			}
		}
	}

	public boolean appendPlugin(final ExternalListener listener) {
		final JComponent comp = listener.config();
		if (comp == null) {
			return true;
		}
		CellConstraints cc = new CellConstraints();
		CustomJButton bPlugin = new CustomJButton(listener.name());
		// Listener to show option screen
		bPlugin.addActionListener((ActionEvent e) -> {
			JOptionPane.showOptionDialog(
				looksFrame,
				comp,
				Messages.getString("Dialog.Options"),
				JOptionPane.CLOSED_OPTION,
				JOptionPane.PLAIN_MESSAGE, null, null, null
			);
		});
		int y = pPlugins.getComponentCount() + 1;
		if (y > 30) {
			return false;
		}
		pPlugins.add(bPlugin, cc.xy(1, y));
		return true;
	}

	public void removePlugin(ExternalListener listener) {
		CustomJButton del = null;
		for (Component c : pPlugins.getComponents()) {
			if (c instanceof CustomJButton) {
				CustomJButton button = (CustomJButton) c;
				if (button.getText().equals(listener.name())) {
					del = button;
					break;
				}
			}
		}

		if (del != null) {
			pPlugins.remove(del);
			pPlugins.repaint();
		}
	}

	private void prepareTable(JTable table,String[] cols) {
		JTableHeader hdr = table.getTableHeader();
		TableColumnModel tcm = hdr.getColumnModel();

		for (int i = 0; i < cols.length; i++) {
			TableColumn tc = tcm.getColumn(i);
			tc.setHeaderValue( cols[i] );
		}

		hdr.repaint();
	}

	/**
	 * Credentials section
	 */

	private PropertiesConfiguration cred;
	private JTable credTable;

	private void setupCred() {
		cred = new PropertiesConfiguration();
		cred.setListDelimiter((char) 0);
		String[] cols = {
			Messages.getString("PluginTab.4"),
			Messages.getString("PluginTab.5"),
			Messages.getString("PluginTab.6"),
			Messages.getString("PluginTab.7")
		};
		credTable = new JTable(0, cols.length) {
			private static final long serialVersionUID = 1510535097140083493L;

			@Override
			public boolean isCellEditable(int rowIndex, int vColIndex) {
				return false;
			}
		};
		prepareTable(credTable, cols);
	}

	public void init() {
		File cFile = configuration.getCredFile();
		if (cFile.isFile() && FileUtil.isFileReadable(cFile)) {
			try {
				cred.load(cFile);
				cred.setFile(cFile);
			} catch (ConfigurationException e) {
				LOGGER.warn("Could not load cred file "+cFile);
			}
		} else {
			LOGGER.warn("Cred file unreadable "+cFile);
		}

		refreshCred(credTable);
	}

	private void refreshCred(JTable table) {
		cred.reload();

		DefaultTableModel tableModel = (DefaultTableModel) table.getModel();
		tableModel.setRowCount(0);

		TableColumn tcol = credTable.getColumnModel().getColumn(3);
		tcol.setCellRenderer(new PasswordCellRenderer());

		Iterator itr = cred.getKeys();

		int i = 0;
		while (itr.hasNext()) {
			String key = (String) itr.next();
			if (StringUtils.isEmpty(key)) {
				continue;
			}
			Object val = cred.getProperty(key);
			String[] ownerTag = key.split("\\.", 2);
			ArrayList<String> usrPwd = null;

			if (val instanceof String) {
				usrPwd = new ArrayList<>();
				usrPwd.add((String) val);
			} else if (val instanceof List<?>) {
				usrPwd = (ArrayList<String>) val;
			}

			if (usrPwd == null) {
				continue;
			}

			for (String val1 : usrPwd) {
				tableModel.insertRow(i , (Object[]) null);
				table.setValueAt(ownerTag[0], i , 0);
				if (ownerTag.length > 1) {
					table.setValueAt(ownerTag[1], i , 1);
				}
				String[] tmp = val1.split(",", 2);
				if (tmp.length > 0) {
					table.setValueAt(tmp[0], i , 2);
				}
				if (tmp.length > 1) {
					table.setValueAt(tmp[1], i , 3);
				}

				i++;
			}
		}
		tableModel.fireTableDataChanged();
	}

	private void addEditDialog(final JTable table,int row) {
		JPanel panel = new JPanel();
		GridLayout layout = new GridLayout(0, 2);
		panel.setLayout(layout);
		final JFrame frame = new JFrame(Messages.getString("PluginTab.10"));
		frame.setSize(270, 130);
		final JLabel owner = new JLabel(Messages.getString("PluginTab.4"));
		final JLabel tag = new JLabel(Messages.getString("PluginTab.5"));
		final JLabel usr = new JLabel(Messages.getString("PluginTab.6"));
		final JLabel pwd = new JLabel(Messages.getString("PluginTab.7"));
		final JCheckBox hidden = new JCheckBox(Messages.getString("PluginTab.14"), false);
		JLabel empty = new JLabel(" ");
		String o = "";
		String t = "";
		String u = "";
		String p = "";
		if (row != -1) {
			o = (String) table.getValueAt(row, 0);
			t = (String) table.getValueAt(row, 1);
			u = (String) table.getValueAt(row, 2);
			p = (String) table.getValueAt(row, 3);
		}
		final JTextField oText = new JTextField(o);
		final JTextField tText = new JTextField(t);
		final JTextField uText = new JTextField(u);
		final JPasswordField pText = new JPasswordField(p);
		final char defEchoChar = pText.getEchoChar();

		JButton ok = new JButton(Messages.getString("Dialog.OK"));
		ok.addActionListener(new ActionListener() {
			@Override
			public void actionPerformed(ActionEvent e) {
				frame.setVisible(false);
				String key = oText.getText();
				String pwd = new String(pText.getPassword());
				if (
					StringUtils.isEmpty(key) ||
					StringUtils.isEmpty(uText.getText()) ||
					StringUtils.isEmpty(pwd)
				) {
					// ignore this
					return;
				}

				if (StringUtils.isNotEmpty(tText.getText())) {
					key = key + "." + tText.getText();
				}
				String val = uText.getText() + "," + pwd;
				cred.addProperty(key, val);
				try {
					cred.save();
				} catch (ConfigurationException e1) {
					LOGGER.warn("Error saving cred file "+e1);
				}
				refreshCred(table);
			}
		});

		JButton cancel = new JButton(Messages.getString("NetworkTab.45"));
		cancel.addActionListener((ActionEvent e) -> {
			frame.setVisible(false);
		});

		hidden.addItemListener((ItemEvent e) -> {
			if (e.getStateChange() == ItemEvent.SELECTED) {
				pText.setEchoChar((char) 0);
			} else {
				pText.setEchoChar(defEchoChar);
			}
		});

		panel.add(owner);
		panel.add(oText);
		panel.add(tag);
		panel.add(tText);
		panel.add(usr);
		panel.add(uText);
		panel.add(pwd);
		panel.add(pText);
		panel.add(hidden);
		panel.add(empty);
		panel.add(ok);
		panel.add(cancel);
		frame.add(panel);

		// Center the installation progress window
		frame.setLocationRelativeTo(looksFrame);
		frame.setVisible(true);
	}

	private class PasswordCellRenderer extends DefaultTableCellRenderer {
		private static final long serialVersionUID = 1020393206165351323L;

		public PasswordCellRenderer() {
		}

		@Override
		public Component getTableCellRendererComponent(
			JTable  tab,
			Object obj,
			boolean isSelected,
			boolean hasFocus,
			int row,
			int col
		) {
			Component c = super.getTableCellRendererComponent(tab, obj, isSelected, hasFocus, row, col);
			JLabel l = (JLabel)c;

			if (StringUtils.isNotEmpty(l.getText())) {
				l.setText("**************");
			}

			return l;
		}
	}
}<|MERGE_RESOLUTION|>--- conflicted
+++ resolved
@@ -11,7 +11,6 @@
 import java.awt.Font;
 import java.awt.GridLayout;
 import java.awt.event.ActionEvent;
-import java.awt.event.ActionListener;
 import java.awt.event.ItemEvent;
 import java.awt.event.MouseEvent;
 import java.io.BufferedReader;
@@ -140,7 +139,6 @@
 
 		CustomJButton install = new CustomJButton(Messages.getString("NetworkTab.39"));
 		builder.add(install, FormLayoutUtil.flip(cc.xy(1, 5), colSpec, orientation));
-<<<<<<< HEAD
 		install.addActionListener((ActionEvent e) -> {
 			if (!ExternalFactory.localPluginsInstalled()) {
 				JOptionPane.showMessageDialog(
@@ -149,39 +147,16 @@
 				);
 				return;
 			}
-			if (!configuration.isAdmin()) {
+			// See if we have write permission in 'plugins'. We don't necessarily
+			// need admin rights here, this could be a standalone/local install
+			if (!FileUtil.getPathPermissions(configuration.getPluginDirectory()).contains("w")) {
 				JOptionPane.showMessageDialog(
 					looksFrame,
-					Messages.getString("PluginTab.15"),
+					Messages.getString("PluginTab.15") + "\n" + Messages.getString("AutoUpdate.12"),
 					Messages.getString("Dialog.PermissionsError"),
 					JOptionPane.ERROR_MESSAGE
 				);
-=======
-		install.addActionListener(new ActionListener() {
-			@Override
-			public void actionPerformed(ActionEvent e) {
-				if (!ExternalFactory.localPluginsInstalled()) {
-					JOptionPane.showMessageDialog(
-						looksFrame,
-						Messages.getString("NetworkTab.40")
-					);
-					return;
-				}
-
-				// See if we have write permission in 'plugins'. We don't necessarily
-				// need admin rights here, this could be a standalone/local install
-				if (!FileUtil.getPathPermissions(configuration.getPluginDirectory()).contains("w")) {
-					JOptionPane.showMessageDialog(
-						looksFrame,
-						Messages.getString("PluginTab.15") + "\n" + Messages.getString("AutoUpdate.12"),
-						Messages.getString("Dialog.PermissionsError"),
-						JOptionPane.ERROR_MESSAGE
-					);
-
-					return;
-				}
->>>>>>> 64a7cda8
-
+				
 				return;
 			}
 			final int[] rows = table.getSelectedRows();
@@ -198,6 +173,7 @@
 			panel.add(inst);
 			panel.add(label);
 			frame.add(panel);
+			// Center the installation progress window
 			frame.setLocationRelativeTo(null);
 			Runnable r = () -> {
 				for (int i = 0; i < rows.length; i++) {
@@ -268,11 +244,8 @@
 		// Add button
 		CustomJButton add = new CustomJButton(Messages.getString("PluginTab.9"));
 		builder.add(add, FormLayoutUtil.flip(cc.xy(1, 15), colSpec, orientation));
-		add.addActionListener(new ActionListener() {
-			@Override
-			public void actionPerformed(ActionEvent e) {
-				addEditDialog(credTable, -1);
-			}
+		add.addActionListener((ActionEvent e) -> {
+			addEditDialog(credTable, -1);
 		});
 
 		// Edit button
@@ -294,7 +267,7 @@
 					"",
 					JOptionPane.YES_NO_OPTION
 				);
-
+				
 				if (n == JOptionPane.YES_OPTION) {
 					for (int i=0; i < rows.length; i++) {
 						String key = (String) credTable.getValueAt(rows[i], 0);
@@ -304,13 +277,13 @@
 						cred.clearProperty(key);
 					}
 				}
-
+				
 				try {
 					cred.save();
 				} catch (ConfigurationException e1) {
 					LOGGER.warn("Couldn't save cred file " + e1);
 				}
-
+				
 				refreshCred(credTable);
 			}
 		});
@@ -320,10 +293,10 @@
 		credEdit.addActionListener((ActionEvent e) -> {
 			JPanel tPanel = new JPanel(new BorderLayout());
 
-				final JTextArea textArea = new JTextArea();
-				textArea.setFont(new Font("Courier", Font.PLAIN, 12));
-				JScrollPane scrollPane = new JScrollPane(textArea);
-				scrollPane.setPreferredSize(new Dimension(900, 450));
+			final JTextArea textArea = new JTextArea();
+			textArea.setFont(new Font("Courier", Font.PLAIN, 12));
+			JScrollPane scrollPane = new JScrollPane(textArea);
+			scrollPane.setPreferredSize(new Dimension(900, 450));
 
 			try {
 				configuration.initCred();
@@ -334,14 +307,16 @@
 
 			File f = configuration.getCredFile();
 
-			try (FileInputStream fis = new FileInputStream(f); BufferedReader in = new BufferedReader(new InputStreamReader(fis))) {
-				String line;
-				StringBuilder sb = new StringBuilder();
-				while ((line = in.readLine()) != null) {
-					sb.append(line);
-					sb.append("\n");
-				}
-				textArea.setText(sb.toString());
+			try {
+				try (FileInputStream fis = new FileInputStream(f); BufferedReader in = new BufferedReader(new InputStreamReader(fis))) {
+					String line;
+					StringBuilder sb = new StringBuilder();
+					while ((line = in.readLine()) != null) {
+						sb.append(line);
+						sb.append("\n");
+					}
+					textArea.setText(sb.toString());
+				}
 			} catch (IOException e1) {
 				return;
 			}
@@ -594,33 +569,26 @@
 		final char defEchoChar = pText.getEchoChar();
 
 		JButton ok = new JButton(Messages.getString("Dialog.OK"));
-		ok.addActionListener(new ActionListener() {
-			@Override
-			public void actionPerformed(ActionEvent e) {
-				frame.setVisible(false);
-				String key = oText.getText();
-				String pwd = new String(pText.getPassword());
-				if (
-					StringUtils.isEmpty(key) ||
-					StringUtils.isEmpty(uText.getText()) ||
-					StringUtils.isEmpty(pwd)
-				) {
-					// ignore this
-					return;
-				}
-
-				if (StringUtils.isNotEmpty(tText.getText())) {
-					key = key + "." + tText.getText();
-				}
-				String val = uText.getText() + "," + pwd;
-				cred.addProperty(key, val);
-				try {
-					cred.save();
-				} catch (ConfigurationException e1) {
-					LOGGER.warn("Error saving cred file "+e1);
-				}
-				refreshCred(table);
-			}
+		ok.addActionListener((ActionEvent e) -> {
+			frame.setVisible(false);
+			String key = oText.getText();
+			String pwd1 = new String(pText.getPassword());
+			if (StringUtils.isEmpty(key) ||
+				StringUtils.isEmpty(uText.getText()) || StringUtils.isEmpty(pwd1)) {
+				// ignore this
+				return;
+			}
+			if (StringUtils.isNotEmpty(tText.getText())) {
+				key = key + "." + tText.getText();
+			}
+			String val = uText.getText() + "," + pwd1;
+			cred.addProperty(key, val);
+			try {
+				cred.save();
+			} catch (ConfigurationException e1) {
+				LOGGER.warn("Error saving cred file "+e1);
+			}
+			refreshCred(table);
 		});
 
 		JButton cancel = new JButton(Messages.getString("NetworkTab.45"));
