--- conflicted
+++ resolved
@@ -337,26 +337,23 @@
 
 			@Override
 			public void actionPerformed(ActionEvent e) {
-				SwingUtilities.invokeLater(new Runnable() {
-					@Override
-					public void run() {
-						if (r.frame == null) {
-							JFrame top = (JFrame) SwingUtilities.getWindowAncestor((Component) PMS.get().getFrame());
-							// We're using JFrame instead of JDialog here so as to have a minimize button. Since the player panel
-							// is intrinsically a freestanding module this approach seems valid to me but some frown on it: see
-							// http://stackoverflow.com/questions/9554636/the-use-of-multiple-jframes-good-bad-practice
-							r.frame = new JFrame();
-							r.panel = new RendererPanel(renderer);
-							r.frame.add(r.panel);
-							r.panel.update();
-							r.frame.setResizable(false);
-							r.frame.setIconImage(((JFrame) PMS.get().getFrame()).getIconImage());
-							r.frame.setLocationRelativeTo(top);
-							r.frame.setVisible(true);
-						} else {
-							r.frame.setVisible(true);
-							r.frame.toFront();
-						}
+				SwingUtilities.invokeLater(() -> {
+					if (r.frame == null) {
+						JFrame top = (JFrame) SwingUtilities.getWindowAncestor((Component) PMS.get().getFrame());
+						// We're using JFrame instead of JDialog here so as to have a minimize button. Since the player panel
+						// is intrinsically a freestanding module this approach seems valid to me but some frown on it: see
+						// http://stackoverflow.com/questions/9554636/the-use-of-multiple-jframes-good-bad-practice
+						r.frame = new JFrame();
+						r.panel = new RendererPanel(renderer);
+						r.frame.add(r.panel);
+						r.panel.update();
+						r.frame.setResizable(false);
+						r.frame.setIconImage(((JFrame) PMS.get().getFrame()).getIconImage());
+						r.frame.setLocationRelativeTo(top);
+						r.frame.setVisible(true);
+					} else {
+						r.frame.setVisible(true);
+						r.frame.toFront();
 					}
 				});
 			}
@@ -365,26 +362,14 @@
 	}
 
 	public static void updateRenderer(final RendererConfiguration renderer) {
-<<<<<<< HEAD
 		SwingUtilities.invokeLater(() -> {
-			renderer.gui.icon.set(getRendererIcon(renderer.getRendererIcon()));
-			renderer.gui.label.setText(renderer.getRendererName());
-			// Update the popup panel if it's been opened
-			if (renderer.gui.panel != null) {
-				renderer.gui.panel.update();
-=======
-		SwingUtilities.invokeLater(new Runnable() {
-			@Override
-			public void run() {
-				if (renderer.gui != null) {
-					renderer.gui.icon.set(getRendererIcon(renderer.getRendererIcon()));
-					renderer.gui.label.setText(renderer.getRendererName());
-					// Update the popup panel if it's been opened
-					if (renderer.gui.panel != null) {
-						renderer.gui.panel.update();
-					}
-				}
->>>>>>> fa0f92c3
+			if (renderer.gui != null) {
+				renderer.gui.icon.set(getRendererIcon(renderer.getRendererIcon()));
+				renderer.gui.label.setText(renderer.getRendererName());
+				// Update the popup panel if it's been opened
+				if (renderer.gui.panel != null) {
+					renderer.gui.panel.update();
+				}
 			}
 		});
 	}
