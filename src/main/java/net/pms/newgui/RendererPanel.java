--- conflicted
+++ resolved
@@ -94,18 +94,6 @@
 		open.setForeground(Color.lightGray);
 		open.setToolTipText(Messages.getString("RendererPanel.5"));
 		open.setFocusPainted(false);
-<<<<<<< HEAD
-		open.addActionListener((final ActionEvent e) -> {
-			DeviceConfiguration d = (DeviceConfiguration) renderer;
-			String filename = chooseConfName(d.getDeviceDir(), d.getDefaultFilename(d));
-			if (filename != null) {
-				File file = DeviceConfiguration.createDeviceFile(d, filename, true);
-				buildEditBar(true);
-				try {
-					java.awt.Desktop.getDesktop().open(file);
-				} catch (IOException ioe) {
-					LOGGER.debug("Failed to open default desktop application: " + ioe);
-=======
 		open.addActionListener(new ActionListener() {
 			@Override
 			public void actionPerformed(final ActionEvent e) {
@@ -119,7 +107,6 @@
 					} catch (IOException ioe) {
 						LOGGER.debug("Failed to open default desktop application: " + ioe);
 					}
->>>>>>> 6a734427
 				}
 			}
 		});
@@ -155,23 +142,6 @@
 			MetalIconFactory.getTreeLeafIcon());
 		open.setToolTipText(file.getAbsolutePath());
 		open.setFocusPainted(false);
-<<<<<<< HEAD
-		open.addActionListener((final ActionEvent e) -> {
-			boolean exists = file.isFile() && file.exists();
-			if (!exists && create) {
-				File ref = chooseReferenceConf();
-				if (ref != null) {
-					renderer.createNewFile(renderer, file, true, ref);
-					open.setText(file.getName());
-					exists = true;
-				}
-			}
-			if (exists) {
-				try {
-					java.awt.Desktop.getDesktop().open(file);
-				} catch (IOException ioe) {
-					LOGGER.debug("Failed to open default desktop application: " + ioe);
-=======
 		open.addActionListener(new ActionListener() {
 			@Override
 			public void actionPerformed(final ActionEvent e) {
@@ -197,11 +167,7 @@
 				} else {
 					// Conf no longer exists, repair the edit bar
 					buildEditBar(true);
->>>>>>> 6a734427
-				}
-			} else {
-				// Conf no longer exists, repair the edit bar
-				buildEditBar(true);
+				}
 			}
 		});
 		return open;
