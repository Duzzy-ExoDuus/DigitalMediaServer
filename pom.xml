<?xml version="1.0" encoding="UTF-8"?>
<project xmlns="http://maven.apache.org/POM/4.0.0" xmlns:xsi="http://www.w3.org/2001/XMLSchema-instance"
	xsi:schemaLocation="http://maven.apache.org/POM/4.0.0 http://maven.apache.org/maven-v4_0_0.xsd">

	<!--
		UMS consists of two major parts: UMS itself and the third party software needed to
		run it. While UMS itself is 100% pure Java, some of the third party software is
		not. This means building a platform specific distribution boils down to first
		building the pms.jar and then assembling all application resources.

		Note that Maven 3 does not automatically install all dependencies, unlike Maven 2.
		To install all dependencies to your local repository, run the following commands:

		mvn com.savage7.maven.plugins:maven-external-dependency-plugin:resolve-external
		mvn com.savage7.maven.plugins:maven-external-dependency-plugin:install-external

		To build UMS, do:

			mvn clean package

		After building, the "target" directory will contain the binary.
		To generate a full source code report, do:

			mvn site

		After generating, the "target/site" directory will contain the reports.
	-->

	<modelVersion>4.0.0</modelVersion>
	<groupId>net.pms</groupId>
	<artifactId>ums</artifactId>
	<name>Universal Media Server</name>
	<packaging>jar</packaging>
	<version>4.3.0</version>
	<url>http://www.universalmediaserver.com/</url>
	<inceptionYear>2012</inceptionYear>

	<!-- this is not required, but is recommended for plugin version checks -->
	<prerequisites>
		<maven>2.2.1</maven>
	</prerequisites>

	<organization>
		<name>Universal Media Server</name>
		<url>http://www.universalmediaserver.com/</url>
	</organization>
	<licenses>
		<license>
			<name>GNU General Public License version 2</name>
			<url>http://www.gnu.org/licenses/gpl-2.0.txt</url>
			<distribution>manual</distribution>
		</license>
	</licenses>
	<description>
		Universal Media Server is a cross-platform DLNA-compliant UPnP Media Server.
		Originally written to support the PlayStation 3, Universal Media Server has been
		expanded to support a range of other media renderers, including smartphones,
		televisions, music players and more.
	</description>
	<scm>
		<connection>scm:git:git://github.com/UniversalMediaServer/UniversalMediaServer.git</connection>
		<developerConnection>scm:git:git@github.com:UniversalMediaServer/UniversalMediaServer.git</developerConnection>
		<tag>master</tag>
		<url>https://github.com/UniversalMediaServer/UniversalMediaServer</url>
	</scm>
	<issueManagement>
		<system>GitHub</system>
		<url>https://github.com/UniversalMediaServer/UniversalMediaServer/issues</url>
	</issueManagement>
	<properties>
		<!-- NSIS needs a version without "-SNAPSHOT" or "-b1" -->
		<project.version.short>4.3.0</project.version.short>
		<cuelib-version>1.2.1-2008-06-13</cuelib-version>

		<!-- In versions after 1.6.0, they removed code that the MovieInfo plugin relies on -->
		<jgoodies-forms-version>1.6.0</jgoodies-forms-version>

		<jgoodies-looks-version>2.5.3</jgoodies-looks-version>
		<junrar-version>0.7</junrar-version>
		<mediautil-version>1.0</mediautil-version>
		<xmlwise-version>1.2.11</xmlwise-version>
		<slf4j-version>1.7.7</slf4j-version>

		<!-- Skip 4.65-1.05-RC because it doesn't work, author is working on fixing it -->
		<sevenzip-version>4.65-1.04-RC</sevenzip-version>

		<project.build.sourceEncoding>UTF-8</project.build.sourceEncoding>
		<project.external-resources>${project.basedir}/src/main/external-resources</project.external-resources>
		<project.binaries>${project.basedir}/target/bin</project.binaries>

		<project.binaries-base>http://universalmediaserver.com/svn/binaries</project.binaries-base>
		<binary-revision>1</binary-revision>

		<maven-javadoc-plugin-version>2.10.1</maven-javadoc-plugin-version>
		<git-commit-id-plugin-version>2.1.9</git-commit-id-plugin-version>
	</properties>
	<pluginRepositories>
		<pluginRepository>
			<id>ossrh</id>
			<name>Sonatype OSS Repository</name>
			<url>https://oss.sonatype.org/content/repositories/snapshots</url>
			<layout>default</layout>
		</pluginRepository>
	</pluginRepositories>
	<repositories>
		<!-- Java.net -->
		<repository>
			<id>java.net</id>
			<name>Java.net Repository</name>
			<url>https://maven.java.net/content/groups/public/</url>
			<snapshots>
				<enabled>false</enabled>
			</snapshots>
		</repository>

		<!-- netty -->
		<repository>
			<id>jboss</id>
			<url>http://repository.jboss.org/</url>
			<releases>
				<enabled>false</enabled>
			</releases>
			<snapshots>
				<enabled>false</enabled>
			</snapshots>
		</repository>

		<!-- GSON -->
		<repository>
			<id>google-gson</id>
			<name>google-gson</name>
			<url>https://google-gson.googlecode.com/svn/mavenrepo/</url>
			<snapshots>
				<enabled>false</enabled>
			</snapshots>
		</repository>

		<!-- JBoss.org repository -->
		<repository>
			<id>jboss.releases</id>
			<name>JBoss releases</name>
			<url>https://repository.jboss.org/nexus/content/repositories/releases/</url>
			<releases>
				<enabled>true</enabled>
			</releases>
			<snapshots>
				<enabled>false</enabled>
			</snapshots>
		</repository>

		<!-- for jai-imageio-core-standalone, which is used by Thumbnailator -->
		<repository>
			<releases />
			<snapshots>
				<enabled>false</enabled>
			</snapshots>
			<id>mygrid-repository</id>
			<name>myGrid Repository</name>
			<url>http://www.mygrid.org.uk/maven/repository</url>
		</repository>
	</repositories>
	<dependencies>
		<!-- TODO this can be removed when MEncoder is removed -->
		<dependency>
			<groupId>org.beanshell</groupId>
			<artifactId>bsh-core</artifactId>
			<version>2.0b4</version>
		</dependency>
		<dependency>
			<groupId>commons-codec</groupId>
			<artifactId>commons-codec</artifactId>
			<version>1.9</version>
		</dependency>
		<dependency>
			<groupId>commons-collections</groupId>
			<artifactId>commons-collections</artifactId>
			<version>3.2.1</version>
		</dependency>
		<dependency>
			<groupId>commons-configuration</groupId>
			<artifactId>commons-configuration</artifactId>
			<version>1.10</version>
			<exclusions>
				<!--  no need for commons-logging, as jcl-over-slf4j provides the impl -->
				<exclusion>
					<artifactId>commons-logging</artifactId>
					<groupId>commons-logging</groupId>
				</exclusion>
			</exclusions>
		</dependency>
		<dependency>
			<groupId>commons-httpclient</groupId>
			<artifactId>commons-httpclient</artifactId>
			<version>3.1</version>
			<exclusions>
				<!--  no need for commons-logging, as jcl-over-slf4j provides the impl -->
				<exclusion>
					<artifactId>commons-logging</artifactId>
					<groupId>commons-logging</groupId>
				</exclusion>
			</exclusions>
		</dependency>
		<dependency>
			<groupId>commons-io</groupId>
			<artifactId>commons-io</artifactId>
			<version>2.4</version>
		</dependency>
		<dependency>
			<groupId>org.apache.commons</groupId>
			<artifactId>commons-lang3</artifactId>
			<version>3.3.2</version>
		</dependency>
		<dependency>
			<groupId>com.h2database</groupId>
			<artifactId>h2</artifactId>
			<version>1.3.176</version>
		</dependency>
		<dependency>
			<groupId>ch.qos.logback</groupId>
			<artifactId>logback-classic</artifactId>
			<version>1.1.2</version>
		</dependency>
		<dependency>
			<groupId>ch.qos.logback</groupId>
			<artifactId>logback-core</artifactId>
			<version>1.1.2</version>
		</dependency>
		<dependency>
			<groupId>org.apache.sanselan</groupId>
			<artifactId>sanselan</artifactId>
			<version>0.97-incubator</version>
		</dependency>
		<dependency>
			<groupId>org.slf4j</groupId>
			<artifactId>slf4j-api</artifactId>
			<version>${slf4j-version}</version>
		</dependency>
		<dependency>
			<groupId>org.slf4j</groupId>
			<artifactId>jcl-over-slf4j</artifactId>
			<version>${slf4j-version}</version>
		</dependency>
		<dependency>
			<groupId>com.google.code.gson</groupId>
			<artifactId>gson</artifactId>
			<version>2.2.4</version>
		</dependency>
		<dependency>
			<groupId>io.netty</groupId>
			<artifactId>netty</artifactId> <!-- Use 'netty-all' for 4.0 or above -->
			<version>3.9.5.Final</version>
			<scope>compile</scope>
		</dependency>

		<!-- maven replacement for nsisant-1.2.jar -->
		<dependency>
			<groupId>maven</groupId>
			<artifactId>maven-nsis-plugin</artifactId>
			<version>2.1</version>
		</dependency>
		<dependency>
			<groupId>net.java.dev.rome</groupId>
			<artifactId>rome</artifactId>
			<version>1.0.0</version>
		</dependency>
		<dependency>
			<groupId>net.coobird</groupId>
			<artifactId>thumbnailator</artifactId>
			<version>[0.4, 0.5)</version>
		</dependency>

		<!--
			this is not used on its own, but rather provides
			ImageReader subclasses that make support for additional
			formats (e.g. TIFF) available to the ImageIO API, and thus
			to Thumbnailator (our built-in image thumbnailer).

			XXX be careful upgrading this. this version is redistributable;
			other versions may not be:

			https://code.google.com/p/thumbnailator/issues/detail?id=32
			https://github.com/stain/jai-imageio-core
			http://stackoverflow.com/questions/1209583/using-java-advanced-imaging-with-maven
		-->
		<dependency>
			<groupId>net.java.dev.jai-imageio</groupId>
			<artifactId>jai-imageio-core-standalone</artifactId>
			<version>1.2-pre-dr-b04-2011-07-04</version>
		</dependency>

		<dependency>
			<groupId>org</groupId>
			<artifactId>jaudiotagger</artifactId>
			<version>2.0.3</version>
		</dependency>
		<dependency>
			<groupId>net.java.dev.jna</groupId>
			<artifactId>jna</artifactId>
			<version>${jna-version}</version>
		</dependency>

		<dependency>
			<groupId>com.jgoodies</groupId>
			<artifactId>jgoodies-forms</artifactId>
			<version>${jgoodies-forms-version}</version>
		</dependency>

		<dependency>
			<groupId>com.jgoodies</groupId>
			<artifactId>jgoodies-looks</artifactId>
			<version>${jgoodies-looks-version}</version>
		</dependency>

		<dependency>
			<groupId>com.github.junrar</groupId>
			<artifactId>junrar</artifactId>
			<version>${junrar-version}</version>
		</dependency>

		<!-- XXX: not Mavenized: https://code.google.com/p/cuelib/ -->
		<dependency>
			<groupId>jwbroek.cuelib</groupId>
			<artifactId>cuelib</artifactId>
			<version>${cuelib-version}</version>
		</dependency>

		<!-- XXX: not Mavenized: http://sourceforge.net/projects/mediachest/ -->
		<dependency>
			<groupId>mediautil</groupId>
			<artifactId>mediautil</artifactId>
			<version>${mediautil-version}</version>
		</dependency>

		<dependency>
			<groupId>xmlwise</groupId>
			<artifactId>xmlwise</artifactId>
			<version>${xmlwise-version}</version>
		</dependency>
		<dependency>
			<groupId>com.googlecode.juniversalchardet</groupId>
			<artifactId>juniversalchardet</artifactId>
			<version>1.0.3</version>
		</dependency>
		<dependency>
			<groupId>sevenzip</groupId>
			<artifactId>jbinding</artifactId>
			<version>${sevenzip-version}</version>
		</dependency>
		<dependency>
			<groupId>sevenzip-allplatforms</groupId>
			<artifactId>jbinding-allplatforms</artifactId>
			<version>${sevenzip-version}</version>
		</dependency>
		<dependency>
			<groupId>junit</groupId>
			<artifactId>junit</artifactId>
			<version>4.11</version>
			<scope>test</scope>
		</dependency>
		<dependency>
			<groupId>org.easytesting</groupId>
			<artifactId>fest-util</artifactId>
			<version>1.1.6</version>
		</dependency>
		<dependency>
			<groupId>org.easytesting</groupId>
			<artifactId>fest-assert</artifactId>
			<version>1.4</version>
			<scope>test</scope>
		</dependency>
		<dependency>
			<groupId>net.java.dev.jna</groupId>
			<artifactId>jna</artifactId>
			<version>4.1.0</version>
		</dependency>
		<dependency>
			<groupId>org.codehaus.plexus</groupId>
			<artifactId>plexus-utils</artifactId>
			<version>1.5.7</version>
		</dependency>
		<dependency>
			<groupId>org.jdom</groupId>
			<artifactId>jdom</artifactId>
			<version>1.1.3</version>
		</dependency>
	</dependencies>
	<build>
		<defaultGoal>assembly:assembly</defaultGoal>

		<!-- specify how files in src/main/resources are bundled in the target jar -->
		<resources>
			<!-- 1) package unfiltered resources -->

			<!--
				This needs to be defined explicitly if a <resources>...</resources> 
				section is used
			-->
			<resource>
				<directory>src/main/resources</directory>
				<!--
					By default, Maven packages resources in the top-level of the jar e.g.

						/example.res

					The old PMS ant build packaged them in a "resources" directory
					e.g:

						/resources/example.res

					Currently, we preserve the old destination. If this is ever changed
					to the Maven default, a handful of files will need to be changed to
					reference "/example.res" rather than "/resources/example.res"
				-->
				<targetPath>resources</targetPath>
				<excludes>
					<exclude>project.properties</exclude>
				</excludes>

				<!-- Avoid inadvertently filtering binaries -->
				<filtering>false</filtering>
			</resource>

			<!-- 2) package filtered resources -->
			<resource>
				<directory>src/main/resources</directory>
				<targetPath>resources</targetPath>
				<includes>
					<include>project.properties</include>
				</includes>

				<!-- Filter to replace Maven properties -->
				<filtering>true</filtering>
			</resource>

			<!-- 3) package filtered NSIS header files -->
			<resource>
				<directory>src/main/external-resources/nsis</directory>
				<includes>
					<include>extra.nsh</include>
				</includes>

				<!-- Filter to replace Maven properties -->
				<filtering>true</filtering>
				<targetPath>..</targetPath>
			</resource>
		</resources>
		<testResources>
			<testResource>
				<directory>src/test/resources</directory>
				<includes>
					<include>project.properties</include>
				</includes>
				<targetPath>resources</targetPath>

				<!-- Enable the use of Maven properties -->
				<filtering>true</filtering>
			</testResource>
			<!--*.srt files to test charset detection-->
			<testResource>
				<directory>src/test/resources/net/pms/util</directory>
				<includes>
					<include>*.srt</include>
				</includes>
				<targetPath>net/pms/util</targetPath>
			</testResource>
		</testResources>
		<pluginManagement>
			<plugins>
				<plugin>
					<groupId>org.apache.maven.plugins</groupId>
					<artifactId>maven-surefire-plugin</artifactId>
					<configuration>

						<!--
							1) Force language because JUnit tests depend on English language strings

							2) Use our JNA dependency rather than the system's - fixes
							the following error on Linux (Ubuntu 12.04 with system
							jna-3.2.7.jar via libjna-java):

							There is an incompatible JNA native library installed on this system.
						-->
						<argLine>-Duser.language=en -Djna.nosys=true -XX:-UseSplitVerifier</argLine> <!-- only one argLine element is processed -->
					</configuration>
					<version>2.16</version>
				</plugin>

				<!--
					This plugin's configuration is used to store Eclipse m2e settings only.
					It has no influence on the Maven build itself.
				-->
				<plugin>
					<groupId>org.eclipse.m2e</groupId>
					<artifactId>lifecycle-mapping</artifactId>
					<version>1.0.0</version>
					<configuration>
						<lifecycleMappingMetadata>
							<pluginExecutions>
								<pluginExecution>
									<pluginExecutionFilter>
										<groupId>
											org.apache.maven.plugins
										</groupId>
										<artifactId>
											maven-antrun-plugin
										</artifactId>
										<versionRange>
											[1.7,)
										</versionRange>
										<goals>
											<goal>run</goal>
										</goals>
									</pluginExecutionFilter>
									<action>
										<ignore></ignore>
									</action>
								</pluginExecution>
								<pluginExecution>
									<pluginExecutionFilter>
										<groupId>
											pl.project13.maven
										</groupId>
										<artifactId>
											git-commit-id-plugin
										</artifactId>
										<versionRange>
											[${git-commit-id-plugin-version},)
										</versionRange>
										<goals>
											<goal>revision</goal>
										</goals>
									</pluginExecutionFilter>
									<action>
										<ignore></ignore>
									</action>
								</pluginExecution>
								<pluginExecution>
									<pluginExecutionFilter>
										<groupId>
											com.savage7.maven.plugins
										</groupId>
										<artifactId>
											maven-external-dependency-plugin
										</artifactId>
										<versionRange>
											[0.5,)
										</versionRange>
										<goals>
											<goal>install-external</goal>
											<goal>resolve-external</goal>
										</goals>
									</pluginExecutionFilter>
									<action>
										<ignore></ignore>
									</action>
								</pluginExecution>
							</pluginExecutions>
						</lifecycleMappingMetadata>
					</configuration>
				</plugin>
			</plugins>
		</pluginManagement>
		<plugins>
			<!--
				Plugin to add git commit information properties.
				These are used in the project.properties files.
				See: https://github.com/ktoso/maven-git-commit-id-plugin
			-->
			<plugin>
				<groupId>pl.project13.maven</groupId>
				<artifactId>git-commit-id-plugin</artifactId>
				<version>${git-commit-id-plugin-version}</version>
				<executions>
					<execution>
						<phase>initialize</phase>
						<goals>
							<goal>revision</goal>
						</goals>
					</execution>
				</executions>
				<configuration>
					<dateFormat>yyyy-MM-dd</dateFormat>
					<verbose>false</verbose>
					<generateGitPropertiesFile>false</generateGitPropertiesFile>
				</configuration>
			</plugin>

			<plugin>
				<artifactId>maven-compiler-plugin</artifactId>
				<version>3.1</version>
				<configuration>
					<source>1.8</source>
					<target>1.8</target>
					<testSource>1.8</testSource>
					<testTarget>1.8</testTarget>
				</configuration>
			</plugin>

			<plugin>
				<artifactId>maven-eclipse-plugin</artifactId>
				<version>2.9</version>
				<configuration>
					<additionalProjectnatures>
						<projectnature>org.springframework.ide.eclipse.core.springnature</projectnature>
					</additionalProjectnatures>
					<additionalBuildcommands>
						<buildcommand>org.springframework.ide.eclipse.core.springbuilder</buildcommand>
					</additionalBuildcommands>
					<downloadSources>true</downloadSources>
					<downloadJavadocs>true</downloadJavadocs>
					<wtpversion>1.5</wtpversion>
				</configuration>
			</plugin>

			<plugin>
				<artifactId>maven-idea-plugin</artifactId>
				<version>2.2.1</version>
				<configuration>
					<downloadSources>true</downloadSources>
					<downloadJavadocs>true</downloadJavadocs>
					<dependenciesAsLibraries>true</dependenciesAsLibraries>
					<useFullNames>false</useFullNames>
				</configuration>
			</plugin>

			<!--
				This plugin will take care of installing the external dependencies that do not
				exist in a public Maven repository. That is why we store some jar files in the
				"src/main/external-resources/lib" directory and have this plugin take care of
				the installation at build time.
				
				Note: The plugin does not work automatically in Maven 3. To install the required
				dependencies execute the following commands:
				
				mvn com.savage7.maven.plugins:maven-external-dependency-plugin:resolve-external
				mvn com.savage7.maven.plugins:maven-external-dependency-plugin:install-external
				
				Checksums can be calculated with "openssl sha1 [filename]".
				
				See: http://code.google.com/p/maven-external-dependency-plugin/issues/detail?id=8#c4
			-->
			<plugin>
				<groupId>com.savage7.maven.plugins</groupId>
				<artifactId>maven-external-dependency-plugin</artifactId>
				<version>0.5</version>
				<inherited>false</inherited>
				<configuration>
					<stagingDirectory>${project.build.directory}/dependencies/</stagingDirectory>
					<createChecksum>true</createChecksum>
					<skipChecksumVerification>false</skipChecksumVerification>
					<force>false</force>
					<artifactItems>
						<artifactItem>
							<groupId>sevenzip</groupId>
							<artifactId>jbinding</artifactId>
							<version>${sevenzip-version}</version>
							<packaging>jar</packaging>
							<install>true</install>
							<downloadUrl>http://www.spirton.com/uploads/7-Zip-JBinding/7-Zip-JBinding-{version}.{packaging}</downloadUrl>
						</artifactItem>
						<artifactItem>
							<groupId>sevenzip-allplatforms</groupId>
							<artifactId>jbinding-allplatforms</artifactId>
							<version>${sevenzip-version}</version>
							<packaging>jar</packaging>
							<install>true</install>
							<downloadUrl>http://www.spirton.com/uploads/7-Zip-JBinding/7-Zip-JBinding-AllPlatforms-{version}.{packaging}</downloadUrl>
						</artifactItem>
						<artifactItem>
							<groupId>jwbroek.cuelib</groupId>
							<artifactId>cuelib</artifactId>
							<version>${cuelib-version}</version>
							<packaging>jar</packaging>
							<downloadUrl>http://cuelib.googlecode.com/files/cuelib-${cuelib-version}.jar</downloadUrl>
							<checksum>d03b6b960b3b83a2a419e8b5f07b6ba4bd18387b</checksum>
						</artifactItem>
						<artifactItem>
							<groupId>mediautil</groupId>
							<artifactId>mediautil</artifactId>
							<version>${mediautil-version}</version>
							<packaging>jar</packaging>
							<install>true</install>
							<force>false</force>
							<downloadUrl>http://downloads.sourceforge.net/project/mediachest/MediaUtil/Version%201.0/mediautil-1.zip</downloadUrl>
							<checksum>aa7ae51bb24a9268a8e57c6afe478c4293f84fda</checksum>
							<extractFile>mediautil-${mediautil-version}/mediautil-${mediautil-version}.jar</extractFile>
							<extractFileChecksum>e843cd55def75dce57123c79b7f36caca4841466</extractFileChecksum>
						</artifactItem>
					</artifactItems>
				</configuration>
				<executions>
					<execution>
						<id>clean-external-dependencies</id>
						<phase>clean</phase>
						<goals>
							<!-- mvn com.savage7.maven.plugins:maven-external-dependency-plugin:clean-external -->
							<goal>clean-external</goal>
						</goals>
					</execution>
					<execution>
						<id>resolve-install-external-dependencies</id>
						<!-- Note: this phase works in Maven 2. In Maven 3, it needs to be triggered manually. See above -->
						<phase>validate</phase>
						<goals>
							<!-- mvn com.savage7.maven.plugins:maven-external-dependency-plugin:resolve-external -->
							<goal>resolve-external</goal>

							<!-- mvn com.savage7.maven.plugins:maven-external-dependency-plugin:install-external -->
							<goal>install-external</goal>
						</goals>
					</execution>
				</executions>
			</plugin>
			<plugin>
				<groupId>org.apache.maven.plugins</groupId>
				<artifactId>maven-site-plugin</artifactId>
				<version>3.4</version>
				<dependencies>
					<dependency>
						<groupId>org.apache.maven.doxia</groupId>
						<artifactId>doxia-module-docbook-simple</artifactId>
						<version>1.5</version>
					</dependency>
				</dependencies>
				<configuration>
					<reportPlugins>
						<plugin>
							<groupId>org.apache.maven.plugins</groupId>
							<artifactId>maven-project-info-reports-plugin</artifactId>
							<version>2.7</version>
							<reports>
								<report>index</report>
								<report>dependencies</report>
								<report>dependency-convergence</report>
								<report>dependency-management</report>
								<report>plugins</report>
							</reports>
						</plugin>

						<!-- PMS tests report -->
						<plugin>
							<groupId>org.apache.maven.plugins</groupId>
							<artifactId>maven-surefire-report-plugin</artifactId>
							<version>2.16</version>
							<configuration>
								<showSuccess>false</showSuccess>
							</configuration>
						</plugin>

						<!-- Javadoc -->
						<plugin>
							<groupId>org.apache.maven.plugins</groupId>
							<artifactId>maven-javadoc-plugin</artifactId>
							<version>${maven-javadoc-plugin-version}</version>
							<configuration>
								<quiet>true</quiet>
								<tags>
									<tag>
										<name>todo</name>
										<placement>a</placement>
										<head>To Do:</head>
									</tag>
									<tag>
										<name>review</name>
										<placement>a</placement>
										<head>Review:</head>
									</tag>
								</tags>
								<detectJavaApiLink>false</detectJavaApiLink>
								<links>
									<link>http://docs.oracle.com/javase/7/docs/api/</link>
								</links>

								<!--
									Doclet to generate class diagrams inside Javadoc.
									Requires the installation of Graphviz (http://www.graphviz.org/)
								-->
								<doclet>org.jboss.apiviz.APIviz</doclet>
								<docletArtifact>
									<groupId>org.jboss.apiviz</groupId>
									<artifactId>apiviz</artifactId>
									<version>1.3.2.GA</version>
								</docletArtifact>
								<useStandardDocletOptions>true</useStandardDocletOptions>
							</configuration>
						</plugin>

						<!-- Class dependency report -->
						<plugin>
							<groupId>org.codehaus.mojo</groupId>
							<artifactId>jdepend-maven-plugin</artifactId>
							<version>2.0</version>
						</plugin>

						<!-- Findbugs report -->
						<plugin>
							<groupId>org.codehaus.mojo</groupId>
							<artifactId>findbugs-maven-plugin</artifactId>
							<version>3.0.0</version> <!-- This version works only with JDK 7-->
						</plugin>

						<!-- Checkstyle report will go out of memory because of the huge amount of issues it finds(!)
						<plugin>
							<groupId>org.apache.maven.plugins</groupId>
							<artifactId>maven-checkstyle-plugin</artifactId>
							<version>2.11</version>
						</plugin> -->

						<!-- Cobertura Test Coverage report -->
						<plugin>
							<groupId>org.codehaus.mojo</groupId>
							<artifactId>cobertura-maven-plugin</artifactId>
							<version>2.6</version>
						</plugin>

						<plugin>
							<groupId>org.apache.maven.plugins</groupId>
							<artifactId>maven-pmd-plugin</artifactId>
							<version>3.1</version>
							<configuration>
								<linkXref>false</linkXref>
								<sourceEncoding>utf-8</sourceEncoding>
								<minimumTokens>100</minimumTokens>
								<targetJdk>1.8</targetJdk>
							</configuration>
						</plugin>

						<plugin>
							<groupId>org.codehaus.mojo</groupId>
							<artifactId>l10n-maven-plugin</artifactId>
							<version>1.0-alpha-2</version>
							<configuration>
								<locales>
									<locale>de</locale>
									<locale>bg</locale>
									<locale>br</locale>
									<locale>ca</locale>
									<locale>cz</locale>
									<locale>da</locale>
									<locale>de</locale>
									<locale>el</locale>
									<locale>es</locale>
									<locale>fi</locale>
									<locale>fr</locale>
									<locale>is</locale>
									<locale>it</locale>
									<locale>ja</locale>
									<locale>ko</locale>
									<locale>nl</locale>
									<locale>no</locale>
									<locale>pl</locale>
									<locale>pt</locale>
									<locale>ro</locale>
									<locale>ru</locale>
									<locale>sl</locale>
									<locale>sv</locale>
									<locale>zhs</locale>
									<locale>zht</locale>
								</locales>
							</configuration>
						</plugin>
					</reportPlugins>
				</configuration>
			</plugin>
			<plugin>
				<groupId>org.apache.maven.plugins</groupId>
				<artifactId>maven-source-plugin</artifactId>
				<version>2.2.1</version>
			</plugin>
			<plugin>
				<groupId>org.apache.maven.plugins</groupId>
				<artifactId>maven-javadoc-plugin</artifactId>
				<version>${maven-javadoc-plugin-version}</version>
			</plugin>
		</plugins>
	</build>
	<profiles>
		<!--
			Windows profile: takes care of building the final package for Microsoft Windows
		-->
		<profile>
			<id>windows</id>
			<activation>
				<activeByDefault>false</activeByDefault>
				<os>
					<family>windows</family>
				</os>
			</activation>

			<properties>
				<!--
					Last known JNA version known not to cause a Java crash
					when browsing folders with files in them on Windows.
				-->
				<jna-version>3.2.5</jna-version>
			</properties>

			<pluginRepositories>
				<pluginRepository>
					<id>Codehaus Snapshots</id>
					<url>http://nexus.codehaus.org/snapshots/</url>
					<snapshots>
						<enabled>true</enabled>
					</snapshots>
					<releases>
						<enabled>true</enabled>
					</releases>
				</pluginRepository>
			</pluginRepositories>

			<build>
				<plugins>
					<!-- Plugin to assemble a jar with dependencies -->
					<plugin>
						<artifactId>maven-assembly-plugin</artifactId>
						<version>2.4</version>
						<executions>
							<execution>
								<id>make-jar-with-dependencies-win</id>
								<phase>prepare-package</phase>
								<goals>
									<goal>single</goal>
								</goals>
								<configuration>
									<descriptors>
										<descriptor>${project.basedir}/src/main/assembly/jar-with-dependencies.xml</descriptor>
									</descriptors>
									<archive>
										<manifest>
											<mainClass>net.pms.PMS</mainClass>
											<!--
												this is required to make the ImageIo image "plugins" provided by jai-imageio-core-standalone work.
												without it, the following exception is thrown when PMS starts:

												Configuration error: java.util.ServiceConfigurationError: javax.imageio.spi.ImageInputStreamSpi:
													Provider com.sun.media.imageioimpl.stream.ChannelImageInputStreamSpi could not be instantiated:
														java.lang.IllegalArgumentException: vendorName == null!

												See: https://thierrywasyl.wordpress.com/2009/07/24/jai-how-to-solve-vendorname-null-exception/
											-->
											<addDefaultImplementationEntries>true</addDefaultImplementationEntries>
										</manifest>
									</archive>
								</configuration>
							</execution>
						</executions>
					</plugin>

					<!--
						Plugin to move the pms-x.x.x-jar-with-dependencies.jar to pms.jar
					-->
					<plugin>
						<groupId>org.apache.maven.plugins</groupId>
						<artifactId>maven-antrun-plugin</artifactId>
						<version>1.7</version>
						<executions>
							<execution>
								<id>process-resources-windows</id>
								<phase>process-resources</phase>
								<goals>
									<goal>run</goal>
								</goals>
								<configuration>
									<target unless="offline">
										<!-- Make sure the download folders exist -->
										<mkdir dir="${project.binaries}" />
										<mkdir dir="${project.binaries}/win32" />
										<mkdir dir="${project.binaries}/win32/avisynth" />
										<mkdir dir="${project.binaries}/win32/codecs" />
										<mkdir dir="${project.binaries}/win32/dvrms" />
										<mkdir dir="${project.binaries}/win32/fonts" />
										<mkdir dir="${project.binaries}/win32/fonts/conf.avail" />
										<mkdir dir="${project.binaries}/win32/fonts/conf.d" />
										<mkdir dir="${project.binaries}/win32/fonts" />
										<mkdir dir="${project.binaries}/win32/interframe" />
										<mkdir dir="${project.binaries}/win32/mplayer" />
										<mkdir dir="${project.binaries}/win32/service" />

<<<<<<< HEAD
=======
										<!-- Download all necessary Windows binaries. Keep the same structure because NSIS expects it that way. -->
										<get src="${project.binaries-base}/MediaInfo.dll?p=${binary-revision}" dest="${project.binaries}/MediaInfo.dll"  usetimestamp="true" />
										<get src="${project.binaries-base}/MediaInfo64.dll?p=${binary-revision}" dest="${project.binaries}/MediaInfo64.dll" usetimestamp="true" />
										<get src="${project.binaries-base}/MediaInfo-License.html?p=${binary-revision}" dest="${project.binaries}/MediaInfo-License.html" usetimestamp="true" />
										<get src="${project.binaries-base}/win32/LICENSE-dsnative.txt?p=${binary-revision}" dest="${project.binaries}/win32/LICENSE-dsnative.txt" usetimestamp="true" />
										<get src="${project.binaries-base}/win32/LICENSE-mplayer.txt?p=${binary-revision}" dest="${project.binaries}/win32/LICENSE-mplayer.txt" usetimestamp="true" />
										<get src="${project.binaries-base}/win32/builds.txt?p=${binary-revision}" dest="${project.binaries}/win32/builds.txt" usetimestamp="true" />
										<get src="${project.binaries-base}/win32/dcrawMS.exe?p=${binary-revision}" dest="${project.binaries}/win32/dcrawMS.exe" usetimestamp="true" />
										<get src="${project.binaries-base}/win32/ffmpeg.exe?p=${binary-revision}" dest="${project.binaries}/win32/ffmpeg.exe" usetimestamp="true" />
										<get src="${project.binaries-base}/win32/flac.exe?p=${binary-revision}" dest="${project.binaries}/win32/flac.exe" usetimestamp="true" />
										<get src="${project.binaries-base}/win32/mencoder.exe?p=${binary-revision}" dest="${project.binaries}/win32/mencoder.exe" usetimestamp="true" />
										<get src="${project.binaries-base}/win32/mplayer.exe?p=${binary-revision}" dest="${project.binaries}/win32/mplayer.exe"  usetimestamp="true" />
										<get src="${project.binaries-base}/win32/tsMuxeR.exe?p=${binary-revision}" dest="${project.binaries}/win32/tsMuxeR.exe" usetimestamp="true" />
										<get src="${project.binaries-base}/win32/tsMuxeR-new.exe?p=${binary-revision}" dest="${project.binaries}/win32/tsMuxeR-new.exe" usetimestamp="true" />
										<get src="${project.binaries-base}/win32/vcomp100.dll?p=${binary-revision}" dest="${project.binaries}/win32/vcomp100.dll" usetimestamp="true" />
										<get src="${project.binaries-base}/win32/avisynth/avisynth.exe?p=${binary-revision}" dest="${project.binaries}/win32/avisynth/avisynth.exe" usetimestamp="true" />
										<get src="${project.binaries-base}/win32/codecs/drv33260.dll?p=${binary-revision}" dest="${project.binaries}/win32/codecs/drv33260.dll" usetimestamp="true" />
										<get src="${project.binaries-base}/win32/codecs/drv43260.dll?p=${binary-revision}" dest="${project.binaries}/win32/codecs/drv43260.dll" usetimestamp="true" />
										<get src="${project.binaries-base}/win32/codecs/drvc.dll?p=${binary-revision}" dest="${project.binaries}/win32/codecs/drvc.dll" usetimestamp="true" />
										<get src="${project.binaries-base}/win32/codecs/pncrt.dll?p=${binary-revision}" dest="${project.binaries}/win32/codecs/pncrt.dll" usetimestamp="true" />
										<get src="${project.binaries-base}/win32/codecs/sipr3260.dll?p=${binary-revision}" dest="${project.binaries}/win32/codecs/sipr3260.dll" usetimestamp="true" />
										<get src="${project.binaries-base}/win32/codecs/tokr3260.dll?p=${binary-revision}" dest="${project.binaries}/win32/codecs/tokr3260.dll" usetimestamp="true" />
										<get src="${project.binaries-base}/win32/codecs/wma9dmod.dll?p=${binary-revision}" dest="${project.binaries}/win32/codecs/wma9dmod.dll" usetimestamp="true" />
										<get src="${project.binaries-base}/win32/codecs/wmv9dmod.dll?p=${binary-revision}" dest="${project.binaries}/win32/codecs/wmv9dmod.dll" usetimestamp="true" />
										<get src="${project.binaries-base}/win32/codecs/wmvdmod.dll?p=${binary-revision}" dest="${project.binaries}/win32/codecs/wmvdmod.dll" usetimestamp="true" />
										<get src="${project.binaries-base}/win32/dvrms/ffmpeg_MPGMUX.exe?p=${binary-revision}" dest="${project.binaries}/win32/dvrms/ffmpeg_MPGMUX.exe" usetimestamp="true" />
										<get src="${project.binaries-base}/win32/dvrms/pthreadGC2.dll?p=${binary-revision}" dest="${project.binaries}/win32/dvrms/pthreadGC2.dll" usetimestamp="true" />
										<get src="${project.binaries-base}/win32/fonts/fonts.conf?p=${binary-revision}" dest="${project.binaries}/win32/fonts/fonts.conf" usetimestamp="true" />
										<get src="${project.binaries-base}/win32/fonts/conf.d/20-unhint-small-vera.conf?p=${binary-revision}" dest="${project.binaries}/win32/fonts/conf.d/20-unhint-small-vera.conf" usetimestamp="true" />
										<get src="${project.binaries-base}/win32/fonts/conf.d/30-metric-aliases.conf?p=${binary-revision}" dest="${project.binaries}/win32/fonts/conf.d/30-metric-aliases.conf" usetimestamp="true" />
										<get src="${project.binaries-base}/win32/fonts/conf.d/30-urw-aliases.conf?p=${binary-revision}" dest="${project.binaries}/win32/fonts/conf.d/30-urw-aliases.conf" usetimestamp="true" />
										<get src="${project.binaries-base}/win32/fonts/conf.d/40-nonlatin.conf?p=${binary-revision}" dest="${project.binaries}/win32/fonts/conf.d/40-nonlatin.conf" usetimestamp="true" />
										<get src="${project.binaries-base}/win32/fonts/conf.d/45-latin.conf?p=${binary-revision}" dest="${project.binaries}/win32/fonts/conf.d/45-latin.conf" usetimestamp="true" />
										<get src="${project.binaries-base}/win32/fonts/conf.d/49-sansserif.conf?p=${binary-revision}" dest="${project.binaries}/win32/fonts/conf.d/49-sansserif.conf" usetimestamp="true" />
										<get src="${project.binaries-base}/win32/fonts/conf.d/50-user.conf?p=${binary-revision}" dest="${project.binaries}/win32/fonts/conf.d/50-user.conf" usetimestamp="true" />
										<get src="${project.binaries-base}/win32/fonts/conf.d/51-local.conf?p=${binary-revision}" dest="${project.binaries}/win32/fonts/conf.d/51-local.conf" usetimestamp="true" />
										<get src="${project.binaries-base}/win32/fonts/conf.d/60-latin.conf?p=${binary-revision}" dest="${project.binaries}/win32/fonts/conf.d/60-latin.conf" usetimestamp="true" />
										<get src="${project.binaries-base}/win32/fonts/conf.d/65-fonts-persian.conf?p=${binary-revision}" dest="${project.binaries}/win32/fonts/conf.d/65-fonts-persian.conf" usetimestamp="true" />
										<get src="${project.binaries-base}/win32/fonts/conf.d/65-nonlatin.conf?p=${binary-revision}" dest="${project.binaries}/win32/fonts/conf.d/65-nonlatin.conf" usetimestamp="true" />
										<get src="${project.binaries-base}/win32/fonts/conf.d/69-unifont.conf?p=${binary-revision}" dest="${project.binaries}/win32/fonts/conf.d/69-unifont.conf" usetimestamp="true" />
										<get src="${project.binaries-base}/win32/fonts/conf.d/80-delicious.conf?p=${binary-revision}" dest="${project.binaries}/win32/fonts/conf.d/80-delicious.conf" usetimestamp="true" />
										<get src="${project.binaries-base}/win32/fonts/conf.d/90-synthetic.conf?p=${binary-revision}" dest="${project.binaries}/win32/fonts/conf.d/90-synthetic.conf" usetimestamp="true" />
										<get src="${project.binaries-base}/win32/fonts/conf.d/README?p=${binary-revision}" dest="${project.binaries}/win32/fonts/conf.d/README" usetimestamp="true" />
										<get src="${project.binaries-base}/win32/interframe/InterFrame2.avsi?p=${binary-revision}" dest="${project.binaries}/win32/interframe/InterFrame2.avsi" usetimestamp="true" />
										<get src="${project.binaries-base}/win32/interframe/svpflow_cpu.dll?p=${binary-revision}" dest="${project.binaries}/win32/interframe/svpflow_cpu.dll" usetimestamp="true" />
										<get src="${project.binaries-base}/win32/interframe/svpflow_gpu.dll?p=${binary-revision}" dest="${project.binaries}/win32/interframe/svpflow_gpu.dll" usetimestamp="true" />
										<get src="${project.binaries-base}/win32/interframe/svpflow1.dll?p=${binary-revision}" dest="${project.binaries}/win32/interframe/svpflow1.dll" usetimestamp="true" />
										<get src="${project.binaries-base}/win32/interframe/svpflow2.dll?p=${binary-revision}" dest="${project.binaries}/win32/interframe/svpflow2.dll" usetimestamp="true" />
										<get src="${project.binaries-base}/win32/mplayer/config?p=${binary-revision}" dest="${project.binaries}/win32/mplayer/config" usetimestamp="true" />
										<get src="${project.binaries-base}/win32/mplayer/input.conf?p=${binary-revision}" dest="${project.binaries}/win32/mplayer/input.conf" usetimestamp="true" />
										<get src="${project.binaries-base}/win32/mplayer/subfont.ttf?p=${binary-revision}" dest="${project.binaries}/win32/mplayer/subfont.ttf" usetimestamp="true" />
										<get src="${project.binaries-base}/win32/service/wrapper-community-license-1.1.txt?p=${binary-revision}" dest="${project.binaries}/win32/service/wrapper-community-license-1.1.txt" usetimestamp="true" />
										<get src="${project.binaries-base}/win32/service/wrapper.conf?p=${binary-revision}" dest="${project.binaries}/win32/service/wrapper.conf" usetimestamp="true" />
										<get src="${project.binaries-base}/win32/service/wrapper.dll?p=${binary-revision}" dest="${project.binaries}/win32/service/wrapper.dll" usetimestamp="true" />
										<get src="${project.binaries-base}/win32/service/wrapper.exe?p=${binary-revision}" dest="${project.binaries}/win32/service/wrapper.exe" usetimestamp="true" />
										<get src="${project.binaries-base}/win32/service/wrapper.jar?p=${binary-revision}" dest="${project.binaries}/win32/service/wrapper.jar" usetimestamp="true" />
>>>>>>> 680170f7
									</target>
								</configuration>
							</execution>
							<execution>
								<id>prepare-package-windows</id>
								<phase>prepare-package</phase>
								<goals>
									<goal>run</goal>
								</goals>
								<configuration>
									<target>
										<!-- Copy the pms-x.x.x-jar-with-dependencies.jar to pms.jar -->
										<copy file="${project.basedir}/target/${project.artifactId}-${project.version}-jar-with-dependencies.jar"
										      tofile="${project.basedir}/target/ums.jar" overwrite="true" />

										<!-- MediaInfo library needs to be in the standard library path to be found -->
										<copy file="${project.binaries}/MediaInfo.dll" todir="${project.basedir}" />
										<copy file="${project.binaries}/MediaInfo64.dll" todir="${project.basedir}" />
										<copy file="${project.binaries}/MediaInfo-License.html" todir="${project.basedir}" />
									</target>
								</configuration>
							</execution>
						</executions>
					</plugin>

					<!--
						Plugin to build a Windows installer using the nullsoft scriptable install system (NSIS)
						The "generate-project" goal generates a file "target/project.nsh", which contains the
						definitions for project variables like "${PROJECT_BASEDIR}" that can be used in the
						"pms.nsi" and "setup.nsi" files. 
					-->
					<plugin>
						<groupId>org.codehaus.mojo</groupId>
						<artifactId>nsis-maven-plugin</artifactId>
						<version>1.0-SNAPSHOT</version>
						<executions>
							<execution>
								<id>build-pms-windows</id>
								<configuration>
									<makensisBin>${project.external-resources}/third-party/nsis/makensis.exe</makensisBin>
									<outputFile>${project.build.directory}/UMS.exe</outputFile>
									<setupScript>${project.external-resources}/nsis/pms.nsi</setupScript>
								</configuration>
								<phase>package</phase>
								<goals>
									<goal>generate-project</goal>
									<goal>compile</goal>
								</goals>
							</execution>

							<execution>
								<id>build-setup-windows</id>
								<configuration>
									<makensisBin>${project.external-resources}/third-party/nsis/makensis.exe</makensisBin>
									<outputFile>${project.build.directory}/UMS-setup.exe</outputFile>
									<setupScript>${project.external-resources}/nsis/setup.nsi</setupScript>
								</configuration>
								<phase>package</phase>
								<goals>
									<goal>generate-project</goal>
									<goal>compile</goal>
								</goals>
							</execution>
						</executions>
					</plugin>
				</plugins>
			</build>
		</profile>

		<!--
			Linux profile: takes care of building the final package for Linux
		-->
		<profile>
			<id>linux</id>
			<!--
				 this setting does the right thing on Linux
				 and is needed for the Hudson profile to work
			 -->
			<activation>
				<activeByDefault>false</activeByDefault>
			</activation>

			<build>
				<plugins>
					<plugin>
						<artifactId>maven-assembly-plugin</artifactId>
						<version>2.4</version>
						<executions>
							<!-- Assemble a jar with dependencies -->
							<execution>
								<id>make-jar-with-dependencies-linux</id>
								<phase>package</phase>
								<goals>
									<goal>single</goal>
								</goals>
								<configuration>
									<descriptors>
										<descriptor>${project.basedir}/src/main/assembly/jar-with-dependencies.xml</descriptor>
									</descriptors>
									<archive>
										<manifest>
											<mainClass>net.pms.PMS</mainClass>
											<addDefaultImplementationEntries>true</addDefaultImplementationEntries> <!-- see above for documentation -->
										</manifest>
									</archive>
								</configuration>
							</execution>

							<!-- Assemble the PMS distribution file. -->
							<execution>
								<id>build-pms-linux</id>
								<phase>package</phase>
								<goals>
									<goal>single</goal>
								</goals>
								<configuration>
									<descriptors>
										<descriptor>${project.basedir}/src/main/assembly/assembly-linux.xml</descriptor>
									</descriptors>
									<archive>
										<manifest>
											<mainClass>net.pms.PMS</mainClass>
											<addDefaultImplementationEntries>true</addDefaultImplementationEntries> <!-- see above for documentation -->
										</manifest>
									</archive>
								</configuration>
							</execution>
						</executions>
					</plugin>
					<!--
						Use the antrun plugin to:

						Download the tsMuxeR binary to ${project.binaries}/tsMuxeR
						Copy the pms-x.x.x-jar-with-dependencies.jar to ums.jar
					-->
					<plugin>
						<groupId>org.apache.maven.plugins</groupId>
						<artifactId>maven-antrun-plugin</artifactId>
						<version>1.7</version>
						<executions>
							<execution>
								<id>process-resources-linux</id>
								<phase>process-resources</phase>
								<goals>
									<goal>run</goal>
								</goals>
								<configuration>
									<target unless="offline">
										<!-- Make sure the binaries folder exists -->
										<mkdir dir="${project.binaries}" />

										<!-- Download binaries -->
										<get src="${project.binaries-base}/linux/ffmpeg?p=${binary-revision}" dest="${project.binaries}/ffmpeg" usetimestamp="true" />
										<get src="${project.binaries-base}/linux/tsMuxeR?p=${binary-revision}" dest="${project.binaries}/tsMuxeR" usetimestamp="true" />
										<get src="${project.binaries-base}/linux/tsMuxeR-new?p=${binary-revision}" dest="${project.binaries}/tsMuxeR-new" usetimestamp="true" />
										<get src="${project.binaries-base}/linux/tsMuxeR_licence.txt?p=${binary-revision}" dest="${project.binaries}/tsMuxeR_license.txt" usetimestamp="true" />
									</target>
								</configuration>
							</execution>
							<execution>
								<id>copy-jar-with-dependencies-linux</id>
								<phase>package</phase>
								<goals>
									<goal>run</goal>
								</goals>
								<configuration>
									<target>
										<copy file="${project.basedir}/target/${project.artifactId}-${project.version}-jar-with-dependencies.jar"
											tofile="${project.basedir}/target/ums.jar" overwrite="true" />
									</target>
								</configuration>
							</execution>
						</executions>
					</plugin>
				</plugins>
			</build>			
		</profile>

		<!--
			Mac OSX profile: takes care of building the final package for Mac OSX
		-->
		<profile>
			<id>osx</id>
			<activation>
				<activeByDefault>false</activeByDefault>
				<os>
					<family>mac</family>
				</os>
			</activation>

			<build>
				<plugins>

					<!--
						Plugin to download binaries before assembly
					-->
					<plugin>
						<groupId>org.apache.maven.plugins</groupId>
						<artifactId>maven-antrun-plugin</artifactId>
						<version>1.7</version>
						<executions>
							<execution>
								<id>process-resources-osx</id>
								<phase>test</phase>
								<goals>
									<goal>run</goal>
								</goals>

								<configuration>
									<target unless="offline">
										<!-- Make sure the binaries folder exists -->
										<mkdir dir="${project.binaries}" />
										<mkdir dir="${project.binaries}/osx" />

										<!-- Download binaries -->
										<get src="${project.binaries-base}/osx/dcraw?p=${binary-revision}" dest="${project.binaries}/osx/dcraw" usetimestamp="true" />
										<get src="${project.binaries-base}/osx/ffmpeg?p=${binary-revision}" dest="${project.binaries}/osx/ffmpeg" usetimestamp="true" />
										<get src="${project.binaries-base}/osx/flac?p=${binary-revision}" dest="${project.binaries}/osx/flac" usetimestamp="true" />
										<get src="${project.binaries-base}/osx/libmediainfo.dylib?p=${binary-revision}" dest="${project.binaries}/libmediainfo.dylib" usetimestamp="true" />
										<get src="${project.binaries-base}/MediaInfo-License.html?p=${binary-revision}" dest="${project.binaries}/MediaInfo-License.html" usetimestamp="true" />
										<get src="${project.binaries-base}/osx/mencoder?p=${binary-revision}" dest="${project.binaries}/osx/mencoder" usetimestamp="true" />
										<get src="${project.binaries-base}/osx/mplayer?p=${binary-revision}" dest="${project.binaries}/osx/mplayer" usetimestamp="true" />
										<get src="${project.binaries-base}/osx/tsMuxeR?p=${binary-revision}" dest="${project.binaries}/osx/tsMuxeR" usetimestamp="true" />
										<get src="${project.binaries-base}/osx/tsMuxeR-new?p=${binary-revision}" dest="${project.binaries}/osx/tsMuxeR-new" usetimestamp="true" />

										<!-- MediaInfo library needs to be in the standard library path to be found -->
										<copy file="${project.binaries}/libmediainfo.dylib" todir="${project.basedir}" />
										<copy file="${project.binaries}/MediaInfo-License.html" todir="${project.basedir}" />

										<!-- Make all downloaded binaries executable -->
										<chmod dir="${project.binaries}/osx" perm="a+x" includes="*" />
									</target>
								</configuration>
							</execution>
							<execution>
								<id>prepare-package-osx</id>
								<phase>prepare-package</phase>
								<goals>
									<goal>run</goal>
								</goals>
								<configuration>
									<target>
										<!-- Make sure the target folder exists -->
										<mkdir dir="${project.build.directory}/${project.build.finalName}-distribution" />

										<!-- Create the shortcut to the Applications folder -->
										<exec executable="/usr/bin/osascript">
											<arg value="-e" />
											<arg value="tell application &quot;Finder&quot;" />
											<arg value="-e" />
											<arg value="set src to POSIX file &quot;/Applications&quot;" />
											<arg value="-e" />
											<arg value="set dest to POSIX file &quot;${project.build.directory}/${project.build.finalName}-distribution&quot;" />
											<arg value="-e" />
											<arg value="if not exists dest then" />
											<arg value="-e" />
											<arg value="make new alias file to folder src at folder dest" />
											<arg value="-e" />
											<arg value="end if" />
											<arg value="-e" />
											<arg value="end tell" />
										</exec>
									</target>
								</configuration>
							</execution>
						</executions>
					</plugin>
					<plugin>
						<artifactId>maven-assembly-plugin</artifactId>
						<version>2.4</version>
						<executions>
							<!-- Assemble a jar with dependencies -->
							<execution>
								<id>make-jar-with-dependencies-osx</id>
								<phase>package</phase>
								<goals>
									<goal>single</goal>
								</goals>
								<configuration>
									<descriptors>
										<descriptor>${project.basedir}/src/main/assembly/jar-with-dependencies.xml</descriptor>
									</descriptors>
									<archive>
										<manifest>
											<mainClass>net.pms.PMS</mainClass>
											<addDefaultImplementationEntries>true</addDefaultImplementationEntries> <!-- see above for documentation -->
										</manifest>
									</archive>
								</configuration>
							</execution>
							<!--
								Assemble the PMS files in the right place before creating
								the App Bundle and DMG disk image.
							-->
							<execution>
								<id>make-assembly-osx</id>
								<phase>package</phase>
								<goals>
									<goal>single</goal>
								</goals>
								<configuration>
									<descriptors>
										<descriptor>${project.basedir}/src/main/assembly/assembly-osx.xml</descriptor>
									</descriptors>
									<archive>
										<manifest>
											<mainClass>net.pms.PMS</mainClass>
											<addDefaultImplementationEntries>true</addDefaultImplementationEntries> <!-- see above for documentation -->
										</manifest>
									</archive>
								</configuration>
							</execution>
						</executions>
					</plugin>

					<!--
						Plugin to create the OSX Application Bundle and DMG disk image. This will
						automatically copy all dependencies to a local repository, so the
						jar-with-dependencies is not needed here.
					-->
					<plugin>
						<groupId>org.codehaus.mojo</groupId>
						<artifactId>osxappbundle-maven-plugin</artifactId>
						<version>1.0-alpha-2</version>
						<executions>
							<execution>
								<phase>package</phase>
								<goals>
									<goal>bundle</goal>
								</goals>
								<configuration>
									<mainClass>net.pms.PMS</mainClass>
									<buildDirectory>${project.build.directory}/${project.build.finalName}-distribution</buildDirectory>
									<diskImageFile>${project.build.directory}/${project.build.finalName}.dmg</diskImageFile>
									<zipFile>${project.build.directory}/${project.build.finalName}-app.zip</zipFile>
									<javaApplicationStub>/System/Library/Frameworks/JavaVM.framework/Versions/Current/Resources/MacOS/JavaApplicationStub</javaApplicationStub>
									<bundleName>${project.name}</bundleName>
									<iconFile>${project.basedir}/src/main/resources/images/logo.icns</iconFile>
									<version>${project.version}</version>
									<jvmVersion>1.8</jvmVersion>
									<!-- Options to the JVM, will be used as the value of VMOptions in Info.plist. -->
									<vmOptions>-Xmx768M -Xss16M -Dfile.encoding=UTF-8 -Djava.net.preferIPv4Stack=true -jar</vmOptions>
									<dictionaryFile>${project.external-resources}/osx/Info.plist-template.xml</dictionaryFile>
									<internetEnable>false</internetEnable>
									<additionalClasspath />
									<additionalResources />
								</configuration>
							</execution>
						</executions>
					</plugin>
				</plugins>
			</build>
		</profile>

		<!--
			Hudson (windows-jar): minimal profile that builds pms.jar with the
			Windows JNA. The POSIX JNA causes snapshot builds to crash the JVM on
			Windows, whereas the Windows JNA only disables MediaInfo for Ubuntu
			users, who can still use ffmpeg.

			Another difference from the other profiles is that we don't download the
			binaries or build the tarball.
		-->
		<profile>
			<id>windows-jar</id>
			<activation>
				<activeByDefault>false</activeByDefault>
				<property>
					<name>env.HUDSON_URL</name>
				</property>
			</activation>

			<build>
				<plugins>
					<!-- Plugin to assemble a jar with dependencies -->
					<plugin>
						<artifactId>maven-assembly-plugin</artifactId>
						<version>2.4</version>
						<executions>
							<execution>
								<id>make-jar-with-dependencies-win</id>
								<phase>prepare-package</phase>
								<goals>
									<goal>single</goal>
								</goals>
								<configuration>
									<descriptors>
										<descriptor>${project.basedir}/src/main/assembly/jar-with-dependencies.xml</descriptor>
									</descriptors>
									<archive>
										<manifest>
											<mainClass>net.pms.PMS</mainClass>
											<addDefaultImplementationEntries>true</addDefaultImplementationEntries> <!-- see above for documentation -->
										</manifest>
									</archive>
								</configuration>
							</execution>
						</executions>
					</plugin>

					<!--
						Use the antrun plugin to: copy the
						pms-x.x.x-jar-with-dependencies.jar to pms.jar
					-->
					<plugin>
						<groupId>org.apache.maven.plugins</groupId>
						<artifactId>maven-antrun-plugin</artifactId>
						<version>1.7</version>
						<executions>
							<execution>
								<id>copy-jar-with-dependencies-linux</id>
								<phase>package</phase>
								<goals>
									<goal>run</goal>
								</goals>
								<configuration>
									<target>
										<copy file="${project.basedir}/target/${project.artifactId}-${project.version}-jar-with-dependencies.jar"
										      tofile="${project.basedir}/target/pms.jar" overwrite="true" />
									</target>
								</configuration>
							</execution>
						</executions>
					</plugin>

				</plugins>
			</build>
		</profile>

		<!--
			This profile allows running PMS from inside Eclipse
			(Requires a "mvn clean package" to download the binaries first)
		-->
		<profile>
			<id>run-from-eclipse</id>
			<build>
				<plugins>
					<plugin>
						<groupId>org.codehaus.mojo</groupId>
						<artifactId>exec-maven-plugin</artifactId>
						<version>1.3.2</version>
						<executions>
							<execution>
								<phase>test</phase>
								<goals>
									<goal>java</goal>
								</goals>
								<configuration>
									<classpathScope>test</classpathScope>
									<mainClass>net.pms.PMS</mainClass>
								</configuration>
							</execution>
						</executions>
					</plugin>
				</plugins>
			</build>
		</profile> 		
	</profiles>
</project><|MERGE_RESOLUTION|>--- conflicted
+++ resolved
@@ -976,8 +976,6 @@
 										<mkdir dir="${project.binaries}/win32/mplayer" />
 										<mkdir dir="${project.binaries}/win32/service" />
 
-<<<<<<< HEAD
-=======
 										<!-- Download all necessary Windows binaries. Keep the same structure because NSIS expects it that way. -->
 										<get src="${project.binaries-base}/MediaInfo.dll?p=${binary-revision}" dest="${project.binaries}/MediaInfo.dll"  usetimestamp="true" />
 										<get src="${project.binaries-base}/MediaInfo64.dll?p=${binary-revision}" dest="${project.binaries}/MediaInfo64.dll" usetimestamp="true" />
@@ -1034,7 +1032,6 @@
 										<get src="${project.binaries-base}/win32/service/wrapper.dll?p=${binary-revision}" dest="${project.binaries}/win32/service/wrapper.dll" usetimestamp="true" />
 										<get src="${project.binaries-base}/win32/service/wrapper.exe?p=${binary-revision}" dest="${project.binaries}/win32/service/wrapper.exe" usetimestamp="true" />
 										<get src="${project.binaries-base}/win32/service/wrapper.jar?p=${binary-revision}" dest="${project.binaries}/win32/service/wrapper.jar" usetimestamp="true" />
->>>>>>> 680170f7
 									</target>
 								</configuration>
 							</execution>
