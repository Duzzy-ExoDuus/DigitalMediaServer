--- conflicted
+++ resolved
@@ -93,18 +93,7 @@
 		<!-- <project.binaries-base>http://ps3mediaserver.googlecode.com/svn/tags/1.40.0</project.binaries-base> -->
 
 		<maven-javadoc-plugin-version>2.9.1</maven-javadoc-plugin-version>
-<<<<<<< HEAD
-		<git-commit-id-plugin-version>2.1.5</git-commit-id-plugin-version>
-=======
 		<git-commit-id-plugin-version>2.1.9</git-commit-id-plugin-version>
-
-		<!--
-			 use the Windows makensis.exe for Windows builds unless
-			 the system makensis is explicitly selected via the
-			 system-makensis profile
-		 -->
-		<makensis-bin>${project.external-resources}/third-party/nsis/makensis.exe</makensis-bin>
->>>>>>> 38318285
 	</properties>
 	<pluginRepositories>
 		<pluginRepository>
